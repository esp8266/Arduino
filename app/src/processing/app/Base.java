/* -*- mode: java; c-basic-offset: 2; indent-tabs-mode: nil -*- */

/*
  Part of the Processing project - http://processing.org

  Copyright (c) 2004-10 Ben Fry and Casey Reas
  Copyright (c) 2001-04 Massachusetts Institute of Technology

  This program is free software; you can redistribute it and/or modify
  it under the terms of the GNU General Public License version 2
  as published by the Free Software Foundation.

  This program is distributed in the hope that it will be useful,
  but WITHOUT ANY WARRANTY; without even the implied warranty of
  MERCHANTABILITY or FITNESS FOR A PARTICULAR PURPOSE.  See the
  GNU General Public License for more details.

  You should have received a copy of the GNU General Public License
  along with this program; if not, write to the Free Software Foundation,
  Inc., 59 Temple Place, Suite 330, Boston, MA  02111-1307  USA
*/

package processing.app;

import java.awt.*;
import java.awt.event.*;
import java.io.*;
import java.util.*;
import java.util.List;

import javax.swing.*;
import javax.swing.filechooser.FileNameExtensionFilter;

import processing.app.debug.TargetPackage;
import processing.app.debug.TargetPlatform;
import processing.app.helpers.FileUtils;
import processing.app.helpers.Maps;
import processing.app.helpers.PreferencesMap;
import processing.app.helpers.filefilters.OnlyDirs;
import processing.app.helpers.filefilters.OnlyFilesWithExtension;
import processing.app.tools.MapWithSubkeys;
import processing.app.tools.ZipDeflater;
import processing.core.*;
import static processing.app.I18n._;


/**
 * The base class for the main processing application.
 * Primary role of this class is for platform identification and
 * general interaction with the system (launching URLs, loading
 * files and images, etc) that comes from that.
 */
public class Base {
<<<<<<< HEAD
  public static final int REVISION = 150;
  /** This might be replaced by main() if there's a lib/version.txt file. */
  static String VERSION_NAME = "0150";
=======
  public static final int REVISION = 102;
  /** This might be replaced by main() if there's a lib/version.txt file. */
  static String VERSION_NAME = "0102";
>>>>>>> b90f4889
  /** Set true if this a proper release rather than a numbered revision. */
  static public boolean RELEASE = false;

  static Map<Integer, String> platformNames = new HashMap<Integer, String>();
  static {
    platformNames.put(PConstants.WINDOWS, "windows");
    platformNames.put(PConstants.MACOSX, "macosx");
    platformNames.put(PConstants.LINUX, "linux");
  }

  static HashMap<String, Integer> platformIndices = new HashMap<String, Integer>();
  static {
    platformIndices.put("windows", PConstants.WINDOWS);
    platformIndices.put("macosx", PConstants.MACOSX);
    platformIndices.put("linux", PConstants.LINUX);
  }
  static Platform platform;

  static private boolean commandLine;

  // A single instance of the preferences window
  Preferences preferencesFrame;

  // set to true after the first time the menu is built.
  // so that the errors while building don't show up again.
  boolean builtOnce;

  static File buildFolder;

  // these are static because they're used by Sketch
  static private File examplesFolder;
  static private File toolsFolder;

  static private List<File> librariesFolders;
  
  // maps library name to their library folder
  static private Map<String, File> libraries;
  
  // maps #included files to their library folder
  static Map<String, File> importToLibraryTable;

  // classpath for all known libraries for p5
  // (both those in the p5/libs folder and those with lib subfolders
  // found in the sketchbook)
  static public String librariesClassPath;
  
  static public Map<String, TargetPackage> packages;

  // Location for untitled items
  static File untitledFolder;

  // p5 icon for the window
//  static Image icon;

//  int editorCount;
  List<Editor> editors = Collections.synchronizedList(new ArrayList<Editor>());
  Editor activeEditor;


  static public void main(String args[]) {
    try {
      File versionFile = getContentFile("lib/version.txt");
      if (versionFile.exists()) {
        String version = PApplet.loadStrings(versionFile)[0];
        if (!version.equals(VERSION_NAME)) {
          VERSION_NAME = version;
          RELEASE = true;
        }
      }
    } catch (Exception e) {
      e.printStackTrace();
    }

//    if (System.getProperty("mrj.version") != null) {
//      //String jv = System.getProperty("java.version");
//      String ov = System.getProperty("os.version");
//      if (ov.startsWith("10.5")) {
//        System.setProperty("apple.laf.useScreenMenuBar", "true");
//      }
//    }

    /*
    commandLine = false;
    if (args.length >= 2) {
      if (args[0].startsWith("--")) {
        commandLine = true;
      }
    }

    if (PApplet.javaVersion < 1.5f) {
      //System.err.println("no way man");
      Base.showError("Need to install Java 1.5",
                     "This version of Processing requires    \n" +
                     "Java 1.5 or later to run properly.\n" +
                     "Please visit java.com to upgrade.", null);
    }
    */

    initPlatform();

//    // Set the look and feel before opening the window
//    try {
//      platform.setLookAndFeel();
//    } catch (Exception e) {
//      System.err.println("Non-fatal error while setting the Look & Feel.");
//      System.err.println("The error message follows, however Processing should run fine.");
//      System.err.println(e.getMessage());
//      //e.printStackTrace();
//    }

    // Use native popups so they don't look so crappy on osx
    JPopupMenu.setDefaultLightWeightPopupEnabled(false);

    // Don't put anything above this line that might make GUI,
    // because the platform has to be inited properly first.

    // Make sure a full JDK is installed
    //initRequirements();

    // run static initialization that grabs all the prefs
    Preferences.init(null);

    // load the I18n module for internationalization
    I18n.init(Preferences.get("editor.languages.current"));

    // setup the theme coloring fun
    Theme.init();

    // Set the look and feel before opening the window
    try {
      platform.setLookAndFeel();
    } catch (Exception e) {
      String mess = e.getMessage();
      if (mess.indexOf("ch.randelshofer.quaqua.QuaquaLookAndFeel") == -1) {
        System.err.println(_("Non-fatal error while setting the Look & Feel."));
        System.err.println(_("The error message follows, however Arduino should run fine."));
        System.err.println(mess);
      }
    }

    // Create a location for untitled sketches
    untitledFolder = createTempFolder("untitled");
    untitledFolder.deleteOnExit();

    new Base(args);
  }


  static protected void setCommandLine() {
    commandLine = true;
  }


  static protected boolean isCommandLine() {
    return commandLine;
  }


  static protected void initPlatform() {
    try {
      Class<?> platformClass = Class.forName("processing.app.Platform");
      if (Base.isMacOS()) {
        platformClass = Class.forName("processing.app.macosx.Platform");
      } else if (Base.isWindows()) {
        platformClass = Class.forName("processing.app.windows.Platform");
      } else if (Base.isLinux()) {
        platformClass = Class.forName("processing.app.linux.Platform");
      }
      platform = (Platform) platformClass.newInstance();
    } catch (Exception e) {
      Base.showError(_("Problem Setting the Platform"),
                     _("An unknown error occurred while trying to load\n" +
                       "platform-specific code for your machine."), e);
    }
  }


  static protected void initRequirements() {
    try {
      Class.forName("com.sun.jdi.VirtualMachine");
    } catch (ClassNotFoundException cnfe) {
      Base.showPlatforms();
      Base.showError(_("Please install JDK 1.5 or later"),
                     _("Arduino requires a full JDK (not just a JRE)\n" +
                       "to run. Please install JDK 1.5 or later.\n" +
                       "More information can be found in the reference."), cnfe);
    }
  }


  public Base(String[] args) {
    platform.init(this);

    // Get the sketchbook path, and make sure it's set properly
    String sketchbookPath = Preferences.get("sketchbook.path");

    // If a value is at least set, first check to see if the folder exists.
    // If it doesn't, warn the user that the sketchbook folder is being reset.
    if (sketchbookPath != null) {
      File skechbookFolder = new File(sketchbookPath);
      if (!skechbookFolder.exists()) {
        Base.showWarning(_("Sketchbook folder disappeared"),
                         _("The sketchbook folder no longer exists.\n" +
                           "Arduino will switch to the default sketchbook\n" +
                           "location, and create a new sketchbook folder if\n" +
                           "necessary. Arduino will then stop talking about\n" +
                           "himself in the third person."), null);
        sketchbookPath = null;
      }
    }

    // If no path is set, get the default sketchbook folder for this platform
    if (sketchbookPath == null) {
      File defaultFolder = getDefaultSketchbookFolder();
      Preferences.set("sketchbook.path", defaultFolder.getAbsolutePath());
      if (!defaultFolder.exists()) {
        defaultFolder.mkdirs();
      }
    }
    
    packages = new HashMap<String, TargetPackage>();
    loadHardware(getHardwareFolder());
    loadHardware(getSketchbookHardwareFolder());
    // Setup board-dependent variables.
    onBoardOrPortChange();

    // Check if there were previously opened sketches to be restored
    boolean opened = restoreSketches();

    // Check if any files were passed in on the command line
    for (int i = 0; i < args.length; i++) {
      String path = args[i];
      // Fix a problem with systems that use a non-ASCII languages. Paths are
      // being passed in with 8.3 syntax, which makes the sketch loader code
      // unhappy, since the sketch folder naming doesn't match up correctly.
      // http://dev.processing.org/bugs/show_bug.cgi?id=1089
      if (isWindows()) {
        try {
          File file = new File(args[i]);
          path = file.getCanonicalPath();
        } catch (IOException e) {
          e.printStackTrace();
        }
      }
      if (handleOpen(path) != null) {
        opened = true;
      }
    }

    // Create a new empty window (will be replaced with any files to be opened)
    if (!opened) {
      handleNew();
    }

    // Check for updates
    if (Preferences.getBoolean("update.check")) {
      new UpdateCheck(this);
    }
  }


  /**
   * Post-constructor setup for the editor area. Loads the last
   * sketch that was used (if any), and restores other Editor settings.
   * The complement to "storePreferences", this is called when the
   * application is first launched.
   */
  protected boolean restoreSketches() {
    // figure out window placement

    Dimension screen = Toolkit.getDefaultToolkit().getScreenSize();
    boolean windowPositionValid = true;

    if (Preferences.get("last.screen.height") != null) {
      // if screen size has changed, the window coordinates no longer
      // make sense, so don't use them unless they're identical
      int screenW = Preferences.getInteger("last.screen.width");
      int screenH = Preferences.getInteger("last.screen.height");

      if ((screen.width != screenW) || (screen.height != screenH)) {
        windowPositionValid = false;
      }
      /*
      int windowX = Preferences.getInteger("last.window.x");
      int windowY = Preferences.getInteger("last.window.y");
      if ((windowX < 0) || (windowY < 0) ||
          (windowX > screenW) || (windowY > screenH)) {
        windowPositionValid = false;
      }
      */
    } else {
      windowPositionValid = false;
    }

    // Iterate through all sketches that were open last time p5 was running.
    // If !windowPositionValid, then ignore the coordinates found for each.

    // Save the sketch path and window placement for each open sketch
    int count = Preferences.getInteger("last.sketch.count");
    int opened = 0;
    for (int i = 0; i < count; i++) {
      String path = Preferences.get("last.sketch" + i + ".path");
      int[] location;
      if (windowPositionValid) {
        String locationStr = Preferences.get("last.sketch" + i + ".location");
        location = PApplet.parseInt(PApplet.split(locationStr, ','));
      } else {
        location = nextEditorLocation();
      }
      // If file did not exist, null will be returned for the Editor
      if (handleOpen(path, location) != null) {
        opened++;
      }
    }
    return (opened > 0);
  }


  /**
   * Store list of sketches that are currently open.
   * Called when the application is quitting and documents are still open.
   */
  protected void storeSketches() {
    // Save the width and height of the screen
    Dimension screen = Toolkit.getDefaultToolkit().getScreenSize();
    Preferences.setInteger("last.screen.width", screen.width);
    Preferences.setInteger("last.screen.height", screen.height);

    String untitledPath = untitledFolder.getAbsolutePath();

    // Save the sketch path and window placement for each open sketch
    int index = 0;
    for (Editor editor : editors) {
      String path = editor.getSketch().getMainFilePath();
      // In case of a crash, save untitled sketches if they contain changes.
      // (Added this for release 0158, may not be a good idea.)
      if (path.startsWith(untitledPath) &&
          !editor.getSketch().isModified()) {
        continue;
      }
      Preferences.set("last.sketch" + index + ".path", path);

      int[] location = editor.getPlacement();
      String locationStr = PApplet.join(PApplet.str(location), ",");
      Preferences.set("last.sketch" + index + ".location", locationStr);
      index++;
    }
    Preferences.setInteger("last.sketch.count", index);
  }


  // If a sketch is untitled on quit, may need to store the new name
  // rather than the location from the temp folder.
  protected void storeSketchPath(Editor editor, int index) {
    String path = editor.getSketch().getMainFilePath();
    String untitledPath = untitledFolder.getAbsolutePath();
    if (path.startsWith(untitledPath)) {
      path = "";
    }
    Preferences.set("last.sketch" + index + ".path", path);
  }


  /*
  public void storeSketch(Editor editor) {
    int index = -1;
    for (int i = 0; i < editorCount; i++) {
      if (editors[i] == editor) {
        index = i;
        break;
      }
    }
    if (index == -1) {
      System.err.println("Problem storing sketch " + editor.sketch.name);
    } else {
      String path = editor.sketch.getMainFilePath();
      Preferences.set("last.sketch" + index + ".path", path);
    }
  }
  */


  // .................................................................


  // Because of variations in native windowing systems, no guarantees about
  // changes to the focused and active Windows can be made. Developers must
  // never assume that this Window is the focused or active Window until this
  // Window receives a WINDOW_GAINED_FOCUS or WINDOW_ACTIVATED event.
  protected void handleActivated(Editor whichEditor) {
    activeEditor = whichEditor;

    // set the current window to be the console that's getting output
    EditorConsole.setEditor(activeEditor);
  }


  protected int[] nextEditorLocation() {
    Dimension screen = Toolkit.getDefaultToolkit().getScreenSize();
    int defaultWidth = Preferences.getInteger("editor.window.width.default");
    int defaultHeight = Preferences.getInteger("editor.window.height.default");

    if (activeEditor == null) {
      // If no current active editor, use default placement
      return new int[] {
          (screen.width - defaultWidth) / 2,
          (screen.height - defaultHeight) / 2,
          defaultWidth, defaultHeight, 0
      };

    } else {
      // With a currently active editor, open the new window
      // using the same dimensions, but offset slightly.
      synchronized (editors) {
        final int OVER = 50;
        // In release 0160, don't
        //location = activeEditor.getPlacement();
        Editor lastOpened = editors.get(editors.size() - 1);
        int[] location = lastOpened.getPlacement();
        // Just in case the bounds for that window are bad
        location[0] += OVER;
        location[1] += OVER;

        if (location[0] == OVER ||
            location[2] == OVER ||
            location[0] + location[2] > screen.width ||
            location[1] + location[3] > screen.height) {
          // Warp the next window to a randomish location on screen.
          return new int[] {
              (int) (Math.random() * (screen.width - defaultWidth)),
              (int) (Math.random() * (screen.height - defaultHeight)),
              defaultWidth, defaultHeight, 0
          };
        }

        return location;
      }
    }
  }


  // .................................................................


  boolean breakTime = false;
  String[] months = {
    "jan", "feb", "mar", "apr", "may", "jun",
    "jul", "aug", "sep", "oct", "nov", "dec"
  };

  /**
   * Handle creating a sketch folder, return its base .pde file
   * or null if the operation was canceled.
   * @param shift whether shift is pressed, which will invert prompt setting
   * @param noPrompt disable prompt, no matter the setting
   */
  protected String createNewUntitled() throws IOException {
    File newbieDir = null;
    String newbieName = null;

    // In 0126, untitled sketches will begin in the temp folder,
    // and then moved to a new location because Save will default to Save As.
    File sketchbookDir = getSketchbookFolder();
    File newbieParentDir = untitledFolder;

    // Use a generic name like sketch_031008a, the date plus a char
    int index = 0;
    //SimpleDateFormat formatter = new SimpleDateFormat("yyMMdd");
    //SimpleDateFormat formatter = new SimpleDateFormat("MMMdd");
    //String purty = formatter.format(new Date()).toLowerCase();
    Calendar cal = Calendar.getInstance();
    int day = cal.get(Calendar.DAY_OF_MONTH);  // 1..31
    int month = cal.get(Calendar.MONTH);  // 0..11
    String purty = months[month] + PApplet.nf(day, 2);
    do {
      if (index == 26) {
        // In 0159, avoid running past z by sending people outdoors.
        if (!breakTime) {
          Base.showWarning(_("Time for a Break"),
                           _("You've reached the limit for auto naming of new sketches\n" +
                             "for the day. How about going for a walk instead?"), null);
          breakTime = true;
        } else {
          Base.showWarning(_("Sunshine"),
                           _("No really, time for some fresh air for you."), null);
        }
        return null;
      }
      newbieName = "sketch_" + purty + ((char) ('a' + index));
      newbieDir = new File(newbieParentDir, newbieName);
      index++;
      // Make sure it's not in the temp folder *and* it's not in the sketchbook
    } while (newbieDir.exists() || new File(sketchbookDir, newbieName).exists());

    // Make the directory for the new sketch
    newbieDir.mkdirs();

    // Make an empty pde file
    File newbieFile = new File(newbieDir, newbieName + ".ino");
    new FileOutputStream(newbieFile);  // create the file
    return newbieFile.getAbsolutePath();
  }


  /**
   * Create a new untitled document in a new sketch window.
   */
  public void handleNew() {
    try {
      String path = createNewUntitled();
      if (path != null) {
        Editor editor = handleOpen(path);
        editor.untitled = true;
      }

    } catch (IOException e) {
      if (activeEditor != null) {
        activeEditor.statusError(e);
      }
    }
  }


  /**
   * Replace the sketch in the current window with a new untitled document.
   */
  public void handleNewReplace() {
    if (!activeEditor.checkModified()) {
      return;  // sketch was modified, and user canceled
    }
    // Close the running window, avoid window boogers with multiple sketches
    activeEditor.internalCloseRunner();

    // Actually replace things
    handleNewReplaceImpl();
  }


  protected void handleNewReplaceImpl() {
    try {
      String path = createNewUntitled();
      if (path != null) {
        activeEditor.handleOpenInternal(path);
        activeEditor.untitled = true;
      }
//      return true;

    } catch (IOException e) {
      activeEditor.statusError(e);
//      return false;
    }
  }


  /**
   * Open a sketch, replacing the sketch in the current window.
   * @param path Location of the primary pde file for the sketch.
   */
  public void handleOpenReplace(String path) {
    if (!activeEditor.checkModified()) {
      return;  // sketch was modified, and user canceled
    }
    // Close the running window, avoid window boogers with multiple sketches
    activeEditor.internalCloseRunner();

    boolean loaded = activeEditor.handleOpenInternal(path);
    if (!loaded) {
      // replace the document without checking if that's ok
      handleNewReplaceImpl();
    }
  }


  /**
   * Prompt for a sketch to open, and open it in a new window.
   */
  public void handleOpenPrompt() {
    // get the frontmost window frame for placing file dialog
    FileDialog fd = new FileDialog(activeEditor,
                                   _("Open an Arduino sketch..."),
                                   FileDialog.LOAD);
    // This was annoying people, so disabled it in 0125.
    //fd.setDirectory(Preferences.get("sketchbook.path"));
    //fd.setDirectory(getSketchbookPath());

    // Only show .pde files as eligible bachelors
    fd.setFilenameFilter(new FilenameFilter() {
        public boolean accept(File dir, String name) {
          return name.toLowerCase().endsWith(".ino")
              || name.toLowerCase().endsWith(".pde");
        }
      });

    fd.setVisible(true);

    String directory = fd.getDirectory();
    String filename = fd.getFile();

    // User canceled selection
    if (filename == null) return;

    File inputFile = new File(directory, filename);
    handleOpen(inputFile.getAbsolutePath());
  }


  /**
   * Open a sketch in a new window.
   * @param path Path to the pde file for the sketch in question
   * @return the Editor object, so that properties (like 'untitled')
   *         can be set by the caller
   */
  public Editor handleOpen(String path) {
    return handleOpen(path, nextEditorLocation());
  }


  protected Editor handleOpen(String path, int[] location) {
//    System.err.println("entering handleOpen " + path);

    File file = new File(path);
    if (!file.exists()) return null;

//    System.err.println("  editors: " + editors);
    // Cycle through open windows to make sure that it's not already open.
    for (Editor editor : editors) {
      if (editor.getSketch().getMainFilePath().equals(path)) {
        editor.toFront();
//        System.err.println("  handleOpen: already opened");
        return editor;
      }
    }

    // If the active editor window is an untitled, and un-modified document,
    // just replace it with the file that's being opened.
//    if (activeEditor != null) {
//      Sketch activeSketch = activeEditor.sketch;
//      if (activeSketch.isUntitled() && !activeSketch.isModified()) {
//        // if it's an untitled, unmodified document, it can be replaced.
//        // except in cases where a second blank window is being opened.
//        if (!path.startsWith(untitledFolder.getAbsolutePath())) {
//          activeEditor.handleOpenUnchecked(path, 0, 0, 0, 0);
//          return activeEditor;
//        }
//      }
//    }

//    System.err.println("  creating new editor");
    Editor editor = new Editor(this, path, location);
//    Editor editor = null;
//    try {
//      editor = new Editor(this, path, location);
//    } catch (Exception e) {
//      e.printStackTrace();
//      System.err.flush();
//      System.out.flush();
//      System.exit(1);
//    }
//    System.err.println("  done creating new editor");
//    EditorConsole.systemErr.println("  done creating new editor");

    // Make sure that the sketch actually loaded
    if (editor.getSketch() == null) {
//      System.err.println("sketch was null, getting out of handleOpen");
      return null;  // Just walk away quietly
    }

//    if (editors == null) {
//      editors = new Editor[5];
//    }
//    if (editorCount == editors.length) {
//      editors = (Editor[]) PApplet.expand(editors);
//    }
//    editors[editorCount++] = editor;
    editors.add(editor);

//    if (markedForClose != null) {
//      Point p = markedForClose.getLocation();
//      handleClose(markedForClose, false);
//      // open the new window in
//      editor.setLocation(p);
//    }

    // now that we're ready, show the window
    // (don't do earlier, cuz we might move it based on a window being closed)
    editor.setVisible(true);

//    System.err.println("exiting handleOpen");

    return editor;
  }


  /**
   * Close a sketch as specified by its editor window.
   * @param editor Editor object of the sketch to be closed.
   * @return true if succeeded in closing, false if canceled.
   */
  public boolean handleClose(Editor editor) {
    // Check if modified
//    boolean immediate = editors.size() == 1;
    if (!editor.checkModified()) {
      return false;
    }

    // Close the running window, avoid window boogers with multiple sketches
    editor.internalCloseRunner();

    if (editors.size() == 1) {
      // For 0158, when closing the last window /and/ it was already an
      // untitled sketch, just give up and let the user quit.
//      if (Preferences.getBoolean("sketchbook.closing_last_window_quits") ||
//          (editor.untitled && !editor.getSketch().isModified())) {
      if (Base.isMacOS()) {
        Object[] options = { "OK", "Cancel" };
        String prompt =
          _("<html> " +
            "<head> <style type=\"text/css\">"+
            "b { font: 13pt \"Lucida Grande\" }"+
            "p { font: 11pt \"Lucida Grande\"; margin-top: 8px }"+
            "</style> </head>" +
            "<b>Are you sure you want to Quit?</b>" +
            "<p>Closing the last open sketch will quit Arduino.");

        int result = JOptionPane.showOptionDialog(editor,
                                                  prompt,
                                                  _("Quit"),
                                                  JOptionPane.YES_NO_OPTION,
                                                  JOptionPane.QUESTION_MESSAGE,
                                                  null,
                                                  options,
                                                  options[0]);
        if (result == JOptionPane.NO_OPTION ||
            result == JOptionPane.CLOSED_OPTION) {
          return false;
        }
      }

      // This will store the sketch count as zero
      editors.remove(editor);
      Editor.serialMonitor.closeSerialPort();
      storeSketches();

      // Save out the current prefs state
      Preferences.save();

      // Since this wasn't an actual Quit event, call System.exit()
      System.exit(0);

    } else {
      // More than one editor window open,
      // proceed with closing the current window.
      editor.setVisible(false);
      editor.dispose();
//      for (int i = 0; i < editorCount; i++) {
//        if (editor == editors[i]) {
//          for (int j = i; j < editorCount-1; j++) {
//            editors[j] = editors[j+1];
//          }
//          editorCount--;
//          // Set to null so that garbage collection occurs
//          editors[editorCount] = null;
//        }
//      }
      editors.remove(editor);
    }
    return true;
  }


  /**
   * Handler for File &rarr; Quit.
   * @return false if canceled, true otherwise.
   */
  public boolean handleQuit() {
    // If quit is canceled, this will be replaced anyway
    // by a later handleQuit() that is not canceled.
    storeSketches();
    Editor.serialMonitor.closeSerialPort();

    if (handleQuitEach()) {
      // make sure running sketches close before quitting
      for (Editor editor : editors) {
        editor.internalCloseRunner();
      }
      // Save out the current prefs state
      Preferences.save();

      if (!Base.isMacOS()) {
        // If this was fired from the menu or an AppleEvent (the Finder),
        // then Mac OS X will send the terminate signal itself.
        System.exit(0);
      }
      return true;
    }
    return false;
  }


  /**
   * Attempt to close each open sketch in preparation for quitting.
   * @return false if canceled along the way
   */
  protected boolean handleQuitEach() {
    int index = 0;
    for (Editor editor : editors) {
      if (editor.checkModified()) {
        // Update to the new/final sketch path for this fella
        storeSketchPath(editor, index);
        index++;

      } else {
        return false;
      }
    }
    return true;
  }


  // .................................................................


  /**
   * Asynchronous version of menu rebuild to be used on save and rename
   * to prevent the interface from locking up until the menus are done.
   */
  protected void rebuildSketchbookMenus() {
    //System.out.println("async enter");
    //new Exception().printStackTrace();
    SwingUtilities.invokeLater(new Runnable() {
      public void run() {
        //System.out.println("starting rebuild");
        rebuildSketchbookMenu(Editor.sketchbookMenu);
        rebuildToolbarMenu(Editor.toolbarMenu);
        //System.out.println("done with rebuild");
      }
    });
    //System.out.println("async exit");
  }


  protected void rebuildToolbarMenu(JMenu menu) {
    JMenuItem item;
    menu.removeAll();

    // Add the single "Open" item
    item = Editor.newJMenuItem(_("Open..."), 'O');
    item.addActionListener(new ActionListener() {
        public void actionPerformed(ActionEvent e) {
          handleOpenPrompt();
        }
      });
    menu.add(item);
    menu.addSeparator();

    // Add a list of all sketches and subfolders
    try {
      boolean sketches = addSketches(menu, getSketchbookFolder(), true);
      if (sketches) menu.addSeparator();
    } catch (IOException e) {
      e.printStackTrace();
    }

    // Add each of the subfolders of examples directly to the menu
    try {
      boolean found = addSketches(menu, examplesFolder, true);
      if (found) menu.addSeparator();
    } catch (IOException e) {
      e.printStackTrace();
    }
  }


  protected void rebuildSketchbookMenu(JMenu menu) {
    //System.out.println("rebuilding sketchbook menu");
    //new Exception().printStackTrace();
    try {
        menu.removeAll();
      addSketches(menu, getSketchbookFolder(), false);
      //addSketches(menu, getSketchbookFolder());
    } catch (IOException e) {
      e.printStackTrace();
    }
  }

  public Map<String, File> getIDELibs() {
    Map<String, File> ideLibs = new HashMap<String, File>(libraries);
    for (String lib : libraries.keySet()) {
      if (FileUtils.isSubDirectory(getSketchbookFolder(), libraries.get(lib)))
        ideLibs.remove(lib);
    }
    return ideLibs;
  }

  public Map<String, File> getUserLibs() {
    Map<String, File> userLibs = new HashMap<String, File>(libraries);
    for (String lib : libraries.keySet()) {
      if (!FileUtils.isSubDirectory(getSketchbookFolder(), libraries.get(lib)))
        userLibs.remove(lib);
    }
    return userLibs;
  }

  public void rebuildImportMenu(JMenu importMenu, final Editor editor) {
    importMenu.removeAll();
    
    JMenuItem addLibraryMenuItem = new JMenuItem(_("Add Library..."));
    addLibraryMenuItem.addActionListener(new ActionListener() {
      public void actionPerformed(ActionEvent e) {
        Base.this.handleAddLibrary(editor);
        Base.this.onBoardOrPortChange();
        Base.this.rebuildImportMenu(Editor.importMenu, editor);
        Base.this.rebuildExamplesMenu(Editor.examplesMenu);
      }
    });
    importMenu.add(addLibraryMenuItem);

    // Split between user supplied libraries and IDE libraries
    Map<String, File> ideLibs = getIDELibs();
    Map<String, File> userLibs = getUserLibs();
    try {
      // Find the current target. Get the platform, and then select the
      // correct name and core path.
      PreferencesMap prefs = getTargetPlatform().getPreferences();
      String targetname = prefs.get("name");

      JMenuItem platformItem = new JMenuItem(targetname);
      platformItem.setEnabled(false);
      importMenu.add(platformItem);
      if (ideLibs.size()>0) {
        importMenu.addSeparator();
        addLibraries(importMenu, ideLibs);
      }
      if (userLibs.size()>0) {
        importMenu.addSeparator();
        addLibraries(importMenu, userLibs);
      }
    } catch (IOException e) {
      e.printStackTrace();
    }
  }

  public void rebuildExamplesMenu(JMenu menu) {
    try {
      menu.removeAll();
      
      // Add examples from distribution "example" folder
      boolean found = addSketches(menu, examplesFolder, false);
      if (found) menu.addSeparator();

      // Add examples from libraries
      Map<String, File> ideLibs = getIDELibs();
      List<String> names = new ArrayList<String>(ideLibs.keySet());
      Collections.sort(names, String.CASE_INSENSITIVE_ORDER);
      for (String name : names) {
        File folder = ideLibs.get(name);
        addSketchesSubmenu(menu, name, folder, false);
        // Allows "fat" libraries to have examples in the root folder
        if (folder.getName().equals(Base.getTargetPlatform()))
          addSketchesSubmenu(menu, name, folder.getParentFile(), false);
      }

      Map<String, File> userLibs = getUserLibs();
      if (userLibs.size()>0) {
        menu.addSeparator();
        names = new ArrayList<String>(userLibs.keySet());
        Collections.sort(names, String.CASE_INSENSITIVE_ORDER);
        for (String name : names) {
          File folder = userLibs.get(name);
          addSketchesSubmenu(menu, name, folder, false);
          // Allows "fat" libraries to have examples in the root folder
          if (folder.getName().equals(Base.getTargetPlatform().getName()))
            addSketchesSubmenu(menu, name, folder.getParentFile(), false);
        }
      }
    } catch (IOException e) {
      e.printStackTrace();
    }
  }
  
  public Map<String, File> scanLibraries(List<File> folders) {
    Map<String, File> res = new HashMap<String, File>(); 
    for (File folder : folders)
      res.putAll(scanLibraries(folder));
    return res;
  }
  
  public Map<String, File> scanLibraries(File folder) {
    Map<String, File> res = new HashMap<String, File>();
    String list[] = folder.list(new OnlyDirs());
    // if a bad folder or something like that, this might come back null
    if (list == null)
      return res;

    for (String libName : list) {
      File subfolder = new File(folder, libName);
      if (!Sketch.isSanitaryName(libName)) {
        String mess = I18n.format(_("The library \"{0}\" cannot be used.\n"
            + "Library names must contain only basic letters and numbers.\n"
            + "(ASCII only and no spaces, and it cannot start with a number)"),
                                  libName);
        Base.showMessage(_("Ignoring bad library name"), mess);
        continue;
      }

      subfolder = scanFatLibrary(subfolder);
      
      // (also replace previously found libs with the same name) 
      if (subfolder != null)
        res.put(libName, subfolder);
    }
    return res;
  }

  /**
   * Scans inside a "FAT" (multi-platform) library folder to see if it contains
   * a version suitable for the actual selected architecture. If a suitable
   * version is found the folder containing that version is returned, otherwise
   * <b>null</b> is returned.<br />
   * <br />
   * If a non-"FAT" library is detected, we assume that the library is suitable
   * for the current architecture and the libFolder parameter is returned.<br />
   * 
   * @param libFolder
   * @return
   */
  public File scanFatLibrary(File libFolder) {
    // A library is considered "fat" if it contains a file called
    // "library.properties"
    File libraryPropFile = new File(libFolder, "library.properties");
    if (!libraryPropFile.exists() || !libraryPropFile.isFile())
      return libFolder;

    // Search for a subfolder for actual architecture, return null if not found
    File archSubfolder = new File(libFolder, Base.getTargetPlatform().getName());
    if (!archSubfolder.exists() || !archSubfolder.isDirectory())
      return null;
    return archSubfolder;
  }
  
  public void onBoardOrPortChange() {
    // Calculate paths for libraries and examples
    examplesFolder = getContentFile("examples");
    toolsFolder = getContentFile("tools");
    
    File platformFolder = getTargetPlatform().getFolder();
    librariesFolders = new ArrayList<File>();
    librariesFolders.add(getContentFile("libraries"));
    librariesFolders.add(new File(platformFolder, "libraries"));
    librariesFolders.add(getSketchbookLibrariesFolder());
    
    // Scan for libraries in each library folder.
    // Libraries located in the latest folders on the list can override
    // other libraries with the same name.
    libraries = scanLibraries(librariesFolders);

    // Populate importToLibraryTable
    importToLibraryTable = new HashMap<String, File>();
    for (File subfolder : libraries.values()) {
      String packages[] = headerListFromIncludePath(subfolder);
      for (String pkg : packages)
        importToLibraryTable.put(pkg, subfolder);
    }
    
    // Update editors status bar
    for (Editor editor : editors)
      editor.onBoardOrPortChange();
  }

  public void rebuildBoardsMenu(JMenu toolsMenu, final Editor editor) {
    JMenu boardsMenu = makeOrGetBoardMenu(toolsMenu, "Board");

    String selPackage = Preferences.get("target_package");
    String selPlatform = Preferences.get("target_platform");
    String selBoard = Preferences.get("board");
    
    boolean first = true;
    
    List<JMenuItem> menuItemsToClickAfterStartup = new LinkedList<JMenuItem>();

    ButtonGroup boardsButtonGroup = new ButtonGroup();
    Map<String, ButtonGroup> buttonGroupsMap = new HashMap<String, ButtonGroup>();
    
    // Cycle through all packages
    for (TargetPackage targetPackage : packages.values()) {
      String packageName = targetPackage.getName();
      
      // For every package cycle through all platform
      for (TargetPlatform targetPlatform : targetPackage.platforms()) {
        String platformName = targetPlatform.getName();
        Map<String, PreferencesMap> boards = targetPlatform.getBoards();

        if (targetPlatform.getPreferences().get("name") == null || targetPlatform.getBoards().isEmpty()) {
          continue;
        }
        
        // Add a title for each group of boards
        if (!first) {
          boardsMenu.add(new JSeparator());
        }
        first = false;
        
        JMenuItem separator = new JMenuItem(targetPlatform.getPreferences().get("name"));
        separator.setEnabled(false);
        boardsMenu.add(separator);
        
        // For every platform cycle through all boards
        for (final String boardID : targetPlatform.getBoards().keySet()) {
          
          PreferencesMap boardAttributes = boards.get(boardID);

          AbstractAction action = new AbstractAction(boardAttributes.get("name")) {
            
            @Override
            public void actionPerformed(ActionEvent e) {
              Preferences.set("target_package", (String) getValue("package"));
              Preferences.set("target_platform", (String) getValue("platform"));
              Preferences.set("board", (String) getValue("board"));
              
              filterVisibilityOfSubsequentBoardMenus((String) getValue("board"), 1, e);

              onBoardOrPortChange();
              Sketch.buildSettingChanged();
              rebuildImportMenu(Editor.importMenu, editor);
              rebuildExamplesMenu(Editor.examplesMenu);
            }

          };
          action.putValue("properties", boardAttributes);
          action.putValue("board", boardID);
          action.putValue("package", packageName);
          action.putValue("platform", platformName);
          
          JRadioButtonMenuItem item = new JRadioButtonMenuItem(action);
          boardsMenu.add(item);
          boardsButtonGroup.add(item);

          if (selBoard.equals(action.getValue("board")) && selPackage.equals(action.getValue("package"))
              && selPlatform.equals(action.getValue("platform"))) {
            menuItemsToClickAfterStartup.add(item);
          }

          if (targetPlatform.getCustomMenus() != null) {
            List<String> customMenuIDs = new LinkedList<String>(targetPlatform.getCustomMenus().getKeys());
            for (int i = 0; i < customMenuIDs.size(); i++) {
              final String customMenuID = customMenuIDs.get(i);
              JMenu menu = makeOrGetBoardMenu(toolsMenu, _(targetPlatform.getCustomMenus().getValueOf(customMenuID)));
              MapWithSubkeys customMenu = targetPlatform.getCustomMenus().get(customMenuID);
              if (customMenu.getKeys().contains(boardID)) {
                MapWithSubkeys boardCustomMenu = customMenu.get(boardID);
                final int currentIndex = i + 1 + 1; //plus 1 to skip the first board menu, plus 1 to keep the custom menu next to this one
                for (final String customMenuOption : boardCustomMenu.getKeys()) {
                  action = new AbstractAction(_(boardCustomMenu.getValueOf(customMenuOption))) {

                    @Override
                    public void actionPerformed(ActionEvent e) {
                      Preferences.set("target_package", (String) getValue("package"));
                      Preferences.set("target_platform", (String) getValue("platform"));
                      Preferences.set("board", (String) getValue("board"));
                      Preferences.set("custom_" + customMenuID, boardID + "_" + (String) getValue("custom_menu_option"));

                      filterVisibilityOfSubsequentBoardMenus((String) getValue("board"), currentIndex, e);

                      onBoardOrPortChange();
                      Sketch.buildSettingChanged();
                      rebuildImportMenu(Editor.importMenu, editor);
                      rebuildExamplesMenu(Editor.examplesMenu);
                    }
                  };
                  action.putValue("properties", boardCustomMenu.getValues());
                  action.putValue("board", boardID);
                  action.putValue("custom_menu_option", customMenuOption);
                  action.putValue("package", packageName);
                  action.putValue("platform", platformName);

                  if (!buttonGroupsMap.containsKey(customMenuID)) {
                    buttonGroupsMap.put(customMenuID, new ButtonGroup());
                  }
                  
                  item = new JRadioButtonMenuItem(action);
                  menu.add(item);
                  buttonGroupsMap.get(customMenuID).add(item);

                  String selectedCustomMenuEntry = Preferences.get("custom_" + customMenuID);
                  if (selBoard.equals(boardID) && (boardID + "_" + customMenuOption).equals(selectedCustomMenuEntry)) {
                    menuItemsToClickAfterStartup.add(item);
                  }
                }
              }
            }
          }
        }
      }

      if (menuItemsToClickAfterStartup.isEmpty()) {
        menuItemsToClickAfterStartup.add(selectFirstEnabledMenuItem(boardsMenu));
      }

      for (JMenuItem menuItemToClick : menuItemsToClickAfterStartup) {
        menuItemToClick.setSelected(true);
        menuItemToClick.getAction().actionPerformed(new ActionEvent(this, -1, ""));
      }
    }
  }

  private static void filterVisibilityOfSubsequentBoardMenus(String boardID, int fromIndex, ActionEvent originatingEvent) {
    for (int i = fromIndex; i < Editor.boardsMenus.size(); i++) {
      JMenu menu = Editor.boardsMenus.get(i);
      for (int m = 0; m < menu.getItemCount(); m++) {
        JMenuItem menuItem = menu.getItem(m);
        menuItem.setVisible(menuItem.getAction().getValue("board").equals(boardID));
      }
      menu.setEnabled(ifThereAreVisibleItemsOn(menu));

      if (menu.isEnabled()) {
        JMenuItem visibleSelectedOrFirstMenuItem = selectVisibleSelectedOrFirstMenuItem(menu);
        if (!visibleSelectedOrFirstMenuItem.isSelected()) {
          visibleSelectedOrFirstMenuItem.setSelected(true);
          visibleSelectedOrFirstMenuItem.getAction().actionPerformed(originatingEvent);
        }
      }
    }
  }

  private static boolean ifThereAreVisibleItemsOn(JMenu menu) {
    for (int i = 0; i < menu.getItemCount(); i++) {
      if (menu.getItem(i).isVisible()) {
        return true;
      }
    }
    return false;
  }

  private JMenu makeOrGetBoardMenu(JMenu toolsMenu, String label) {
    String i18nLabel = _(label);
    for (JMenu menu : Editor.boardsMenus) {
      if (i18nLabel.equals(menu.getText())) {
        return menu;
      }
    }
    JMenu menu = new JMenu(i18nLabel);
    Editor.boardsMenus.add(menu);
    toolsMenu.add(menu);
    return menu;
  }
  
  private static JMenuItem selectVisibleSelectedOrFirstMenuItem(JMenu menu) {
    JMenuItem firstVisible = null;
    for (int i = 0; i < menu.getItemCount(); i++) {
      JMenuItem item = menu.getItem(i);
      if (item != null && item.isVisible()) {
        if (item.isSelected()) {
          return item;
        }
        if (firstVisible == null) {
          firstVisible = item;
        }
      }
    }
    
    if (firstVisible != null) {
      return firstVisible;
    }
    
    throw new IllegalStateException("Menu has no enabled items");
  }
  
  private static JMenuItem selectFirstEnabledMenuItem(JMenu menu) {
    for (int i = 0; i < menu.getItemCount(); i++) {
      JMenuItem item = menu.getItem(i);
      if (item != null && item.isEnabled()) {
        return item;
      }
    }
    throw new IllegalStateException("Menu has no enabled items");
  }
  
  public void rebuildProgrammerMenu(JMenu menu) {
    menu.removeAll();
    ButtonGroup group = new ButtonGroup();
    for (TargetPackage targetPackage : packages.values()) {
      for (TargetPlatform targetPlatform : targetPackage.platforms()) {
        for (String programmer : targetPlatform.getProgrammers().keySet()) {
          String id = targetPackage.getName() + ":" + programmer;

          @SuppressWarnings("serial")
          AbstractAction action = new AbstractAction(targetPlatform
              .getProgrammer(programmer).get("name")) {
            public void actionPerformed(ActionEvent actionevent) {
              Preferences.set("programmer", "" + getValue("id"));
            }
          };
          action.putValue("id", id);
          JMenuItem item = new JRadioButtonMenuItem(action);
          if (Preferences.get("programmer").equals(id))
            item.setSelected(true);
          group.add(item);
          menu.add(item);
        }
      }
    }
  }

  /**
   * Scan a folder recursively, and add any sketches found to the menu
   * specified. Set the openReplaces parameter to true when opening the sketch
   * should replace the sketch in the current window, or false when the
   * sketch should open in a new window.
   */
  protected boolean addSketches(JMenu menu, File folder,
                                final boolean replaceExisting) throws IOException {
    // skip .DS_Store files, etc (this shouldn't actually be necessary)
    if (!folder.isDirectory()) return false;

    String[] list = folder.list();
    // If a bad folder or unreadable or whatever, this will come back null
    if (list == null) return false;

    // Alphabetize list, since it's not always alpha order
    Arrays.sort(list, String.CASE_INSENSITIVE_ORDER);

    boolean ifound = false;

    for (String name : list) {
      if ((name.charAt(0) == '.') ||
          name.equals("CVS")) continue;

      File subfolder = new File(folder, name);
      if (!subfolder.isDirectory()) continue;

      if (addSketchesSubmenu(menu, name, subfolder, replaceExisting))
        ifound = true;
    }
    
    return ifound;  // actually ignored, but..
  }

  private boolean addSketchesSubmenu(JMenu menu, String name, File folder,
                         final boolean replaceExisting) throws IOException {

    ActionListener listener = new ActionListener() {
      public void actionPerformed(ActionEvent e) {
        String path = e.getActionCommand();
        if (new File(path).exists()) {
          boolean replace = replaceExisting;
          if ((e.getModifiers() & ActionEvent.SHIFT_MASK) != 0) {
            replace = !replace;
          }
          if (replace) {
            handleOpenReplace(path);
          } else {
            handleOpen(path);
          }
        } else {
          showWarning(_("Sketch Does Not Exist"),
                      _("The selected sketch no longer exists.\n"
                          + "You may need to restart Arduino to update\n"
                          + "the sketchbook menu."), null);
        }
      }
    };

    File entry = new File(folder, name + ".ino");
    if (!entry.exists() && (new File(folder, name + ".pde")).exists())
      entry = new File(folder, name + ".pde");

    // if a .pde file of the same prefix as the folder exists..
    if (entry.exists()) {

      if (!Sketch.isSanitaryName(name)) {
        if (!builtOnce) {
          String complaining = I18n
              .format(
                      _("The sketch \"{0}\" cannot be used.\n"
                          + "Sketch names must contain only basic letters and numbers\n"
                          + "(ASCII-only with no spaces, "
                          + "and it cannot start with a number).\n"
                          + "To get rid of this message, remove the sketch from\n"
                          + "{1}"), name, entry.getAbsolutePath());
          Base.showMessage(_("Ignoring sketch with bad name"), complaining);
        }
        return false;
      }

      JMenuItem item = new JMenuItem(name);
      item.addActionListener(listener);
      item.setActionCommand(entry.getAbsolutePath());
      menu.add(item);
      return true;
    } 

    // don't create an extra menu level for a folder named "examples"
    if (folder.getName().equals("examples"))
      return addSketches(menu, folder, replaceExisting);

    // not a sketch folder, but maybe a subfolder containing sketches
    JMenu submenu = new JMenu(name);
    boolean found = addSketches(submenu, folder, replaceExisting);
    if (found)
      menu.add(submenu);
    return found;
  }

  protected void addLibraries(JMenu menu, Map<String, File> libs) throws IOException {

    List<String> list = new ArrayList<String>(libs.keySet());
    Collections.sort(list, String.CASE_INSENSITIVE_ORDER);
    
    ActionListener listener = new ActionListener() {
      public void actionPerformed(ActionEvent e) {
        activeEditor.getSketch().importLibrary(e.getActionCommand());
      }
    };

    for (String name : list) {
      File folder = libs.get(name);

      // Add new element at the bottom
      JMenuItem item = new JMenuItem(name);
      item.addActionListener(listener);
      item.setActionCommand(folder.getAbsolutePath());
      menu.add(item);

      // XXX: DAM: should recurse here so that library folders can be nested
    }
  }
 
  /**
   * Given a folder, return a list of the header files in that folder (but not
   * the header files in its sub-folders, as those should be included from
   * within the header files at the top-level).
   */
  static public String[] headerListFromIncludePath(File path) {
    return path.list(new OnlyFilesWithExtension(".h"));
  }
 
  protected void loadHardware(File folder) {
    if (!folder.isDirectory()) return;
    
    String list[] = folder.list(new OnlyDirs());
    
    // if a bad folder or something like that, this might come back null
    if (list == null) return;

    // alphabetize list, since it's not always alpha order
    // replaced hella slow bubble sort with this feller for 0093
    Arrays.sort(list, String.CASE_INSENSITIVE_ORDER);
    
    for (String target : list) {
      // Skip reserved 'tools' folder.
      if (target.equals("tools"))
        continue;
      File subfolder = new File(folder, target);
      packages.put(target, new TargetPackage(target, subfolder));
    }
  }


  // .................................................................


  /**
   * Show the About box.
   */
  @SuppressWarnings("serial")
  public void handleAbout() {
    final Image image = Base.getLibImage("about.jpg", activeEditor);
    final Window window = new Window(activeEditor) {
        public void paint(Graphics g) {
          g.drawImage(image, 0, 0, null);

          Graphics2D g2 = (Graphics2D) g;
          g2.setRenderingHint(RenderingHints.KEY_TEXT_ANTIALIASING,
                              RenderingHints.VALUE_TEXT_ANTIALIAS_OFF);

          g.setFont(new Font("SansSerif", Font.PLAIN, 11));
          g.setColor(Color.white);
          g.drawString(Base.VERSION_NAME, 50, 30);
        }
      };
    window.addMouseListener(new MouseAdapter() {
        public void mousePressed(MouseEvent e) {
          window.dispose();
        }
      });
    int w = image.getWidth(activeEditor);
    int h = image.getHeight(activeEditor);
    Dimension screen = Toolkit.getDefaultToolkit().getScreenSize();
    window.setBounds((screen.width-w)/2, (screen.height-h)/2, w, h);
    window.setVisible(true);
  }


  /**
   * Show the Preferences window.
   */
  public void handlePrefs() {
    if (preferencesFrame == null) preferencesFrame = new Preferences();
    preferencesFrame.showFrame(activeEditor);
  }


  // ...................................................................


  /**
   * Get list of platform constants.
   */
//  static public int[] getPlatforms() {
//    return platforms;
//  }


//  static public int getPlatform() {
//    String osname = System.getProperty("os.name");
//
//    if (osname.indexOf("Mac") != -1) {
//      return PConstants.MACOSX;
//
//    } else if (osname.indexOf("Windows") != -1) {
//      return PConstants.WINDOWS;
//
//    } else if (osname.equals("Linux")) {  // true for the ibm vm
//      return PConstants.LINUX;
//
//    } else {
//      return PConstants.OTHER;
//    }
//  }


  static public Platform getPlatform() {
    return platform;
  }


  static public String getPlatformName() {
    String osname = System.getProperty("os.name");

    if (osname.indexOf("Mac") != -1) {
      return "macosx";

    } else if (osname.indexOf("Windows") != -1) {
      return "windows";

    } else if (osname.equals("Linux")) {  // true for the ibm vm
      return "linux";

    } else {
      return "other";
    }
  }


  /**
   * Map a platform constant to its name.
   * @param which PConstants.WINDOWS, PConstants.MACOSX, PConstants.LINUX
   * @return one of "windows", "macosx", or "linux"
   */
  static public String getPlatformName(int which) {
    return platformNames.get(which);
  }


  static public int getPlatformIndex(String what) {
    Integer entry = platformIndices.get(what);
    return (entry == null) ? -1 : entry.intValue();
  }


  // These were changed to no longer rely on PApplet and PConstants because
  // of conflicts that could happen with older versions of core.jar, where
  // the MACOSX constant would instead read as the LINUX constant.


  /**
   * returns true if Processing is running on a Mac OS X machine.
   */
  static public boolean isMacOS() {
    //return PApplet.platform == PConstants.MACOSX;
    return System.getProperty("os.name").indexOf("Mac") != -1;
  }


  /**
   * returns true if running on windows.
   */
  static public boolean isWindows() {
    //return PApplet.platform == PConstants.WINDOWS;
    return System.getProperty("os.name").indexOf("Windows") != -1;
  }


  /**
   * true if running on linux.
   */
  static public boolean isLinux() {
    //return PApplet.platform == PConstants.LINUX;
    return System.getProperty("os.name").indexOf("Linux") != -1;
  }


  // .................................................................


  static public File getSettingsFolder() {
    File settingsFolder = null;

    String preferencesPath = Preferences.get("settings.path");
    if (preferencesPath != null) {
      settingsFolder = new File(preferencesPath);

    } else {
      try {
        settingsFolder = platform.getSettingsFolder();
      } catch (Exception e) {
        showError(_("Problem getting data folder"),
                  _("Error getting the Arduino data folder."), e);
      }
    }

    // create the folder if it doesn't exist already
    if (!settingsFolder.exists()) {
      if (!settingsFolder.mkdirs()) {
        showError(_("Settings issues"),
                  _("Arduino cannot run because it could not\n" +
                    "create a folder to store your settings."), null);
      }
    }
    return settingsFolder;
  }


  /**
   * Convenience method to get a File object for the specified filename inside
   * the settings folder.
   * For now, only used by Preferences to get the preferences.txt file.
   * @param filename A file inside the settings folder.
   * @return filename wrapped as a File object inside the settings folder
   */
  static public File getSettingsFile(String filename) {
    return new File(getSettingsFolder(), filename);
  }


  static public File getBuildFolder() {
    if (buildFolder == null) {
      String buildPath = Preferences.get("build.path");
      if (buildPath != null) {
        buildFolder = new File(buildPath);

      } else {
        //File folder = new File(getTempFolder(), "build");
        //if (!folder.exists()) folder.mkdirs();
        buildFolder = createTempFolder("build");
        buildFolder.deleteOnExit();
      }
    }
    return buildFolder;
  }


  /**
   * Get the path to the platform's temporary folder, by creating
   * a temporary temporary file and getting its parent folder.
   * <br/>
   * Modified for revision 0094 to actually make the folder randomized
   * to avoid conflicts in multi-user environments. (Bug 177)
   */
  static public File createTempFolder(String name) {
    try {
      File folder = File.createTempFile(name, null);
      //String tempPath = ignored.getParent();
      //return new File(tempPath);
      folder.delete();
      folder.mkdirs();
      return folder;

    } catch (Exception e) {
      e.printStackTrace();
    }
    return null;
  }


  static public Map<String, File> getLibraries() {
    return libraries;
  }


  static public String getExamplesPath() {
    return examplesFolder.getAbsolutePath();
  }


  static public List<File> getLibrariesPath() {
    return librariesFolders;
  }


  static public File getToolsFolder() {
    return toolsFolder;
  }


  static public String getToolsPath() {
    return toolsFolder.getAbsolutePath();
  }


  static public File getHardwareFolder() {
    // calculate on the fly because it's needed by Preferences.init() to find
    // the boards.txt and programmers.txt preferences files (which happens
    // before the other folders / paths get cached).
    return getContentFile("hardware");
  }
  
  //Get the core libraries
  static public File getCoreLibraries(String path) {
  	return getContentFile(path);	
  }
  
  static public String getHardwarePath() {
    return getHardwareFolder().getAbsolutePath();
  }
  
  
  static public String getAvrBasePath() {
    String path = getHardwarePath() + File.separator + "tools" +
                  File.separator + "avr" + File.separator + "bin" + File.separator;
    if (Base.isLinux() && !(new File(path)).exists()) {
      return "";  // use distribution provided avr tools if bundled tools missing
    }
    return path;
  }
  
  
  /**
   * Returns the currently selected TargetPlatform.
   * 
   * @return
   */
  static public TargetPlatform getTargetPlatform() {
    String packageName = Preferences.get("target_package");
    String platformName = Preferences.get("target_platform");
    return getTargetPlatform(packageName, platformName);
  }
  
  /**
   * Returns a specific TargetPlatform searching Package/Platform
   * 
   * @param packageName
   * @param platformName
   * @return
   */
  static public TargetPlatform getTargetPlatform(String packageName,
                                                 String platformName) {
    return packages.get(packageName).get(platformName);
  }

  static public TargetPlatform getCurrentTargetPlatformFromPackage(String pack) {
    return getTargetPlatform(pack, Preferences.get("target_platform"));
  }

  static public Map<String, String> getBoardPreferences() {
    TargetPlatform target = getTargetPlatform();
    String board = Preferences.get("board");
    Map<String, String> boardPreferences = Maps.merge(target.getBoards().get(board), new LinkedHashMap<String, String>());
    if (target.getCustomMenus() != null) {
      for (String customMenuID : target.getCustomMenus().getKeys()) {
        MapWithSubkeys boardCustomMenu = target.getCustomMenus().get(customMenuID).get(board);
        String selectedCustomMenuEntry = Preferences.get("custom_" + customMenuID);
        if (boardCustomMenu != null && selectedCustomMenuEntry != null && selectedCustomMenuEntry.startsWith(board)) {
          String menuEntryId = selectedCustomMenuEntry.substring(selectedCustomMenuEntry.indexOf("_") + 1);
          Maps.merge(boardCustomMenu.get(menuEntryId).getValues(), boardPreferences);
          boardPreferences.put("name", boardPreferences.get("name") + ", " + boardCustomMenu.getValueOf(menuEntryId));
        }
      }
    }
    return boardPreferences;
  }

  static public File getSketchbookFolder() {
    return new File(Preferences.get("sketchbook.path"));
  }


  static public File getSketchbookLibrariesFolder() {
    File libdir = new File(getSketchbookFolder(), "libraries");
    if (!libdir.exists()) {
      try {
        libdir.mkdirs();
        File readme = new File(libdir, "readme.txt");
        FileWriter freadme = new FileWriter(readme);
        freadme.write(_("For information on installing libraries, see: " +
                        "http://arduino.cc/en/Guide/Libraries\n"));
        freadme.close();
      } catch (Exception e) {
      }
    }
    return libdir;
  }


  static public String getSketchbookLibrariesPath() {
    return getSketchbookLibrariesFolder().getAbsolutePath();
  }
  
  
  static public File getSketchbookHardwareFolder() {
    return new File(getSketchbookFolder(), "hardware");
  }


  protected File getDefaultSketchbookFolder() {
    File sketchbookFolder = null;
    try {
      sketchbookFolder = platform.getDefaultSketchbookFolder();
    } catch (Exception e) { }

    if (sketchbookFolder == null) {
      sketchbookFolder = promptSketchbookLocation();
    }

    // create the folder if it doesn't exist already
    boolean result = true;
    if (!sketchbookFolder.exists()) {
      result = sketchbookFolder.mkdirs();
    }

    if (!result) {
      showError(_("You forgot your sketchbook"),
                _("Arduino cannot run because it could not\n" +
                  "create a folder to store your sketchbook."), null);
    }

    return sketchbookFolder;
  }


  /**
   * Check for a new sketchbook location.
   */
  static protected File promptSketchbookLocation() {
    File folder = null;

    folder = new File(System.getProperty("user.home"), "sketchbook");
    if (!folder.exists()) {
      folder.mkdirs();
      return folder;
    }

    String prompt = _("Select (or create new) folder for sketches...");
    folder = Base.selectFolder(prompt, null, null);
    if (folder == null) {
      System.exit(0);
    }
    return folder;
  }


  // .................................................................


  /**
   * Implements the cross-platform headache of opening URLs
   * TODO This code should be replaced by PApplet.link(),
   * however that's not a static method (because it requires
   * an AppletContext when used as an applet), so it's mildly
   * trickier than just removing this method.
   */
  static public void openURL(String url) {
    try {
      platform.openURL(url);

    } catch (Exception e) {
      showWarning(_("Problem Opening URL"),
                  I18n.format(_("Could not open the URL\n{0}"), url), e);
    }
  }


  /**
   * Used to determine whether to disable the "Show Sketch Folder" option.
   * @return true If a means of opening a folder is known to be available.
   */
  static protected boolean openFolderAvailable() {
    return platform.openFolderAvailable();
  }


  /**
   * Implements the other cross-platform headache of opening
   * a folder in the machine's native file browser.
   */
  static public void openFolder(File file) {
    try {
      platform.openFolder(file);

    } catch (Exception e) {
      showWarning(_("Problem Opening Folder"),
                  I18n.format(_("Could not open the folder\n{0}"), file.getAbsolutePath()), e);
    }
  }


  // .................................................................


  /**
   * Prompt for a fodler and return it as a File object (or null).
   * Implementation for choosing directories that handles both the
   * Mac OS X hack to allow the native AWT file dialog, or uses
   * the JFileChooser on other platforms. Mac AWT trick obtained from
   * <A HREF="http://lists.apple.com/archives/java-dev/2003/Jul/msg00243.html">this post</A>
   * on the OS X Java dev archive which explains the cryptic note in
   * Apple's Java 1.4 release docs about the special System property.
   */
  static public File selectFolder(String prompt, File folder, Frame frame) {
    if (Base.isMacOS()) {
      if (frame == null) frame = new Frame(); //.pack();
      FileDialog fd = new FileDialog(frame, prompt, FileDialog.LOAD);
      if (folder != null) {
        fd.setDirectory(folder.getParent());
        //fd.setFile(folder.getName());
      }
      System.setProperty("apple.awt.fileDialogForDirectories", "true");
      fd.setVisible(true);
      System.setProperty("apple.awt.fileDialogForDirectories", "false");
      if (fd.getFile() == null) {
        return null;
      }
      return new File(fd.getDirectory(), fd.getFile());

    } else {
      JFileChooser fc = new JFileChooser();
      fc.setDialogTitle(prompt);
      if (folder != null) {
        fc.setSelectedFile(folder);
      }
      fc.setFileSelectionMode(JFileChooser.DIRECTORIES_ONLY);

      int returned = fc.showOpenDialog(new JDialog());
      if (returned == JFileChooser.APPROVE_OPTION) {
        return fc.getSelectedFile();
      }
    }
    return null;
  }


  // .................................................................


  /**
   * Give this Frame a Processing icon.
   */
  static public void setIcon(Frame frame) {
    // don't use the low-res icon on Mac OS X; the window should
    // already have the right icon from the .app file.
    if (Base.isMacOS()) return;
    
    Image image = Toolkit.getDefaultToolkit().createImage(PApplet.ICON_IMAGE);
    frame.setIconImage(image);
  }


  // someone needs to be slapped
  //static KeyStroke closeWindowKeyStroke;

  /**
   * Return true if the key event was a Ctrl-W or an ESC,
   * both indicators to close the window.
   * Use as part of a keyPressed() event handler for frames.
   */
  /*
  static public boolean isCloseWindowEvent(KeyEvent e) {
    if (closeWindowKeyStroke == null) {
      int modifiers = Toolkit.getDefaultToolkit().getMenuShortcutKeyMask();
      closeWindowKeyStroke = KeyStroke.getKeyStroke('W', modifiers);
    }
    return ((e.getKeyCode() == KeyEvent.VK_ESCAPE) ||
            KeyStroke.getKeyStrokeForEvent(e).equals(closeWindowKeyStroke));
  }
  */

  /**
   * Registers key events for a Ctrl-W and ESC with an ActionListener
   * that will take care of disposing the window.
   */
  static public void registerWindowCloseKeys(JRootPane root,
                                             ActionListener disposer) {
    KeyStroke stroke = KeyStroke.getKeyStroke(KeyEvent.VK_ESCAPE, 0);
    root.registerKeyboardAction(disposer, stroke,
                                JComponent.WHEN_IN_FOCUSED_WINDOW);

    int modifiers = Toolkit.getDefaultToolkit().getMenuShortcutKeyMask();
    stroke = KeyStroke.getKeyStroke('W', modifiers);
    root.registerKeyboardAction(disposer, stroke,
                                JComponent.WHEN_IN_FOCUSED_WINDOW);
  }


  // .................................................................


  static public void showReference(String filename) {
    File referenceFolder = Base.getContentFile("reference");
    File referenceFile = new File(referenceFolder, filename);
    openURL(referenceFile.getAbsolutePath());
  }

  static public void showGettingStarted() {
    if (Base.isMacOS()) {
      Base.showReference(_("Guide_MacOSX.html"));
    } else if (Base.isWindows()) {
      Base.showReference(_("Guide_Windows.html"));
    } else {
      Base.openURL(_("http://www.arduino.cc/playground/Learning/Linux"));
    }
  }

  static public void showReference() {
    showReference(_("index.html"));
  }


  static public void showEnvironment() {
    showReference(_("Guide_Environment.html"));
  }


  static public void showPlatforms() {
    showReference(_("environment") + File.separator + _("platforms.html"));
  }


  static public void showTroubleshooting() {
    showReference(_("Guide_Troubleshooting.html"));
  }


  static public void showFAQ() {
    showReference(_("FAQ.html"));
  }
  

  // .................................................................


  /**
   * "No cookie for you" type messages. Nothing fatal or all that
   * much of a bummer, but something to notify the user about.
   */
  static public void showMessage(String title, String message) {
    if (title == null) title = _("Message");

    if (commandLine) {
      System.out.println(title + ": " + message);

    } else {
      JOptionPane.showMessageDialog(new Frame(), message, title,
                                    JOptionPane.INFORMATION_MESSAGE);
    }
  }


  /**
   * Non-fatal error message with optional stack trace side dish.
   */
  static public void showWarning(String title, String message, Exception e) {
    if (title == null) title = _("Warning");

    if (commandLine) {
      System.out.println(title + ": " + message);

    } else {
      JOptionPane.showMessageDialog(new Frame(), message, title,
                                    JOptionPane.WARNING_MESSAGE);
    }
    if (e != null) e.printStackTrace();
  }


  /**
   * Show an error message that's actually fatal to the program.
   * This is an error that can't be recovered. Use showWarning()
   * for errors that allow P5 to continue running.
   */
  static public void showError(String title, String message, Throwable e) {
    if (title == null) title = _("Error");

    if (commandLine) {
      System.err.println(title + ": " + message);

    } else {
      JOptionPane.showMessageDialog(new Frame(), message, title,
                                    JOptionPane.ERROR_MESSAGE);
    }
    if (e != null) e.printStackTrace();
    System.exit(1);
  }


  // ...................................................................



  // incomplete
  static public int showYesNoCancelQuestion(Editor editor, String title,
                                            String primary, String secondary) {
    if (!Base.isMacOS()) {
      int result =
        JOptionPane.showConfirmDialog(null, primary + "\n" + secondary, title,
                                      JOptionPane.YES_NO_CANCEL_OPTION,
                                      JOptionPane.QUESTION_MESSAGE);
      return result;
//    if (result == JOptionPane.YES_OPTION) {
//
//    } else if (result == JOptionPane.NO_OPTION) {
//      return true;  // ok to continue
//
//    } else if (result == JOptionPane.CANCEL_OPTION) {
//      return false;
//
//    } else {
//      throw new IllegalStateException();
//    }

    } else {
      // Pane formatting adapted from the Quaqua guide
      // http://www.randelshofer.ch/quaqua/guide/joptionpane.html
      JOptionPane pane =
        new JOptionPane("<html> " +
                        "<head> <style type=\"text/css\">"+
                        "b { font: 13pt \"Lucida Grande\" }"+
                        "p { font: 11pt \"Lucida Grande\"; margin-top: 8px }"+
                        "</style> </head>" +
                        "<b>Do you want to save changes to this sketch<BR>" +
                        " before closing?</b>" +
                        "<p>If you don't save, your changes will be lost.",
                        JOptionPane.QUESTION_MESSAGE);

      String[] options = new String[] {
          "Save", "Cancel", "Don't Save"
      };
      pane.setOptions(options);

      // highlight the safest option ala apple hig
      pane.setInitialValue(options[0]);

      // on macosx, setting the destructive property places this option
      // away from the others at the lefthand side
      pane.putClientProperty("Quaqua.OptionPane.destructiveOption",
                             new Integer(2));

      JDialog dialog = pane.createDialog(editor, null);
      dialog.setVisible(true);

      Object result = pane.getValue();
      if (result == options[0]) {
        return JOptionPane.YES_OPTION;
      } else if (result == options[1]) {
        return JOptionPane.CANCEL_OPTION;
      } else if (result == options[2]) {
        return JOptionPane.NO_OPTION;
      } else {
        return JOptionPane.CLOSED_OPTION;
      }
    }
  }


//if (result == JOptionPane.YES_OPTION) {
  //
//      } else if (result == JOptionPane.NO_OPTION) {
//        return true;  // ok to continue
  //
//      } else if (result == JOptionPane.CANCEL_OPTION) {
//        return false;
  //
//      } else {
//        throw new IllegalStateException();
//      }

  static public int showYesNoQuestion(Frame editor, String title,
                                            String primary, String secondary) {
    if (!Base.isMacOS()) {
      return JOptionPane.showConfirmDialog(editor,
                                           "<html><body>" +
                                           "<b>" + primary + "</b>" +
                                           "<br>" + secondary, title,
                                           JOptionPane.YES_NO_OPTION,
                                           JOptionPane.QUESTION_MESSAGE);
    } else {
      // Pane formatting adapted from the Quaqua guide
      // http://www.randelshofer.ch/quaqua/guide/joptionpane.html
      JOptionPane pane =
        new JOptionPane("<html> " +
                        "<head> <style type=\"text/css\">"+
                        "b { font: 13pt \"Lucida Grande\" }"+
                        "p { font: 11pt \"Lucida Grande\"; margin-top: 8px }"+
                        "</style> </head>" +
                        "<b>" + primary + "</b>" +
                        "<p>" + secondary + "</p>",
                        JOptionPane.QUESTION_MESSAGE);

      String[] options = new String[] {
          "Yes", "No"
      };
      pane.setOptions(options);

      // highlight the safest option ala apple hig
      pane.setInitialValue(options[0]);

      JDialog dialog = pane.createDialog(editor, null);
      dialog.setVisible(true);

      Object result = pane.getValue();
      if (result == options[0]) {
        return JOptionPane.YES_OPTION;
      } else if (result == options[1]) {
        return JOptionPane.NO_OPTION;
      } else {
        return JOptionPane.CLOSED_OPTION;
      }
    }
  }


  /**
   * Retrieve a path to something in the Processing folder. Eventually this
   * may refer to the Contents subfolder of Processing.app, if we bundle things
   * up as a single .app file with no additional folders.
   */
//  static public String getContentsPath(String filename) {
//    String basePath = System.getProperty("user.dir");
//    /*
//      // do this later, when moving to .app package
//    if (PApplet.platform == PConstants.MACOSX) {
//      basePath = System.getProperty("processing.contents");
//    }
//    */
//    return basePath + File.separator + filename;
//  }


  /**
   * Get a path for something in the Processing lib folder.
   */
  /*
  static public String getLibContentsPath(String filename) {
    String libPath = getContentsPath("lib/" + filename);
    File libDir = new File(libPath);
    if (libDir.exists()) {
      return libPath;
    }
//    was looking into making this run from Eclipse, but still too much mess
//    libPath = getContents("build/shared/lib/" + what);
//    libDir = new File(libPath);
//    if (libDir.exists()) {
//      return libPath;
//    }
    return null;
  }
  */

  static public File getContentFile(String name) {
    String path = System.getProperty("user.dir");

    // Get a path to somewhere inside the .app folder
    if (Base.isMacOS()) {
//      <key>javaroot</key>
//      <string>$JAVAROOT</string>
      String javaroot = System.getProperty("javaroot");
      if (javaroot != null) {
        path = javaroot;
      }
    }
    File working = new File(path);
    return new File(working, name);
  }


  /**
   * Get an image associated with the current color theme.
   */
  static public Image getThemeImage(String name, Component who) {
    return getLibImage("theme/" + name, who);
  }


  /**
   * Return an Image object from inside the Processing lib folder.
   */
  static public Image getLibImage(String name, Component who) {
    Image image = null;
    Toolkit tk = Toolkit.getDefaultToolkit();

    File imageLocation = new File(getContentFile("lib"), name);
    image = tk.getImage(imageLocation.getAbsolutePath());
    MediaTracker tracker = new MediaTracker(who);
    tracker.addImage(image, 0);
    try {
      tracker.waitForAll();
    } catch (InterruptedException e) { }
    return image;
  }


  /**
   * Return an InputStream for a file inside the Processing lib folder.
   */
  static public InputStream getLibStream(String filename) throws IOException {
    return new FileInputStream(new File(getContentFile("lib"), filename));
  }


  // ...................................................................


  /**
   * Get the number of lines in a file by counting the number of newline
   * characters inside a String (and adding 1).
   */
  static public int countLines(String what) {
    int count = 1;
    for (char c : what.toCharArray()) {
      if (c == '\n') count++;
    }
    return count;
  }


  /**
   * Same as PApplet.loadBytes(), however never does gzip decoding.
   */
  static public byte[] loadBytesRaw(File file) throws IOException {
    int size = (int) file.length();
    FileInputStream input = new FileInputStream(file);
    byte buffer[] = new byte[size];
    int offset = 0;
    int bytesRead;
    while ((bytesRead = input.read(buffer, offset, size-offset)) != -1) {
      offset += bytesRead;
      if (bytesRead == 0) break;
    }
    input.close();  // weren't properly being closed
    input = null;
    return buffer;
  }



  /**
   * Read from a file with a bunch of attribute/value pairs
   * that are separated by = and ignore comments with #.
   */
  static public HashMap<String,String> readSettings(File inputFile) {
    HashMap<String,String> outgoing = new HashMap<String,String>();
    if (!inputFile.exists()) return outgoing;  // return empty hash

    String lines[] = PApplet.loadStrings(inputFile);
    for (int i = 0; i < lines.length; i++) {
      int hash = lines[i].indexOf('#');
      String line = (hash == -1) ?
        lines[i].trim() : lines[i].substring(0, hash).trim();
      if (line.length() == 0) continue;

      int equals = line.indexOf('=');
      if (equals == -1) {
        System.err.println("ignoring illegal line in " + inputFile);
        System.err.println("  " + line);
        continue;
      }
      String attr = line.substring(0, equals).trim();
      String valu = line.substring(equals + 1).trim();
      outgoing.put(attr, valu);
    }
    return outgoing;
  }


  static public void copyFile(File sourceFile,
                              File targetFile) throws IOException {
    InputStream from =
      new BufferedInputStream(new FileInputStream(sourceFile));
    OutputStream to =
      new BufferedOutputStream(new FileOutputStream(targetFile));
    byte[] buffer = new byte[16 * 1024];
    int bytesRead;
    while ((bytesRead = from.read(buffer)) != -1) {
      to.write(buffer, 0, bytesRead);
    }
    to.flush();
    from.close(); // ??
    from = null;
    to.close(); // ??
    to = null;

    targetFile.setLastModified(sourceFile.lastModified());
  }


  /**
   * Grab the contents of a file as a string.
   */
  static public String loadFile(File file) throws IOException {
    String[] contents = PApplet.loadStrings(file);
    if (contents == null) return null;
    return PApplet.join(contents, "\n");
    }


  /**
   * Spew the contents of a String object out to a file.
   */
  static public void saveFile(String str, File file) throws IOException {
    File temp = File.createTempFile(file.getName(), null, file.getParentFile());
    PApplet.saveStrings(temp, new String[] { str });
    if (file.exists()) {
      boolean result = file.delete();
      if (!result) {
        throw new IOException(
	  I18n.format(
	    _("Could not remove old version of {0}"),
	    file.getAbsolutePath()
	  )
	);
    }
  }
    boolean result = temp.renameTo(file);
    if (!result) {
      throw new IOException(
	I18n.format(
	  _("Could not replace {0}"),
	  file.getAbsolutePath()
	)
      );
    }
  }


  /**
   * Copy a folder from one place to another. This ignores all dot files and
   * folders found in the source directory, to avoid copying silly .DS_Store
   * files and potentially troublesome .svn folders.
   */
  static public void copyDir(File sourceDir,
                             File targetDir) throws IOException {
    targetDir.mkdirs();
    String files[] = sourceDir.list();
    for (int i = 0; i < files.length; i++) {
      // Ignore dot files (.DS_Store), dot folders (.svn) while copying
      if (files[i].charAt(0) == '.') continue;
      //if (files[i].equals(".") || files[i].equals("..")) continue;
      File source = new File(sourceDir, files[i]);
      File target = new File(targetDir, files[i]);
      if (source.isDirectory()) {
        //target.mkdirs();
        copyDir(source, target);
        target.setLastModified(source.lastModified());
      } else {
        copyFile(source, target);
      }
    }
  }


  /**
   * Remove all files in a directory and the directory itself.
   */
  static public void removeDir(File dir) {
    if (dir.exists()) {
      removeDescendants(dir);
      if (!dir.delete()) {
        System.err.println(I18n.format(_("Could not delete {0}"), dir));
      }
    }
  }


  /**
   * Recursively remove all files within a directory,
   * used with removeDir(), or when the contents of a dir
   * should be removed, but not the directory itself.
   * (i.e. when cleaning temp files from lib/build)
   */
  static public void removeDescendants(File dir) {
    if (!dir.exists()) return;

    String files[] = dir.list();
    for (int i = 0; i < files.length; i++) {
      if (files[i].equals(".") || files[i].equals("..")) continue;
      File dead = new File(dir, files[i]);
      if (!dead.isDirectory()) {
        if (!Preferences.getBoolean("compiler.save_build_files")) {
          if (!dead.delete()) {
            // temporarily disabled
	    System.err.println(I18n.format(_("Could not delete {0}"), dead));
          }
        }
      } else {
        removeDir(dead);
        //dead.delete();
      }
    }
  }


  /**
   * Calculate the size of the contents of a folder.
   * Used to determine whether sketches are empty or not.
   * Note that the function calls itself recursively.
   */
  static public int calcFolderSize(File folder) {
    int size = 0;

    String files[] = folder.list();
    // null if folder doesn't exist, happens when deleting sketch
    if (files == null) return -1;

    for (int i = 0; i < files.length; i++) {
      if (files[i].equals(".") || (files[i].equals("..")) ||
          files[i].equals(".DS_Store")) continue;
      File fella = new File(folder, files[i]);
      if (fella.isDirectory()) {
        size += calcFolderSize(fella);
      } else {
        size += (int) fella.length();
      }
    }
    return size;
  }


  /**
   * Recursively creates a list of all files within the specified folder,
   * and returns a list of their relative paths.
   * Ignores any files/folders prefixed with a dot.
   */
  static public String[] listFiles(String path, boolean relative) {
    return listFiles(new File(path), relative);
  }


  static public String[] listFiles(File folder, boolean relative) {
    String path = folder.getAbsolutePath();
    Vector<String> vector = new Vector<String>();
    listFiles(relative ? (path + File.separator) : "", path, vector);
    String outgoing[] = new String[vector.size()];
    vector.copyInto(outgoing);
    return outgoing;
  }


  static protected void listFiles(String basePath,
                                  String path, Vector<String> vector) {
    File folder = new File(path);
    String list[] = folder.list();
    if (list == null) return;

    for (int i = 0; i < list.length; i++) {
      if (list[i].charAt(0) == '.') continue;

      File file = new File(path, list[i]);
      String newPath = file.getAbsolutePath();
      if (newPath.startsWith(basePath)) {
        newPath = newPath.substring(basePath.length());
      }
      vector.add(newPath);
      if (file.isDirectory()) {
        listFiles(basePath, newPath, vector);
      }
    }
  }

  public void handleAddLibrary(Editor editor) {
    JFileChooser fileChooser = new JFileChooser(System.getProperty("user.home"));
    fileChooser.setDialogTitle(_("Select a zip file or a folder containing the library you'd like to add"));
    fileChooser.setFileSelectionMode(JFileChooser.FILES_AND_DIRECTORIES);
    fileChooser.setFileFilter(new FileNameExtensionFilter(_("ZIP files or folders"), "zip"));

    Dimension preferredSize = fileChooser.getPreferredSize();
    fileChooser.setPreferredSize(new Dimension(preferredSize.width + 200, preferredSize.height + 200));

    int returnVal = fileChooser.showOpenDialog(editor);

    if (returnVal != JFileChooser.APPROVE_OPTION) {
      return;
    }

    File sourceFile = fileChooser.getSelectedFile();
    File tmpFolder = null;

    try {
      // unpack ZIP
      if (!sourceFile.isDirectory()) {
        try {
          tmpFolder = FileUtils.createTempFolder();
          ZipDeflater zipDeflater = new ZipDeflater(sourceFile, tmpFolder);
          zipDeflater.deflate();
          File[] foldersInTmpFolder = tmpFolder.listFiles(new OnlyDirs());
          if (foldersInTmpFolder.length != 1) {
            throw new IOException(_("Zip doesn't contain a library"));
          }
          sourceFile = foldersInTmpFolder[0];
        } catch (IOException e) {
          editor.statusError(e);
          return;
        }
      }

      // is there a valid library?
      File libFolder = sourceFile;
      String libName = libFolder.getName();
      if (!Sketch.isSanitaryName(libName)) {
        String mess = I18n.format(_("The library \"{0}\" cannot be used.\n"
            + "Library names must contain only basic letters and numbers.\n"
            + "(ASCII only and no spaces, and it cannot start with a number)"),
                                  libName);
        editor.statusError(mess);
        return;
      }
      String[] headerFiles = headerListFromIncludePath(libFolder);
      if (headerFiles == null || headerFiles.length == 0) {
        editor.statusError(_("Not a valid library: no header files found"));
        return;
      }

      // copy folder
      File destinationFolder = new File(getSketchbookLibrariesFolder(), sourceFile.getName());
      if (!destinationFolder.mkdir()) {
        editor.statusError(I18n.format(_("A library named {0} already exists"), sourceFile.getName()));
        return;
      }
      try {
        FileUtils.copy(sourceFile, destinationFolder);
      } catch (IOException e) {
        editor.statusError(e);
        return;
      }
      editor.statusNotice(_("Library added to your libraries. Check \"Import library\" menu"));
    } finally {
      // delete zip created temp folder, if exists
      FileUtils.recursiveDelete(tmpFolder);
    }
  }
}<|MERGE_RESOLUTION|>--- conflicted
+++ resolved
@@ -51,15 +51,9 @@
  * files and images, etc) that comes from that.
  */
 public class Base {
-<<<<<<< HEAD
-  public static final int REVISION = 150;
+  public static final int REVISION = 151;
   /** This might be replaced by main() if there's a lib/version.txt file. */
-  static String VERSION_NAME = "0150";
-=======
-  public static final int REVISION = 102;
-  /** This might be replaced by main() if there's a lib/version.txt file. */
-  static String VERSION_NAME = "0102";
->>>>>>> b90f4889
+  static String VERSION_NAME = "0151";
   /** Set true if this a proper release rather than a numbered revision. */
   static public boolean RELEASE = false;
 
