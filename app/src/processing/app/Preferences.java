--- conflicted
+++ resolved
@@ -744,18 +744,13 @@
     // Fix for 0163 to properly use Unicode when writing preferences.txt
     PrintWriter writer = PApplet.createWriter(preferencesFile);
 
-<<<<<<< HEAD
-    Enumeration e = table.keys(); //properties.propertyNames();
-    while (e.hasMoreElements()) {
-      String key = (String) e.nextElement();
+    String[] keys = (String[])table.keySet().toArray(new String[0]);
+    Arrays.sort(keys);
+    for (String key: keys) {
       if (key.startsWith("runtime."))
         continue;
-=======
-    String[] keys = (String[])table.keySet().toArray(new String[0]);
-    Arrays.sort(keys);
-    for (String key: keys)
->>>>>>> 92d1c8ea
       writer.println(key + "=" + ((String) table.get(key)));
+    }
 
     writer.flush();
     writer.close();
