--- conflicted
+++ resolved
@@ -983,7 +983,6 @@
 
   protected void populatePortMenu() {
     serialMenu.removeAll();
-<<<<<<< HEAD
     
     String selectedPort = Preferences.get("serial.port");
     
@@ -991,50 +990,11 @@
     for (BoardPort port : ports) {
       String address = port.getAddress();
       String name = port.getBoardName();
-
-      String label = address;
-      if (name != null)
-        label += " (" + name + ")";
+      String label = port.getLabel();
+      
       JCheckBoxMenuItem item = new JCheckBoxMenuItem(label, address.equals(selectedPort));
       item.addActionListener(new SerialMenuListener(address));
       serialMenu.add(item);
-=======
-
-    try
-    {
-      String devicesListOutput = Base.getPlatform().preListAllCandidateDevices();
-      for (Enumeration enumeration = CommPortIdentifier.getPortIdentifiers(); enumeration.hasMoreElements();)
-      {
-        CommPortIdentifier commportidentifier = (CommPortIdentifier)enumeration.nextElement();
-        //System.out.println("Found communication port: " + commportidentifier);
-        if (commportidentifier.getPortType() == CommPortIdentifier.PORT_SERIAL) {
-          //System.out.println("Adding port to serial port menu: " + commportidentifier);
-          String curr_port = commportidentifier.getName();
-
-          String description = curr_port;
-          String additionalDescription = Base.getPlatform().resolveDeviceAttachedTo(curr_port, Base.packages, devicesListOutput);
-          if (additionalDescription != null) {
-            description += " (" + additionalDescription + ")";
-          }
-          JCheckBoxMenuItem rbMenuItem = new JCheckBoxMenuItem(description, curr_port.equals(Preferences.get("serial.port")));
-          rbMenuItem.addActionListener(new SerialMenuListener(curr_port));
-          //serialGroup.add(rbMenuItem);
-          serialMenu.add(rbMenuItem);
-        }
-      }
-    } catch (Exception exception) {
-      System.out.println(_("error retrieving port list"));
-      exception.printStackTrace();
-    }
-
-    for (Map<String, Object> board : base.getBoardsViaNetwork().values()) {
-      String boardName = Base.getPlatform().resolveDeviceByBoardID(Base.packages, (String) board.get("id"));
-      Inet4Address[] addresses = (Inet4Address[]) board.get("addresses");
-      String label = board.get("hostname") + "@" + addresses[0].getHostAddress() + " (" + boardName + ")";
-      JCheckBoxMenuItem rbMenuItem = new JCheckBoxMenuItem(label, label.equals(Preferences.get("serial.port")));
-      rbMenuItem.addActionListener(new SerialMenuListener(label));
-      serialMenu.add(rbMenuItem);
->>>>>>> d7c4481b
     }
 
     serialMenu.setEnabled(serialMenu.getMenuComponentCount() > 0);
