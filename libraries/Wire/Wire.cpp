--- conflicted
+++ resolved
@@ -72,16 +72,10 @@
 }
 
 void TwoWire::begin(uint8_t address){
-<<<<<<< HEAD
   (void)address;
-  // twi_setAddress(address);
-  // twi_attachSlaveTxEvent(onRequestService);
-  // twi_attachSlaveRxEvent(onReceiveService);
-=======
   twi_setAddress(address);
   twi_attachSlaveTxEvent(onRequestService);
   twi_attachSlaveRxEvent(onReceiveService);
->>>>>>> d2fe78e1
   begin();
 }
 
@@ -257,23 +251,14 @@
 	user_onRequest();
 }
 
-<<<<<<< HEAD
 void TwoWire::onReceive( void (*function)(int) ){
   (void)function;
-  //user_onReceive = function;
+  user_onReceive = function;
 }
 
 void TwoWire::onRequest( void (*function)(void) ){
   (void)function;
-  //user_onRequest = function;
-=======
-void TwoWire::onReceive( void (*function)(int) ) {
-  user_onReceive = function;
-}
-
-void TwoWire::onRequest( void (*function)(void) ){
   user_onRequest = function;
->>>>>>> d2fe78e1
 }
 
 // Preinstantiate Objects //////////////////////////////////////////////////////
