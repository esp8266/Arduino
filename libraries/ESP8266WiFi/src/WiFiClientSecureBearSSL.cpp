--- conflicted
+++ resolved
@@ -1061,12 +1061,6 @@
 
   _sc = std::make_shared<br_ssl_client_context>();
   _eng = &_sc->eng; // Allocation/deallocation taken care of by the _sc shared_ptr
-<<<<<<< HEAD
-  ESP.setExternalHeap();
-  _iobuf_in = std::shared_ptr<unsigned char>(new unsigned char[_iobuf_in_size], std::default_delete<unsigned char[]>());
-  _iobuf_out = std::shared_ptr<unsigned char>(new unsigned char[_iobuf_out_size], std::default_delete<unsigned char[]>());
-  ESP.resetHeap();
-=======
   //C This was borrowed from @earlephilhower PoC, to exemplify the use of IRAM.
   //C Is this something we want to keep in the final release?
   { // ESP.setIramHeap(); would be an alternative to using a class to set a scope for IRAM usage.
@@ -1078,7 +1072,6 @@
     DBG_MMU_PRINTF(  "_iobuf_in_size:  %u\n", _iobuf_in_size);
     DBG_MMU_PRINTF(  "_iobuf_out_size: %u\n", _iobuf_out_size);
   } // ESP.resetHeap();
->>>>>>> 35d22ede
 
   if (!_sc || !_iobuf_in || !_iobuf_out) {
     _freeSSL(); // Frees _sc, _iobuf*
@@ -1193,12 +1186,6 @@
   _oom_err = false;
   _sc_svr = std::make_shared<br_ssl_server_context>();
   _eng = &_sc_svr->eng; // Allocation/deallocation taken care of by the _sc shared_ptr
-<<<<<<< HEAD
-  ESP.setExternalHeap();
-  _iobuf_in = std::shared_ptr<unsigned char>(new unsigned char[_iobuf_in_size], std::default_delete<unsigned char[]>());
-  _iobuf_out = std::shared_ptr<unsigned char>(new unsigned char[_iobuf_out_size], std::default_delete<unsigned char[]>());
-  ESP.resetHeap();
-=======
   { // ESP.setIramHeap();
     HeapSelectIram ephemeral;
     _iobuf_in = std::shared_ptr<unsigned char>(new (std::nothrow) unsigned char[_iobuf_in_size], std::default_delete<unsigned char[]>());
@@ -1208,7 +1195,6 @@
     DBG_MMU_PRINTF(  "_iobuf_in_size:  %u\n", _iobuf_in_size);
     DBG_MMU_PRINTF(  "_iobuf_out_size: %u\n", _iobuf_out_size);
   }	// ESP.resetHeap();
->>>>>>> 35d22ede
 
   if (!_sc_svr || !_iobuf_in || !_iobuf_out) {
     _freeSSL();
@@ -1246,12 +1232,6 @@
   _oom_err = false;
   _sc_svr = std::make_shared<br_ssl_server_context>();
   _eng = &_sc_svr->eng; // Allocation/deallocation taken care of by the _sc shared_ptr
-<<<<<<< HEAD
-  ESP.setExternalHeap();
-  _iobuf_in = std::shared_ptr<unsigned char>(new unsigned char[_iobuf_in_size], std::default_delete<unsigned char[]>());
-  _iobuf_out = std::shared_ptr<unsigned char>(new unsigned char[_iobuf_out_size], std::default_delete<unsigned char[]>());
-  ESP.resetHeap();
-=======
   { // ESP.setIramHeap();
     HeapSelectIram ephemeral;
     _iobuf_in = std::shared_ptr<unsigned char>(new (std::nothrow) unsigned char[_iobuf_in_size], std::default_delete<unsigned char[]>());
@@ -1261,7 +1241,6 @@
     DBG_MMU_PRINTF(  "_iobuf_in_size:  %u\n", _iobuf_in_size);
     DBG_MMU_PRINTF(  "_iobuf_out_size: %u\n", _iobuf_out_size);
   }	// ESP.resetHeap();
->>>>>>> 35d22ede
 
   if (!_sc_svr || !_iobuf_in || !_iobuf_out) {
     _freeSSL();
