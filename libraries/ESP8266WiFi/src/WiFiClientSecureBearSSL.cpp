/*
  WiFiClientBearSSL- SSL client/server for esp8266 using BearSSL libraries
  - Mostly compatible with Arduino WiFi shield library and standard
    WiFiClient/ServerSecure (except for certificate handling).

  Copyright (c) 2018 Earle F. Philhower, III

  This library is free software; you can redistribute it and/or
  modify it under the terms of the GNU Lesser General Public
  License as published by the Free Software Foundation; either
  version 2.1 of the License, or (at your option) any later version.

  This library is distributed in the hope that it will be useful,
  but WITHOUT ANY WARRANTY; without even the implied warranty of
  MERCHANTABILITY or FITNESS FOR A PARTICULAR PURPOSE.  See the GNU
  Lesser General Public License for more details.

  You should have received a copy of the GNU Lesser General Public
  License along with this library; if not, write to the Free Software
  Foundation, Inc., 51 Franklin St, Fifth Floor, Boston, MA  02110-1301  USA
*/

#define LWIP_INTERNAL

#include <list>
#include <errno.h>
#include <algorithm>

extern "C" {
#include "osapi.h"
#include "ets_sys.h"
}
#include "debug.h"
#include "ESP8266WiFi.h"
#include "PolledTimeout.h"
#include "WiFiClient.h"
#include "WiFiClientSecureBearSSL.h"
#include "StackThunk.h"
#include "lwip/opt.h"
#include "lwip/ip.h"
#include "lwip/tcp.h"
#include "lwip/inet.h"
#include "lwip/netif.h"
#include <include/ClientContext.h>
#include "c_types.h"
#include "coredecls.h"

#if !CORE_MOCK

// The BearSSL thunks in use for now
#define br_ssl_engine_recvapp_ack thunk_br_ssl_engine_recvapp_ack
#define br_ssl_engine_recvapp_buf thunk_br_ssl_engine_recvapp_buf
#define br_ssl_engine_recvrec_ack thunk_br_ssl_engine_recvrec_ack
#define br_ssl_engine_recvrec_buf thunk_br_ssl_engine_recvrec_buf
#define br_ssl_engine_sendapp_ack thunk_br_ssl_engine_sendapp_ack
#define br_ssl_engine_sendapp_buf thunk_br_ssl_engine_sendapp_buf
#define br_ssl_engine_sendrec_ack thunk_br_ssl_engine_sendrec_ack
#define br_ssl_engine_sendrec_buf thunk_br_ssl_engine_sendrec_buf

#endif

#if defined(DEBUG_ESP_SSL) && defined(DEBUG_ESP_PORT)
#define DEBUG_BSSL(fmt, ...)  DEBUG_ESP_PORT.printf_P((PGM_P)PSTR( "BSSL:" fmt), ## __VA_ARGS__)
#else
#define DEBUG_BSSL(...)
#endif

namespace BearSSL {

void WiFiClientSecureCtx::_clear() {
  // TLS handshake may take more than the 5 second default timeout
  _timeout = 15000;

  _sc = nullptr;
  _sc_svr = nullptr;
  _eng = nullptr;
  _x509_minimal = nullptr;
  _x509_insecure = nullptr;
  _x509_knownkey = nullptr;
  _iobuf_in = nullptr;
  _iobuf_out = nullptr;
  _now = 0; // You can override or ensure time() is correct w/configTime
  _ta = nullptr;
  setBufferSizes(16384, 512); // Minimum safe
  _handshake_done = false;
  _recvapp_buf = nullptr;
  _recvapp_len = 0;
  _oom_err = false;
  _session = nullptr;
  _cipher_list = nullptr;
  _cipher_cnt = 0;
}

void WiFiClientSecureCtx::_clearAuthenticationSettings() {
  _use_insecure = false;
  _use_fingerprint = false;
  _use_self_signed = false;
  _knownkey = nullptr;
  _ta = nullptr;
}


WiFiClientSecureCtx::WiFiClientSecureCtx() : WiFiClient() {
  _clear();
  _clearAuthenticationSettings();
  _certStore = nullptr; // Don't want to remove cert store on a clear, should be long lived
  _sk = nullptr;
  stack_thunk_add_ref();
}

WiFiClientSecureCtx::~WiFiClientSecureCtx() {
  if (_client) {
    _client->unref();
    _client = nullptr;
  }
  _cipher_list = nullptr; // std::shared will free if last reference
  _freeSSL();
  stack_thunk_del_ref();
}

WiFiClientSecureCtx::WiFiClientSecureCtx(ClientContext* client,
                                     const X509List *chain, const PrivateKey *sk,
                                     int iobuf_in_size, int iobuf_out_size, const X509List *client_CA_ta) {
  _clear();
  _clearAuthenticationSettings();
  stack_thunk_add_ref();
  _iobuf_in_size = iobuf_in_size;
  _iobuf_out_size = iobuf_out_size;
  _client = client;
  _client->ref();
  if (!_connectSSLServerRSA(chain, sk, client_CA_ta)) {
    _client->unref();
    _client = nullptr;
    _clear();
  }
}

WiFiClientSecureCtx::WiFiClientSecureCtx(ClientContext *client,
                                     const X509List *chain,
                                     unsigned cert_issuer_key_type, const PrivateKey *sk,
                                     int iobuf_in_size, int iobuf_out_size, const X509List *client_CA_ta) {
  _clear();
  _clearAuthenticationSettings();
  stack_thunk_add_ref();
  _iobuf_in_size = iobuf_in_size;
  _iobuf_out_size = iobuf_out_size;
  _client = client;
  _client->ref();
  if (!_connectSSLServerEC(chain, cert_issuer_key_type, sk, client_CA_ta)) {
    _client->unref();
    _client = nullptr;
    _clear();
  }
}

void WiFiClientSecureCtx::setClientRSACert(const X509List *chain, const PrivateKey *sk) {
  _chain = chain;
  _sk = sk;
}

void WiFiClientSecureCtx::setClientECCert(const X509List *chain,
                                        const PrivateKey *sk, unsigned allowed_usages, unsigned cert_issuer_key_type) {
  _chain = chain;
  _sk = sk;
  _allowed_usages = allowed_usages;
  _cert_issuer_key_type = cert_issuer_key_type;
}

void WiFiClientSecureCtx::setBufferSizes(int recv, int xmit) {
  // Following constants taken from bearssl/src/ssl/ssl_engine.c (not exported unfortunately)
  const int MAX_OUT_OVERHEAD = 85;
  const int MAX_IN_OVERHEAD = 325;

  // The data buffers must be between 512B and 16KB
  recv = std::max(512, std::min(16384, recv));
  xmit = std::max(512, std::min(16384, xmit));

  // Add in overhead for SSL protocol
  recv += MAX_IN_OVERHEAD;
  xmit += MAX_OUT_OVERHEAD;
  _iobuf_in_size = recv;
  _iobuf_out_size = xmit;
}

bool WiFiClientSecureCtx::stop(unsigned int maxWaitMs) {
  bool ret = WiFiClient::stop(maxWaitMs); // calls our virtual flush()
  // Only if we've already connected, store session params and clear the connection options
  if (_handshake_done) {
    if (_session) {
      br_ssl_engine_get_session_parameters(_eng, _session->getSession());
    }
  }
  _freeSSL();
  return ret;
}

bool WiFiClientSecureCtx::flush(unsigned int maxWaitMs) {
  (void) _run_until(BR_SSL_SENDAPP);
  return WiFiClient::flush(maxWaitMs);
}

int WiFiClientSecureCtx::connect(IPAddress ip, uint16_t port) {
  if (!WiFiClient::connect(ip, port)) {
    return 0;
  }
  return _connectSSL(nullptr);
}

int WiFiClientSecureCtx::connect(const char* name, uint16_t port) {
  IPAddress remote_addr;
  if (!WiFi.hostByName(name, remote_addr)) {
    DEBUG_BSSL("connect: Name lookup failure\n");
    return 0;
  }
  if (!WiFiClient::connect(remote_addr, port)) {
    DEBUG_BSSL("connect: Unable to connect TCP socket\n");
    return 0;
  }
  return _connectSSL(name);
}

int WiFiClientSecureCtx::connect(const String& host, uint16_t port) {
  return connect(host.c_str(), port);
}

void WiFiClientSecureCtx::_freeSSL() {
  // These are smart pointers and will free if refcnt==0
  _sc = nullptr;
  _sc_svr = nullptr;
  _x509_minimal = nullptr;
  _x509_insecure = nullptr;
  _x509_knownkey = nullptr;
  _iobuf_in = nullptr;
  _iobuf_out = nullptr;
  // Reset non-allocated ptrs (pointing to bits potentially free'd above)
  _recvapp_buf = nullptr;
  _recvapp_len = 0;
  // This connection is toast
  _handshake_done = false;
  _timeout = 15000;
}

bool WiFiClientSecureCtx::_clientConnected() {
  return (_client && _client->state() == ESTABLISHED);
}

uint8_t WiFiClientSecureCtx::connected() {
  if (available() || (_clientConnected() && _handshake_done && (br_ssl_engine_current_state(_eng) != BR_SSL_CLOSED))) {
    return true;
  }
  return false;
}

size_t WiFiClientSecureCtx::_write(const uint8_t *buf, size_t size, bool pmem) {
  size_t sent_bytes = 0;

  if (!connected() || !size || !_handshake_done) {
    return 0;
  }

  do {
    // Ensure we yield if we need multiple fragments to avoid WDT
    if (sent_bytes) {
      optimistic_yield(1000);
    }

    // Get BearSSL to a state where we can send
    if (_run_until(BR_SSL_SENDAPP) < 0) {
      break;
    }

    if (br_ssl_engine_current_state(_eng) & BR_SSL_SENDAPP) {
      size_t sendapp_len;
      unsigned char *sendapp_buf = br_ssl_engine_sendapp_buf(_eng, &sendapp_len);
      int to_send = size > sendapp_len ? sendapp_len : size;
      if (pmem) {
        memcpy_P(sendapp_buf, buf, to_send);
      } else {
        memcpy(sendapp_buf, buf, to_send);
      }
      br_ssl_engine_sendapp_ack(_eng, to_send);
      br_ssl_engine_flush(_eng, 0);
      flush();
      buf += to_send;
      sent_bytes += to_send;
      size -= to_send;
    } else {
      break;
    }
  } while (size);

  return sent_bytes;
}

size_t WiFiClientSecureCtx::write(const uint8_t *buf, size_t size) {
  return _write(buf, size, false);
}

size_t WiFiClientSecureCtx::write_P(PGM_P buf, size_t size) {
  return _write((const uint8_t *)buf, size, true);
}

// We have to manually read and send individual chunks.
size_t WiFiClientSecureCtx::write(Stream& stream) {
  size_t totalSent = 0;
  size_t countRead;
  size_t countSent;

  if (!connected() || !_handshake_done) {
    DEBUG_BSSL("write: Connect/handshake not completed yet\n");
    return 0;
  }

  do {
    uint8_t temp[256]; // Temporary chunk size same as ClientContext
    countSent = 0;
    countRead = stream.readBytes(temp, sizeof(temp));
    if (countRead) {
      countSent = _write((const uint8_t*)temp, countRead, true);
      totalSent += countSent;
    }
    yield(); // Feed the WDT
  } while ((countSent == countRead) && (countSent > 0));
  return totalSent;
}

int WiFiClientSecureCtx::read(uint8_t *buf, size_t size) {
  if (!ctx_present() || !_handshake_done) {
    return -1;
  }

  int avail = available();
  bool conn = connected();
  if (!avail && conn) {
    return 0;  // We're still connected, but nothing to read
  }
  if (!avail && !conn) {
    DEBUG_BSSL("read: Not connected, none left available\n");
    return -1;
  }

  if (avail) {
    // Take data from the recvapp buffer
    int to_copy = _recvapp_len < size ? _recvapp_len : size;
    memcpy(buf, _recvapp_buf, to_copy);
    br_ssl_engine_recvapp_ack(_eng, to_copy);
    _recvapp_buf = nullptr;
    _recvapp_len = 0;
    return to_copy;
  }

  if (!conn) {
    DEBUG_BSSL("read: Not connected\n");
    return -1;
  }
  return 0; // If we're connected, no error but no read.
}

<<<<<<< HEAD
// return a pointer to available data buffer (size = availableForPeek())
// semantic forbids any kind of read() before calling peekConsume()
const char* WiFiClientSecure::peekBuffer ()
{
    return (const char*)_recvapp_buf;
}

// consume bytes after use (see peekBuffer)
void WiFiClientSecure::peekConsume (size_t consume)
{
    br_ssl_engine_recvapp_ack(_eng, consume);
}

int WiFiClientSecure::read() {
=======
int WiFiClientSecureCtx::read() {
>>>>>>> 594831d6
  uint8_t c;
  if (1 == read(&c, 1)) {
    return c;
  }
  DEBUG_BSSL("read: failed\n");
  return -1;
}

int WiFiClientSecureCtx::available() {
  if (_recvapp_buf) {
    return _recvapp_len;  // Anything from last call?
  }
  _recvapp_buf = nullptr;
  _recvapp_len = 0;
  if (!ctx_present() || _run_until(BR_SSL_RECVAPP, false) < 0) {
    return 0;
  }
  int st = br_ssl_engine_current_state(_eng);
  if (st == BR_SSL_CLOSED) {
    return 0;  // Nothing leftover, SSL is closed
  }
  if (st & BR_SSL_RECVAPP) {
    _recvapp_buf = br_ssl_engine_recvapp_buf(_eng, &_recvapp_len);
    return _recvapp_len;
  }

  return 0;
}

int WiFiClientSecureCtx::peek() {
  if (!ctx_present() || !available()) {
    DEBUG_BSSL("peek: Not connected, none left available\n");
    return -1;
  }
  if (_recvapp_buf && _recvapp_len) {
    return _recvapp_buf[0];
  }
  DEBUG_BSSL("peek: No data left\n");
  return -1;
}

size_t WiFiClientSecureCtx::peekBytes(uint8_t *buffer, size_t length) {
  size_t to_copy = 0;
  if (!ctx_present()) {
    DEBUG_BSSL("peekBytes: Not connected\n");
    return 0;
  }

  _startMillis = millis();
  while ((available() < (int) length) && ((millis() - _startMillis) < 5000)) {
    yield();
  }

  to_copy = _recvapp_len < length ? _recvapp_len : length;
  memcpy(buffer, _recvapp_buf, to_copy);
  return to_copy;
}

/* --- Copied almost verbatim from BEARSSL SSL_IO.C ---
   Run the engine, until the specified target state is achieved, or
   an error occurs. The target state is SENDAPP, RECVAPP, or the
   combination of both (the combination matches either). When a match is
   achieved, this function returns 0. On error, it returns -1.
*/
int WiFiClientSecureCtx::_run_until(unsigned target, bool blocking) {
  if (!ctx_present()) {
    DEBUG_BSSL("_run_until: Not connected\n");
    return -1;
  }
  
  esp8266::polledTimeout::oneShotMs loopTimeout(_timeout);
  
  for (int no_work = 0; blocking || no_work < 2;) {    
    optimistic_yield(100);
    
    if (loopTimeout) {
      DEBUG_BSSL("_run_until: Timeout\n");
      return -1;
    }
    
    int state;
    state = br_ssl_engine_current_state(_eng);
    if (state & BR_SSL_CLOSED) {
      return -1;
    }

    if (!(_client->state() == ESTABLISHED) && !WiFiClient::available()) {
      return (state & target) ? 0 : -1;
    }

    /*
       If there is some record data to send, do it. This takes
       precedence over everything else.
    */
    if (state & BR_SSL_SENDREC) {
      unsigned char *buf;
      size_t len;
      int wlen;
      size_t availForWrite;

      buf = br_ssl_engine_sendrec_buf(_eng, &len);
      availForWrite = WiFiClient::availableForWrite();
      
      if (!blocking && len > availForWrite) {
        /* 
           writes on WiFiClient will block if len > availableForWrite()
           this is needed to prevent available() calls from blocking
           on dropped connections 
        */
        len = availForWrite;
      }	  
      wlen = WiFiClient::write(buf, len);
      if (wlen <= 0) {
        /*
           If we received a close_notify and we
           still send something, then we have our
           own response close_notify to send, and
           the peer is allowed by RFC 5246 not to
           wait for it.
        */
        return -1;
      }
      if (wlen > 0) {
        br_ssl_engine_sendrec_ack(_eng, wlen);
      }
      no_work = 0;
      continue;
    }

    /*
       If we reached our target, then we are finished.
    */
    if (state & target) {
      return 0;
    }

    /*
       If some application data must be read, and we did not
       exit, then this means that we are trying to write data,
       and that's not possible until the application data is
       read. This may happen if using a shared in/out buffer,
       and the underlying protocol is not strictly half-duplex.
       This is unrecoverable here, so we report an error.
    */
    if (state & BR_SSL_RECVAPP) {
      DEBUG_BSSL("_run_until: Fatal protocol state\n");
      return -1;
    }

    /*
       If we reached that point, then either we are trying
       to read data and there is some, or the engine is stuck
       until a new record is obtained.
    */
    if (state & BR_SSL_RECVREC) {
      if (WiFiClient::available()) {
        unsigned char *buf;
        size_t len;
        int rlen;

        buf = br_ssl_engine_recvrec_buf(_eng, &len);
        rlen = WiFiClient::read(buf, len);
        if (rlen < 0) {
          return -1;
        }
        if (rlen > 0) {
          br_ssl_engine_recvrec_ack(_eng, rlen);
        }
        no_work = 0;
        continue;
      }
    }

    /*
       We can reach that point if the target RECVAPP, and
       the state contains SENDAPP only. This may happen with
       a shared in/out buffer. In that case, we must flush
       the buffered data to "make room" for a new incoming
       record.
    */
    br_ssl_engine_flush(_eng, 0);

    no_work++; // We didn't actually advance here
  }
  // We only get here if we ran through the loop without getting anything done
  return -1;
}

bool WiFiClientSecureCtx::_wait_for_handshake() {
  _handshake_done = false;
  while (!_handshake_done && _clientConnected()) {
    int ret = _run_until(BR_SSL_SENDAPP);
    if (ret < 0) {
      DEBUG_BSSL("_wait_for_handshake: failed\n");
      break;
    }
    if (br_ssl_engine_current_state(_eng) & BR_SSL_SENDAPP) {
      _handshake_done = true;
    }
    optimistic_yield(1000);
  }
  return _handshake_done;
}

static uint8_t htoi (unsigned char c)
{
  if (c>='0' && c <='9') return c - '0';
  else if (c>='A' && c<='F') return 10 + c - 'A';
  else if (c>='a' && c<='f') return 10 + c - 'a';
  else return 255;
}

// Set a fingerprint by parsing an ASCII string
bool WiFiClientSecureCtx::setFingerprint(const char *fpStr) {
  int idx = 0;
  uint8_t c, d;
  uint8_t fp[20];

  while (idx < 20) {
    c = pgm_read_byte(fpStr++);
    if (!c) break; // String ended, done processing
    d = pgm_read_byte(fpStr++);
    if (!d) {
      DEBUG_BSSL("setFingerprint: FP too short\n");
      return false; // Only half of the last hex digit, error
    }
    c = htoi(c);
    d = htoi(d);
    if ((c>15) || (d>15)) {
      DEBUG_BSSL("setFingerprint: Invalid char\n");
      return false; // Error in one of the hex characters
    }
    fp[idx++] = (c<<4)|d;

    // Skip 0 or more spaces or colons
    while ( pgm_read_byte(fpStr) && (pgm_read_byte(fpStr)==' ' || pgm_read_byte(fpStr)==':') ) {
      fpStr++;
    }
  }
  if ((idx != 20) || pgm_read_byte(fpStr)) {
    DEBUG_BSSL("setFingerprint: Garbage at end of fp\n");
    return false; // Garbage at EOL or we didn't have enough hex digits
  }
  return setFingerprint(fp);
}

extern "C" {

  // BearSSL doesn't define a true insecure decoder, so we make one ourselves
  // from the simple parser.  It generates the issuer and subject hashes and
  // the SHA1 fingerprint, only one (or none!) of which will be used to
  // "verify" the certificate.

  // Private x509 decoder state
  struct br_x509_insecure_context {
    const br_x509_class *vtable;
    bool done_cert;
    const uint8_t *match_fingerprint;
    br_sha1_context sha1_cert;
    bool allow_self_signed;
    br_sha256_context sha256_subject;
    br_sha256_context sha256_issuer;
    br_x509_decoder_context ctx;
  };

  // Callback for the x509_minimal subject DN
  static void insecure_subject_dn_append(void *ctx, const void *buf, size_t len) {
    br_x509_insecure_context *xc = (br_x509_insecure_context *)ctx;
    br_sha256_update(&xc->sha256_subject, buf, len);
  }

  // Callback for the x509_minimal issuer DN
  static void insecure_issuer_dn_append(void *ctx, const void *buf, size_t len) {
    br_x509_insecure_context *xc = (br_x509_insecure_context *)ctx;
    br_sha256_update(&xc->sha256_issuer, buf, len);
  }

  // Callback on the first byte of any certificate
  static void insecure_start_chain(const br_x509_class **ctx, const char *server_name) {
    br_x509_insecure_context *xc = (br_x509_insecure_context *)ctx;
    br_x509_decoder_init(&xc->ctx, insecure_subject_dn_append, xc, insecure_issuer_dn_append, xc);
    xc->done_cert = false;
    br_sha1_init(&xc->sha1_cert);
    br_sha256_init(&xc->sha256_subject);
    br_sha256_init(&xc->sha256_issuer);
    (void)server_name;
  }

  // Callback for each certificate present in the chain (but only operates
  // on the first one by design).
  static void insecure_start_cert(const br_x509_class **ctx, uint32_t length) {
    (void) ctx;
    (void) length;
  }

  // Callback for each byte stream in the chain.  Only process first cert.
  static void insecure_append(const br_x509_class **ctx, const unsigned char *buf, size_t len) {
    br_x509_insecure_context *xc = (br_x509_insecure_context *)ctx;
    // Don't process anything but the first certificate in the chain
    if (!xc->done_cert) {
      br_sha1_update(&xc->sha1_cert, buf, len);
      br_x509_decoder_push(&xc->ctx, (const void*)buf, len);
#if defined(DEBUG_ESP_SSL) && defined(DEBUG_ESP_PORT)
      DEBUG_BSSL("CERT: ");
      for (size_t i=0; i<len; i++) {
        DEBUG_ESP_PORT.printf_P(PSTR("%02x "), buf[i] & 0xff);
      }
      DEBUG_ESP_PORT.printf_P(PSTR("\n"));
#endif
    }
  }

  // Callback on individual cert end.
  static void insecure_end_cert(const br_x509_class **ctx) {
    br_x509_insecure_context *xc = (br_x509_insecure_context *)ctx;
    xc->done_cert = true;
  }

  // Callback when complete chain has been parsed.
  // Return 0 on validation success, !0 on validation error
  static unsigned insecure_end_chain(const br_x509_class **ctx) {
    const br_x509_insecure_context *xc = (const br_x509_insecure_context *)ctx;
    if (!xc->done_cert) {
      DEBUG_BSSL("insecure_end_chain: No cert seen\n");
      return 1; // error
    }

    // Handle SHA1 fingerprint matching
    char res[20];
    br_sha1_out(&xc->sha1_cert, res);
    if (xc->match_fingerprint && memcmp(res, xc->match_fingerprint, sizeof(res))) {
#ifdef DEBUG_ESP_SSL
      DEBUG_BSSL("insecure_end_chain: Received cert FP doesn't match\n");
      char buff[3 * sizeof(res) + 1]; // 3 chars per byte XX_, and null
      buff[0] = 0;
      for (size_t i=0; i<sizeof(res); i++) {
        char hex[4]; // XX_\0
        snprintf(hex, sizeof(hex), "%02x ", xc->match_fingerprint[i] & 0xff);
        strlcat(buff, hex, sizeof(buff));
      }
      DEBUG_BSSL("insecure_end_chain: expected %s\n", buff);
      buff[0] =0;
      for (size_t i=0; i<sizeof(res); i++) {
        char hex[4]; // XX_\0
        snprintf(hex, sizeof(hex), "%02x ", res[i] & 0xff);
        strlcat(buff, hex, sizeof(buff));
      }
      DEBUG_BSSL("insecure_end_chain: received %s\n", buff);
#endif
      return BR_ERR_X509_NOT_TRUSTED;
    }

    // Handle self-signer certificate acceptance
    char res_issuer[32];
    char res_subject[32];
    br_sha256_out(&xc->sha256_issuer, res_issuer);
    br_sha256_out(&xc->sha256_subject, res_subject);
    if (xc->allow_self_signed && memcmp(res_subject, res_issuer, sizeof(res_issuer))) {
      DEBUG_BSSL("insecure_end_chain: Didn't get self-signed cert\n");
      return BR_ERR_X509_NOT_TRUSTED;
    }

    // Default (no validation at all) or no errors in prior checks = success.
    return 0;
  }

  // Return the public key from the validator (set by x509_minimal)
  static const br_x509_pkey *insecure_get_pkey(const br_x509_class *const *ctx, unsigned *usages) {
    const br_x509_insecure_context *xc = (const br_x509_insecure_context *)ctx;
    if (usages != NULL) {
      *usages = BR_KEYTYPE_KEYX | BR_KEYTYPE_SIGN; // I said we were insecure!
    }
    return &xc->ctx.pkey;
  }

  //  Set up the x509 insecure data structures for BearSSL core to use.
  void br_x509_insecure_init(br_x509_insecure_context *ctx, int _use_fingerprint, const uint8_t _fingerprint[20], int _allow_self_signed) {
    static const br_x509_class br_x509_insecure_vtable PROGMEM = {
      sizeof(br_x509_insecure_context),
      insecure_start_chain,
      insecure_start_cert,
      insecure_append,
      insecure_end_cert,
      insecure_end_chain,
      insecure_get_pkey
    };

    memset(ctx, 0, sizeof * ctx);
    ctx->vtable = &br_x509_insecure_vtable;
    ctx->done_cert = false;
    ctx->match_fingerprint = _use_fingerprint ? _fingerprint : nullptr;
    ctx->allow_self_signed = _allow_self_signed ? 1 : 0;
  }

  // Some constants uses to init the server/client contexts
  // Note that suites_P needs to be copied to RAM before use w/BearSSL!
  // List copied verbatim from BearSSL/ssl_client_full.c
  /*
   * The "full" profile supports all implemented cipher suites.
   *
   * Rationale for suite order, from most important to least
   * important rule:
   *
   * -- Don't use 3DES if AES or ChaCha20 is available.
   * -- Try to have Forward Secrecy (ECDHE suite) if possible.
   * -- When not using Forward Secrecy, ECDH key exchange is
   *    better than RSA key exchange (slightly more expensive on the
   *    client, but much cheaper on the server, and it implies smaller
   *    messages).
   * -- ChaCha20+Poly1305 is better than AES/GCM (faster, smaller code).
   * -- GCM is better than CCM and CBC. CCM is better than CBC.
   * -- CCM is preferable over CCM_8 (with CCM_8, forgeries may succeed
   *    with probability 2^(-64)).
   * -- AES-128 is preferred over AES-256 (AES-128 is already
   *    strong enough, and AES-256 is 40% more expensive).
   */
  static const uint16_t suites_P[] PROGMEM = {
#ifndef BEARSSL_SSL_BASIC
    BR_TLS_ECDHE_ECDSA_WITH_CHACHA20_POLY1305_SHA256,
    BR_TLS_ECDHE_RSA_WITH_CHACHA20_POLY1305_SHA256,
    BR_TLS_ECDHE_ECDSA_WITH_AES_128_GCM_SHA256,
    BR_TLS_ECDHE_RSA_WITH_AES_128_GCM_SHA256,
    BR_TLS_ECDHE_ECDSA_WITH_AES_256_GCM_SHA384,
    BR_TLS_ECDHE_RSA_WITH_AES_256_GCM_SHA384,
    BR_TLS_ECDHE_ECDSA_WITH_AES_128_CCM,
    BR_TLS_ECDHE_ECDSA_WITH_AES_256_CCM,
    BR_TLS_ECDHE_ECDSA_WITH_AES_128_CCM_8,
    BR_TLS_ECDHE_ECDSA_WITH_AES_256_CCM_8,
    BR_TLS_ECDHE_ECDSA_WITH_AES_128_CBC_SHA256,
    BR_TLS_ECDHE_RSA_WITH_AES_128_CBC_SHA256,
    BR_TLS_ECDHE_ECDSA_WITH_AES_256_CBC_SHA384,
    BR_TLS_ECDHE_RSA_WITH_AES_256_CBC_SHA384,
    BR_TLS_ECDHE_ECDSA_WITH_AES_128_CBC_SHA,
    BR_TLS_ECDHE_RSA_WITH_AES_128_CBC_SHA,
    BR_TLS_ECDHE_ECDSA_WITH_AES_256_CBC_SHA,
    BR_TLS_ECDHE_RSA_WITH_AES_256_CBC_SHA,
    BR_TLS_ECDH_ECDSA_WITH_AES_128_GCM_SHA256,
    BR_TLS_ECDH_RSA_WITH_AES_128_GCM_SHA256,
    BR_TLS_ECDH_ECDSA_WITH_AES_256_GCM_SHA384,
    BR_TLS_ECDH_RSA_WITH_AES_256_GCM_SHA384,
    BR_TLS_ECDH_ECDSA_WITH_AES_128_CBC_SHA256,
    BR_TLS_ECDH_RSA_WITH_AES_128_CBC_SHA256,
    BR_TLS_ECDH_ECDSA_WITH_AES_256_CBC_SHA384,
    BR_TLS_ECDH_RSA_WITH_AES_256_CBC_SHA384,
    BR_TLS_ECDH_ECDSA_WITH_AES_128_CBC_SHA,
    BR_TLS_ECDH_RSA_WITH_AES_128_CBC_SHA,
    BR_TLS_ECDH_ECDSA_WITH_AES_256_CBC_SHA,
    BR_TLS_ECDH_RSA_WITH_AES_256_CBC_SHA,
    BR_TLS_RSA_WITH_AES_128_GCM_SHA256,
    BR_TLS_RSA_WITH_AES_256_GCM_SHA384,
    BR_TLS_RSA_WITH_AES_128_CCM,
    BR_TLS_RSA_WITH_AES_256_CCM,
    BR_TLS_RSA_WITH_AES_128_CCM_8,
    BR_TLS_RSA_WITH_AES_256_CCM_8,
#endif
    BR_TLS_RSA_WITH_AES_128_CBC_SHA256,
    BR_TLS_RSA_WITH_AES_256_CBC_SHA256,
    BR_TLS_RSA_WITH_AES_128_CBC_SHA,
    BR_TLS_RSA_WITH_AES_256_CBC_SHA,
#ifndef BEARSSL_SSL_BASIC
    BR_TLS_ECDHE_ECDSA_WITH_3DES_EDE_CBC_SHA,
    BR_TLS_ECDHE_RSA_WITH_3DES_EDE_CBC_SHA,
    BR_TLS_ECDH_ECDSA_WITH_3DES_EDE_CBC_SHA,
    BR_TLS_ECDH_RSA_WITH_3DES_EDE_CBC_SHA,
    BR_TLS_RSA_WITH_3DES_EDE_CBC_SHA
#endif
  };
#ifndef BEARSSL_SSL_BASIC
  // Server w/EC has one set, not possible with basic SSL config
  static const uint16_t suites_server_ec_P [] PROGMEM = {
    BR_TLS_ECDHE_ECDSA_WITH_CHACHA20_POLY1305_SHA256,
    BR_TLS_ECDHE_ECDSA_WITH_AES_128_GCM_SHA256,
    BR_TLS_ECDHE_ECDSA_WITH_AES_256_GCM_SHA384,
    BR_TLS_ECDHE_ECDSA_WITH_AES_128_CCM,
    BR_TLS_ECDHE_ECDSA_WITH_AES_256_CCM,
    BR_TLS_ECDHE_ECDSA_WITH_AES_128_CCM_8,
    BR_TLS_ECDHE_ECDSA_WITH_AES_256_CCM_8,
    BR_TLS_ECDHE_ECDSA_WITH_AES_128_CBC_SHA256,
    BR_TLS_ECDHE_ECDSA_WITH_AES_256_CBC_SHA384,
    BR_TLS_ECDHE_ECDSA_WITH_AES_128_CBC_SHA,
    BR_TLS_ECDHE_ECDSA_WITH_AES_256_CBC_SHA,
    BR_TLS_ECDH_ECDSA_WITH_AES_128_GCM_SHA256,
    BR_TLS_ECDH_RSA_WITH_AES_128_GCM_SHA256,
    BR_TLS_ECDH_ECDSA_WITH_AES_256_GCM_SHA384,
    BR_TLS_ECDH_RSA_WITH_AES_256_GCM_SHA384,
    BR_TLS_ECDH_ECDSA_WITH_AES_128_CBC_SHA256,
    BR_TLS_ECDH_RSA_WITH_AES_128_CBC_SHA256,
    BR_TLS_ECDH_ECDSA_WITH_AES_256_CBC_SHA384,
    BR_TLS_ECDH_RSA_WITH_AES_256_CBC_SHA384,
    BR_TLS_ECDH_ECDSA_WITH_AES_128_CBC_SHA,
    BR_TLS_ECDH_RSA_WITH_AES_128_CBC_SHA,
    BR_TLS_ECDH_ECDSA_WITH_AES_256_CBC_SHA,
    BR_TLS_ECDH_RSA_WITH_AES_256_CBC_SHA,
    BR_TLS_ECDHE_ECDSA_WITH_3DES_EDE_CBC_SHA,
    BR_TLS_ECDH_ECDSA_WITH_3DES_EDE_CBC_SHA,
    BR_TLS_ECDH_RSA_WITH_3DES_EDE_CBC_SHA
  };
#endif

  static const uint16_t suites_server_rsa_P[] PROGMEM = {
#ifndef BEARSSL_SSL_BASIC
    BR_TLS_ECDHE_RSA_WITH_CHACHA20_POLY1305_SHA256,
    BR_TLS_ECDHE_RSA_WITH_AES_128_GCM_SHA256,
    BR_TLS_ECDHE_RSA_WITH_AES_256_GCM_SHA384,
    BR_TLS_ECDHE_RSA_WITH_AES_128_CBC_SHA256,
    BR_TLS_ECDHE_RSA_WITH_AES_256_CBC_SHA384,
    BR_TLS_ECDHE_RSA_WITH_AES_128_CBC_SHA,
    BR_TLS_ECDHE_RSA_WITH_AES_256_CBC_SHA,
    BR_TLS_RSA_WITH_AES_128_GCM_SHA256,
    BR_TLS_RSA_WITH_AES_256_GCM_SHA384,
    BR_TLS_RSA_WITH_AES_128_CCM,
    BR_TLS_RSA_WITH_AES_256_CCM,
    BR_TLS_RSA_WITH_AES_128_CCM_8,
    BR_TLS_RSA_WITH_AES_256_CCM_8,
#endif
    BR_TLS_RSA_WITH_AES_128_CBC_SHA256,
    BR_TLS_RSA_WITH_AES_256_CBC_SHA256,
    BR_TLS_RSA_WITH_AES_128_CBC_SHA,
    BR_TLS_RSA_WITH_AES_256_CBC_SHA,
#ifndef BEARSSL_SSL_BASIC
    BR_TLS_ECDHE_RSA_WITH_3DES_EDE_CBC_SHA,
    BR_TLS_RSA_WITH_3DES_EDE_CBC_SHA
#endif
  };


  // For apps which want to use less secure but faster ciphers, only
  static const uint16_t faster_suites_P[] PROGMEM = {
    BR_TLS_RSA_WITH_AES_256_CBC_SHA256,
    BR_TLS_RSA_WITH_AES_128_CBC_SHA256,
    BR_TLS_RSA_WITH_AES_256_CBC_SHA,
    BR_TLS_RSA_WITH_AES_128_CBC_SHA };

  // Install hashes into the SSL engine
  static void br_ssl_client_install_hashes(br_ssl_engine_context *eng) {
    br_ssl_engine_set_hash(eng, br_md5_ID, &br_md5_vtable);
    br_ssl_engine_set_hash(eng, br_sha1_ID, &br_sha1_vtable);
    br_ssl_engine_set_hash(eng, br_sha224_ID, &br_sha224_vtable);
    br_ssl_engine_set_hash(eng, br_sha256_ID, &br_sha256_vtable);
    br_ssl_engine_set_hash(eng, br_sha384_ID, &br_sha384_vtable);
    br_ssl_engine_set_hash(eng, br_sha512_ID, &br_sha512_vtable);
  }

  static void br_x509_minimal_install_hashes(br_x509_minimal_context *x509) {
    br_x509_minimal_set_hash(x509, br_md5_ID, &br_md5_vtable);
    br_x509_minimal_set_hash(x509, br_sha1_ID, &br_sha1_vtable);
    br_x509_minimal_set_hash(x509, br_sha224_ID, &br_sha224_vtable);
    br_x509_minimal_set_hash(x509, br_sha256_ID, &br_sha256_vtable);
    br_x509_minimal_set_hash(x509, br_sha384_ID, &br_sha384_vtable);
    br_x509_minimal_set_hash(x509, br_sha512_ID, &br_sha512_vtable);
  }

  // Default initializion for our SSL clients
  static void br_ssl_client_base_init(br_ssl_client_context *cc, const uint16_t *cipher_list, int cipher_cnt) {
    uint16_t suites[cipher_cnt];
    memcpy_P(suites, cipher_list, cipher_cnt * sizeof(cipher_list[0]));
    br_ssl_client_zero(cc);
    br_ssl_engine_add_flags(&cc->eng, BR_OPT_NO_RENEGOTIATION);  // forbid SSL renegociation, as we free the Private Key after handshake
    br_ssl_engine_set_versions(&cc->eng, BR_TLS10, BR_TLS12);
    br_ssl_engine_set_suites(&cc->eng, suites, (sizeof suites) / (sizeof suites[0]));
    br_ssl_client_set_default_rsapub(cc);
    br_ssl_engine_set_default_rsavrfy(&cc->eng);
#ifndef BEARSSL_SSL_BASIC
    br_ssl_engine_set_default_ecdsa(&cc->eng);
#endif
    br_ssl_client_install_hashes(&cc->eng);
    br_ssl_engine_set_prf10(&cc->eng, &br_tls10_prf);
    br_ssl_engine_set_prf_sha256(&cc->eng, &br_tls12_sha256_prf);
    br_ssl_engine_set_prf_sha384(&cc->eng, &br_tls12_sha384_prf);
    br_ssl_engine_set_default_aes_cbc(&cc->eng);
#ifndef BEARSSL_SSL_BASIC
    br_ssl_engine_set_default_aes_gcm(&cc->eng);
    br_ssl_engine_set_default_aes_ccm(&cc->eng);
    br_ssl_engine_set_default_des_cbc(&cc->eng);
    br_ssl_engine_set_default_chapol(&cc->eng);
#endif
  }

  // Default initializion for our SSL clients
  static void br_ssl_server_base_init(br_ssl_server_context *cc, const uint16_t *cipher_list, int cipher_cnt) {
    uint16_t suites[cipher_cnt];
    memcpy_P(suites, cipher_list, cipher_cnt * sizeof(cipher_list[0]));
    br_ssl_server_zero(cc);
    br_ssl_engine_add_flags(&cc->eng, BR_OPT_NO_RENEGOTIATION);  // forbid SSL renegociation, as we free the Private Key after handshake
    br_ssl_engine_set_versions(&cc->eng, BR_TLS10, BR_TLS12);
    br_ssl_engine_set_suites(&cc->eng, suites, (sizeof suites) / (sizeof suites[0]));
#ifndef BEARSSL_SSL_BASIC
    br_ssl_engine_set_default_ec(&cc->eng);
#endif

    br_ssl_client_install_hashes(&cc->eng);
    br_ssl_engine_set_prf10(&cc->eng, &br_tls10_prf);
    br_ssl_engine_set_prf_sha256(&cc->eng, &br_tls12_sha256_prf);
    br_ssl_engine_set_prf_sha384(&cc->eng, &br_tls12_sha384_prf);
    br_ssl_engine_set_default_aes_cbc(&cc->eng);
#ifndef BEARSSL_SSL_BASIC
    br_ssl_engine_set_default_aes_ccm(&cc->eng);
    br_ssl_engine_set_default_aes_gcm(&cc->eng);
    br_ssl_engine_set_default_des_cbc(&cc->eng);
    br_ssl_engine_set_default_chapol(&cc->eng);
#endif
  }

}

// Set custom list of ciphers
bool WiFiClientSecureCtx::setCiphers(const uint16_t *cipherAry, int cipherCount) {
  _cipher_list = nullptr;
  _cipher_list = std::shared_ptr<uint16_t>(new (std::nothrow) uint16_t[cipherCount], std::default_delete<uint16_t[]>());
  if (!_cipher_list.get()) {
    DEBUG_BSSL("setCiphers: list empty\n");
    return false;
  }
  memcpy_P(_cipher_list.get(), cipherAry, cipherCount * sizeof(uint16_t));
  _cipher_cnt = cipherCount;
  return true;
}

bool WiFiClientSecureCtx::setCiphersLessSecure() {
  return setCiphers(faster_suites_P, sizeof(faster_suites_P)/sizeof(faster_suites_P[0]));
}

bool WiFiClientSecureCtx::setCiphers(const std::vector<uint16_t>& list) {
  return setCiphers(&list[0], list.size());
}

// Installs the appropriate X509 cert validation method for a client connection
bool WiFiClientSecureCtx::_installClientX509Validator() {
  if (_use_insecure || _use_fingerprint || _use_self_signed) {
    // Use common insecure x509 authenticator
    _x509_insecure = std::make_shared<struct br_x509_insecure_context>();
    if (!_x509_insecure) {
      DEBUG_BSSL("_installClientX509Validator: OOM for _x509_insecure\n");
      return false;
    }
    br_x509_insecure_init(_x509_insecure.get(), _use_fingerprint, _fingerprint, _use_self_signed);
    br_ssl_engine_set_x509(_eng, &_x509_insecure->vtable);
  } else if (_knownkey) {
    // Simple, pre-known public key authenticator, ignores cert completely.
    _x509_knownkey = std::make_shared<br_x509_knownkey_context>();
    if (!_x509_knownkey) {
      DEBUG_BSSL("_installClientX509Validator: OOM for _x509_knownkey\n");
      return false;
    }
    if (_knownkey->isRSA()) {
      br_x509_knownkey_init_rsa(_x509_knownkey.get(), _knownkey->getRSA(), _knownkey_usages);
    } else if (_knownkey->isEC()) {
#ifndef BEARSSL_SSL_BASIC
      br_x509_knownkey_init_ec(_x509_knownkey.get(), _knownkey->getEC(), _knownkey_usages);
#else
      (void) _knownkey;
      (void) _knownkey_usages;
      DEBUG_BSSL("_installClientX509Validator: Attempting to use EC keys in minimal cipher mode (no EC)\n");
      return false;
#endif
    }
    br_ssl_engine_set_x509(_eng, &_x509_knownkey->vtable);
  } else {
    // X509 minimal validator.  Checks dates, cert chain for trusted CA, etc.
    _x509_minimal = std::make_shared<br_x509_minimal_context>();
    if (!_x509_minimal) {
      DEBUG_BSSL("_installClientX509Validator: OOM for _x509_minimal\n");
      return false;
    }
    br_x509_minimal_init(_x509_minimal.get(), &br_sha256_vtable, _ta ? _ta->getTrustAnchors() : nullptr, _ta ? _ta->getCount() : 0);
    br_x509_minimal_set_rsa(_x509_minimal.get(), br_ssl_engine_get_rsavrfy(_eng));
#ifndef BEARSSL_SSL_BASIC
    br_x509_minimal_set_ecdsa(_x509_minimal.get(), br_ssl_engine_get_ec(_eng), br_ssl_engine_get_ecdsa(_eng));
#endif
    br_x509_minimal_install_hashes(_x509_minimal.get());
    if (_now) {
      // Magic constants convert to x509 times
      br_x509_minimal_set_time(_x509_minimal.get(), ((uint32_t)_now) / 86400 + 719528, ((uint32_t)_now) % 86400);
    }
    if (_certStore) {
      _certStore->installCertStore(_x509_minimal.get());
    }
    br_ssl_engine_set_x509(_eng, &_x509_minimal->vtable);
  }
  return true;
}

// Called by connect() to do the actual SSL setup and handshake.
// Returns if the SSL handshake succeeded.
bool WiFiClientSecureCtx::_connectSSL(const char* hostName) {
  DEBUG_BSSL("_connectSSL: start connection\n");
  _freeSSL();
  _oom_err = false;

#ifdef DEBUG_ESP_SSL
  // BearSSL will reject all connections unless an authentication option is set, warn in DEBUG builds
  if (!_use_insecure && !_use_fingerprint && !_use_self_signed && !_knownkey && !_certStore && !_ta) {
    DEBUG_BSSL("Connection *will* fail, no authentication method is setup\n");
  }
#endif

  _sc = std::make_shared<br_ssl_client_context>();
  _eng = &_sc->eng; // Allocation/deallocation taken care of by the _sc shared_ptr
  _iobuf_in = std::shared_ptr<unsigned char>(new (std::nothrow) unsigned char[_iobuf_in_size], std::default_delete<unsigned char[]>());
  _iobuf_out = std::shared_ptr<unsigned char>(new (std::nothrow) unsigned char[_iobuf_out_size], std::default_delete<unsigned char[]>());

  if (!_sc || !_iobuf_in || !_iobuf_out) {
    _freeSSL(); // Frees _sc, _iobuf*
    _oom_err = true;
    DEBUG_BSSL("_connectSSL: OOM error\n");
    return false;
  }

  // If no cipher list yet set, use defaults
  if (_cipher_list.get() == nullptr) {
    br_ssl_client_base_init(_sc.get(), suites_P, sizeof(suites_P) / sizeof(suites_P[0]));
  } else {
    br_ssl_client_base_init(_sc.get(), _cipher_list.get(), _cipher_cnt);
  }
  // Only failure possible in the installation is OOM
  if (!_installClientX509Validator()) {
    _freeSSL();
    _oom_err = true;
    DEBUG_BSSL("_connectSSL: Can't install x509 validator\n");
    return false;
  }
  br_ssl_engine_set_buffers_bidi(_eng, _iobuf_in.get(), _iobuf_in_size, _iobuf_out.get(), _iobuf_out_size);

  // Apply any client certificates, if supplied.
  if (_sk && _sk->isRSA()) {
    br_ssl_client_set_single_rsa(_sc.get(), _chain ? _chain->getX509Certs() : nullptr, _chain ? _chain->getCount() : 0,
                                 _sk->getRSA(), br_rsa_pkcs1_sign_get_default());
  } else if (_sk && _sk->isEC()) {
#ifndef BEARSSL_SSL_BASIC
    br_ssl_client_set_single_ec(_sc.get(), _chain ? _chain->getX509Certs() : nullptr, _chain ? _chain->getCount() : 0,
                                _sk->getEC(), _allowed_usages,
                                _cert_issuer_key_type, br_ec_get_default(), br_ecdsa_sign_asn1_get_default());
#else
    _freeSSL();
    DEBUG_BSSL("_connectSSL: Attempting to use EC cert in minimal cipher mode (no EC)\n");
    return false;
#endif
  }

  // Restore session from the storage spot, if present
  if (_session) {
    br_ssl_engine_set_session_parameters(_eng, _session->getSession());
  }

  if (!br_ssl_client_reset(_sc.get(), hostName, _session?1:0)) {
    _freeSSL();
    DEBUG_BSSL("_connectSSL: Can't reset client\n");
    return false;
  }

  auto ret = _wait_for_handshake();
#ifdef DEBUG_ESP_SSL
  if (!ret) {
    char err[256];
    getLastSSLError(err, sizeof(err));
    DEBUG_BSSL("Couldn't connect. Error = '%s'\n", err);
  } else {
    DEBUG_BSSL("Connected!\n");
  }
#endif

  // Session is already validated here, there is no need to keep following
  _x509_minimal = nullptr;
  _x509_insecure = nullptr;
  _x509_knownkey = nullptr;

  // reduce timeout after successful handshake to fail fast if server stop accepting our data for whathever reason
  if (ret) _timeout = 5000;

  return ret;
}

// Slightly different X509 setup for servers who want to validate client
// certificates, so factor it out as it's used in RSA and EC servers.
bool WiFiClientSecureCtx::_installServerX509Validator(const X509List *client_CA_ta) {
  if (client_CA_ta) {
    _ta = client_CA_ta;
    // X509 minimal validator.  Checks dates, cert chain for trusted CA, etc.
    _x509_minimal = std::make_shared<br_x509_minimal_context>();
    if (!_x509_minimal) {
      _freeSSL();
      _oom_err = true;
      DEBUG_BSSL("_installServerX509Validator: OOM for _x509_minimal\n");
      return false;
    }
    br_x509_minimal_init(_x509_minimal.get(), &br_sha256_vtable, _ta->getTrustAnchors(), _ta->getCount());
    br_ssl_engine_set_default_rsavrfy(_eng);
#ifndef BEARSSL_SSL_BASIC
    br_ssl_engine_set_default_ecdsa(_eng);
#endif
    br_x509_minimal_set_rsa(_x509_minimal.get(), br_ssl_engine_get_rsavrfy(_eng));
#ifndef BEARSSL_SSL_BASIC
    br_x509_minimal_set_ecdsa(_x509_minimal.get(), br_ssl_engine_get_ec(_eng), br_ssl_engine_get_ecdsa(_eng));
#endif
    br_x509_minimal_install_hashes(_x509_minimal.get());
    if (_now) {
      // Magic constants convert to x509 times
      br_x509_minimal_set_time(_x509_minimal.get(), ((uint32_t)_now) / 86400 + 719528, ((uint32_t)_now) % 86400);
    }
    br_ssl_engine_set_x509(_eng, &_x509_minimal->vtable);
    br_ssl_server_set_trust_anchor_names_alt(_sc_svr.get(), _ta->getTrustAnchors(), _ta->getCount());
  }
  return true;
}


// Called by WiFiServerBearSSL when an RSA cert/key is specified.
bool WiFiClientSecureCtx::_connectSSLServerRSA(const X509List *chain,
    const PrivateKey *sk,
    const X509List *client_CA_ta) {
  _freeSSL();
  _oom_err = false;
  _sc_svr = std::make_shared<br_ssl_server_context>();
  _eng = &_sc_svr->eng; // Allocation/deallocation taken care of by the _sc shared_ptr
  _iobuf_in = std::shared_ptr<unsigned char>(new (std::nothrow) unsigned char[_iobuf_in_size], std::default_delete<unsigned char[]>());
  _iobuf_out = std::shared_ptr<unsigned char>(new (std::nothrow) unsigned char[_iobuf_out_size], std::default_delete<unsigned char[]>());

  if (!_sc_svr || !_iobuf_in || !_iobuf_out) {
    _freeSSL();
    _oom_err = true;
    DEBUG_BSSL("_connectSSLServerRSA: OOM error\n");
    return false;
  }

  br_ssl_server_base_init(_sc_svr.get(), suites_server_rsa_P, sizeof(suites_server_rsa_P) / sizeof(suites_server_rsa_P[0]));
  br_ssl_server_set_single_rsa(_sc_svr.get(), chain ? chain->getX509Certs() : nullptr, chain ? chain->getCount() : 0,
                               sk ? sk->getRSA() : nullptr, BR_KEYTYPE_KEYX | BR_KEYTYPE_SIGN,
		               br_rsa_private_get_default(), br_rsa_pkcs1_sign_get_default());
  br_ssl_engine_set_buffers_bidi(_eng, _iobuf_in.get(), _iobuf_in_size, _iobuf_out.get(), _iobuf_out_size);
  if (client_CA_ta && !_installServerX509Validator(client_CA_ta)) {
    DEBUG_BSSL("_connectSSLServerRSA: Can't install serverX509check\n");
    return false;
  }
  if (!br_ssl_server_reset(_sc_svr.get())) {
    _freeSSL();
    DEBUG_BSSL("_connectSSLServerRSA: Can't reset server ctx\n");
    return false;
  }

  return _wait_for_handshake();
}

// Called by WiFiServerBearSSL when an elliptic curve cert/key is specified.
bool WiFiClientSecureCtx::_connectSSLServerEC(const X509List *chain,
    unsigned cert_issuer_key_type, const PrivateKey *sk,
    const X509List *client_CA_ta) {
#ifndef BEARSSL_SSL_BASIC
  _freeSSL();
  _oom_err = false;
  _sc_svr = std::make_shared<br_ssl_server_context>();
  _eng = &_sc_svr->eng; // Allocation/deallocation taken care of by the _sc shared_ptr
  _iobuf_in = std::shared_ptr<unsigned char>(new (std::nothrow) unsigned char[_iobuf_in_size], std::default_delete<unsigned char[]>());
  _iobuf_out = std::shared_ptr<unsigned char>(new (std::nothrow) unsigned char[_iobuf_out_size], std::default_delete<unsigned char[]>());

  if (!_sc_svr || !_iobuf_in || !_iobuf_out) {
    _freeSSL();
    _oom_err = true;
    DEBUG_BSSL("_connectSSLServerEC: OOM error\n");
    return false;
  }

  br_ssl_server_base_init(_sc_svr.get(), suites_server_ec_P, sizeof(suites_server_ec_P) / sizeof(suites_server_ec_P[0]));
  br_ssl_server_set_single_ec(_sc_svr.get(), chain ? chain->getX509Certs() : nullptr, chain ? chain->getCount() : 0,
                               sk ? sk->getEC() : nullptr, BR_KEYTYPE_KEYX | BR_KEYTYPE_SIGN,
                               cert_issuer_key_type, br_ssl_engine_get_ec(_eng), br_ecdsa_i15_sign_asn1);
  br_ssl_engine_set_buffers_bidi(_eng, _iobuf_in.get(), _iobuf_in_size, _iobuf_out.get(), _iobuf_out_size);
  if (client_CA_ta && !_installServerX509Validator(client_CA_ta)) {
    DEBUG_BSSL("_connectSSLServerEC: Can't install serverX509check\n");
    return false;
  }
  if (!br_ssl_server_reset(_sc_svr.get())) {
    _freeSSL();
    DEBUG_BSSL("_connectSSLServerEC: Can't reset server ctx\n");
    return false;
  }

  return _wait_for_handshake();
#else
  (void) chain;
  (void) cert_issuer_key_type;
  (void) sk;
  (void) client_CA_ta;
  DEBUG_BSSL("_connectSSLServerEC: Attempting to use EC cert in minimal cipher mode (no EC)\n");
  return false;
#endif
}

// Returns an error ID and possibly a string (if dest != null) of the last
// BearSSL reported error.
int WiFiClientSecureCtx::getLastSSLError(char *dest, size_t len) {
  int err = 0;
  const char *t = PSTR("OK");
  const char *recv_fatal = "";
  const char *send_fatal = "";
  if (_sc || _sc_svr) {
    err = br_ssl_engine_last_error(_eng);
  }
  if (_oom_err) {
    err = -1000;
  } else {
    if (err & BR_ERR_RECV_FATAL_ALERT) {
      recv_fatal = PSTR("SSL received fatal alert - ");
      err &= ~BR_ERR_RECV_FATAL_ALERT;
    }
    if (err & BR_ERR_SEND_FATAL_ALERT) {
      send_fatal = PSTR("SSL sent fatal alert - ");
      err &= ~BR_ERR_SEND_FATAL_ALERT;
    }
  }
  switch (err) {
    case -1000: t = PSTR("Unable to allocate memory for SSL structures and buffers."); break;
    case BR_ERR_BAD_PARAM: t = PSTR("Caller-provided parameter is incorrect."); break;
    case BR_ERR_BAD_STATE: t = PSTR("Operation requested by the caller cannot be applied with the current context state (e.g. reading data while outgoing data is waiting to be sent)."); break;
    case BR_ERR_UNSUPPORTED_VERSION: t = PSTR("Incoming protocol or record version is unsupported."); break;
    case BR_ERR_BAD_VERSION: t = PSTR("Incoming record version does not match the expected version."); break;
    case BR_ERR_BAD_LENGTH: t = PSTR("Incoming record length is invalid."); break;
    case BR_ERR_TOO_LARGE: t = PSTR("Incoming record is too large to be processed, or buffer is too small for the handshake message to send."); break;
    case BR_ERR_BAD_MAC: t = PSTR("Decryption found an invalid padding, or the record MAC is not correct."); break;
    case BR_ERR_NO_RANDOM: t = PSTR("No initial entropy was provided, and none can be obtained from the OS."); break;
    case BR_ERR_UNKNOWN_TYPE: t = PSTR("Incoming record type is unknown."); break;
    case BR_ERR_UNEXPECTED: t = PSTR("Incoming record or message has wrong type with regards to the current engine state."); break;
    case BR_ERR_BAD_CCS: t = PSTR("ChangeCipherSpec message from the peer has invalid contents."); break;
    case BR_ERR_BAD_ALERT: t = PSTR("Alert message from the peer has invalid contents (odd length)."); break;
    case BR_ERR_BAD_HANDSHAKE: t = PSTR("Incoming handshake message decoding failed."); break;
    case BR_ERR_OVERSIZED_ID: t = PSTR("ServerHello contains a session ID which is larger than 32 bytes."); break;
    case BR_ERR_BAD_CIPHER_SUITE: t = PSTR("Server wants to use a cipher suite that we did not claim to support. This is also reported if we tried to advertise a cipher suite that we do not support."); break;
    case BR_ERR_BAD_COMPRESSION: t = PSTR("Server wants to use a compression that we did not claim to support."); break;
    case BR_ERR_BAD_FRAGLEN: t = PSTR("Server's max fragment length does not match client's."); break;
    case BR_ERR_BAD_SECRENEG: t = PSTR("Secure renegotiation failed."); break;
    case BR_ERR_EXTRA_EXTENSION: t = PSTR("Server sent an extension type that we did not announce, or used the same extension type several times in a single ServerHello."); break;
    case BR_ERR_BAD_SNI: t = PSTR("Invalid Server Name Indication contents (when used by the server, this extension shall be empty)."); break;
    case BR_ERR_BAD_HELLO_DONE: t = PSTR("Invalid ServerHelloDone from the server (length is not 0)."); break;
    case BR_ERR_LIMIT_EXCEEDED: t = PSTR("Internal limit exceeded (e.g. server's public key is too large)."); break;
    case BR_ERR_BAD_FINISHED: t = PSTR("Finished message from peer does not match the expected value."); break;
    case BR_ERR_RESUME_MISMATCH: t = PSTR("Session resumption attempt with distinct version or cipher suite."); break;
    case BR_ERR_INVALID_ALGORITHM: t = PSTR("Unsupported or invalid algorithm (ECDHE curve, signature algorithm, hash function)."); break;
    case BR_ERR_BAD_SIGNATURE: t = PSTR("Invalid signature in ServerKeyExchange or CertificateVerify message."); break;
    case BR_ERR_WRONG_KEY_USAGE: t = PSTR("Peer's public key does not have the proper type or is not allowed for the requested operation."); break;
    case BR_ERR_NO_CLIENT_AUTH: t = PSTR("Client did not send a certificate upon request, or the client certificate could not be validated."); break;
    case BR_ERR_IO: t = PSTR("I/O error or premature close on transport stream."); break;
    case BR_ERR_X509_INVALID_VALUE: t = PSTR("Invalid value in an ASN.1 structure."); break;
    case BR_ERR_X509_TRUNCATED: t = PSTR("Truncated certificate or other ASN.1 object."); break;
    case BR_ERR_X509_EMPTY_CHAIN: t = PSTR("Empty certificate chain (no certificate at all)."); break;
    case BR_ERR_X509_INNER_TRUNC: t = PSTR("Decoding error: inner element extends beyond outer element size."); break;
    case BR_ERR_X509_BAD_TAG_CLASS: t = PSTR("Decoding error: unsupported tag class (application or private)."); break;
    case BR_ERR_X509_BAD_TAG_VALUE: t = PSTR("Decoding error: unsupported tag value."); break;
    case BR_ERR_X509_INDEFINITE_LENGTH: t = PSTR("Decoding error: indefinite length."); break;
    case BR_ERR_X509_EXTRA_ELEMENT: t = PSTR("Decoding error: extraneous element."); break;
    case BR_ERR_X509_UNEXPECTED: t = PSTR("Decoding error: unexpected element."); break;
    case BR_ERR_X509_NOT_CONSTRUCTED: t = PSTR("Decoding error: expected constructed element, but is primitive."); break;
    case BR_ERR_X509_NOT_PRIMITIVE: t = PSTR("Decoding error: expected primitive element, but is constructed."); break;
    case BR_ERR_X509_PARTIAL_BYTE: t = PSTR("Decoding error: BIT STRING length is not multiple of 8."); break;
    case BR_ERR_X509_BAD_BOOLEAN: t = PSTR("Decoding error: BOOLEAN value has invalid length."); break;
    case BR_ERR_X509_OVERFLOW: t = PSTR("Decoding error: value is off-limits."); break;
    case BR_ERR_X509_BAD_DN: t = PSTR("Invalid distinguished name."); break;
    case BR_ERR_X509_BAD_TIME: t = PSTR("Invalid date/time representation."); break;
    case BR_ERR_X509_UNSUPPORTED: t = PSTR("Certificate contains unsupported features that cannot be ignored."); break;
    case BR_ERR_X509_LIMIT_EXCEEDED: t = PSTR("Key or signature size exceeds internal limits."); break;
    case BR_ERR_X509_WRONG_KEY_TYPE: t = PSTR("Key type does not match that which was expected."); break;
    case BR_ERR_X509_BAD_SIGNATURE: t = PSTR("Signature is invalid."); break;
    case BR_ERR_X509_TIME_UNKNOWN: t = PSTR("Validation time is unknown."); break;
    case BR_ERR_X509_EXPIRED: t = PSTR("Certificate is expired or not yet valid."); break;
    case BR_ERR_X509_DN_MISMATCH: t = PSTR("Issuer/Subject DN mismatch in the chain."); break;
    case BR_ERR_X509_BAD_SERVER_NAME: t = PSTR("Expected server name was not found in the chain."); break;
    case BR_ERR_X509_CRITICAL_EXTENSION: t = PSTR("Unknown critical extension in certificate."); break;
    case BR_ERR_X509_NOT_CA: t = PSTR("Not a CA, or path length constraint violation."); break;
    case BR_ERR_X509_FORBIDDEN_KEY_USAGE: t = PSTR("Key Usage extension prohibits intended usage."); break;
    case BR_ERR_X509_WEAK_PUBLIC_KEY: t = PSTR("Public key found in certificate is too small."); break;
    case BR_ERR_X509_NOT_TRUSTED: t = PSTR("Chain could not be linked to a trust anchor."); break;
    default: t = PSTR("Unknown error code."); break;
  }
  if (dest) {
    // snprintf is PSTR safe and guaranteed to 0-terminate
    snprintf(dest, len, "%s%s%s", recv_fatal, send_fatal, t);
  }
  return err;
}

bool WiFiClientSecure::probeMaxFragmentLength(const char* name, uint16_t port, uint16_t len) {
  IPAddress remote_addr;
  if (!WiFi.hostByName(name, remote_addr)) {
    DEBUG_BSSL("probeMaxFragmentLength: Can't resolve host\n");
    return false;
  }
  return WiFiClientSecure::probeMaxFragmentLength(remote_addr, port, len);
}

bool WiFiClientSecure::probeMaxFragmentLength(const String& host, uint16_t port, uint16_t len) {
  return WiFiClientSecure::probeMaxFragmentLength(host.c_str(), port, len);
}


// Helper function which aborts a TLS handshake by sending TLS
// ClientAbort and ClientClose messages.
static bool _SendAbort(WiFiClient& probe, bool supportsLen) {
  // If we're still connected, send the appropriate notice that
  // we're aborting the handshake per RFCs.
  static const uint8_t clientAbort_P[] PROGMEM = {
    0x15 /*alert*/, 0x03, 0x03 /*TLS 1.2*/, 0x00, 0x02,
    1, 90 /* warning: user_cancelled */
  };
  static const uint8_t clientClose_P[] PROGMEM = {
    0x15 /*alert*/, 0x03, 0x03 /*TLS 1.2*/, 0x00, 0x02,
    1, 0 /* warning: close_notify */
  };
  if (probe.connected()) {
    uint8_t msg[sizeof(clientAbort_P)];
    memcpy_P(msg, clientAbort_P, sizeof(clientAbort_P));
    probe.write(msg, sizeof(clientAbort_P));
    memcpy_P(msg, clientClose_P, sizeof(clientClose_P));
    probe.write(msg, sizeof(clientClose_P));
  }
  return supportsLen;
}

// Checks for support of Maximum Frame Length Negotiation at the given
// blocksize.  Note that, per spec, only 512, 1024, 2048, and 4096 are
// supported.  Many servers today do not support this negotiation.

// TODO - Allow for fragmentation...but not very critical as the ServerHello
//      we use comes to < 80 bytes which has no reason to ever be fragmented.
// TODO - Check the type of returned extensions and that the MFL is the exact
//      same one we sent.  Not critical as only horribly broken servers would
//      return changed or add their own extensions.
bool WiFiClientSecure::probeMaxFragmentLength(IPAddress ip, uint16_t port, uint16_t len) {
  // Hardcoded TLS 1.2 packets used throughout
  static const uint8_t clientHelloHead_P[] PROGMEM = {
    0x16, 0x03, 0x03, 0x00, 0, // TLS header, change last 2 bytes to len
    0x01, 0x00, 0x00, 0, // Last 3 bytes == length
    0x03, 0x03, // Proto version TLS 1.2
    0x01, 0x02, 0x03, 0x04, 0x05, 0x06, 0x07, 0x08, // Random (gmtime + rand[28])
    0x11, 0x12, 0x13, 0x14, 0x15, 0x16, 0x17, 0x18,
    0x01, 0x02, 0x03, 0x04, 0x05, 0x06, 0x07, 0x08,
    0x11, 0x12, 0x13, 0x14, 0x15, 0x16, 0x17, 0x18,
    0x00, // Session ID
  };
  // Followed by our cipher-suite, generated on-the-fly
  //    0x00, 0x02, // cipher suite len
  //      0xc0, 0x13, // BR_TLS_ECDHE_RSA_WITH_AES_128_CBC_SHA
  static const uint8_t clientHelloTail_P[] PROGMEM = {
    0x01, 0x00, // No compression
    0x00, 26 + 14 + 6 +  5, // Extension length
    0x00, 0x0d, 0x00, 0x16, 0x00, 0x14, 0x04, 0x03, 0x03, 0x03, 0x05, 0x03,
          0x06, 0x03, 0x02, 0x03, 0x04, 0x01, 0x03, 0x01, 0x05, 0x01, 0x06,
	  0x01, 0x02, 0x01, // Supported signature algorithms
    0x00, 0x0a, 0x00, 0x0a, 0x00, 0x08, 0x00, 0x17, 0x00, 0x18, 0x00, 0x19,
          0x00, 0x1d, // Supported groups
    0x00, 0x0b, 0x00, 0x02, 0x01, 0x00, // Supported EC formats
    0x00, 0x01, // Max Frag Len
    0x00, 0x01, // len of MaxFragLen
  };
  // Followed by a 1-byte MFLN size requesst
  //          0x04 // 2^12 = 4K
  uint8_t mfl;

  switch (len) {
    case 512: mfl = 1; break;
    case 1024: mfl = 2; break;
    case 2048: mfl = 3; break;
    case 4096: mfl = 4; break;
    default: return false; // Invalid size
  }
  int ttlLen = sizeof(clientHelloHead_P) + (2 + sizeof(suites_P)) + (sizeof(clientHelloTail_P) + 1);
  uint8_t *clientHello = new (std::nothrow) uint8_t[ttlLen];
  if (!clientHello) {
    DEBUG_BSSL("probeMaxFragmentLength: OOM\n");
    return false;
  }
  memcpy_P(clientHello, clientHelloHead_P, sizeof(clientHelloHead_P));
  clientHello[sizeof(clientHelloHead_P) + 0] = sizeof(suites_P) >> 8;   // MSB byte len
  clientHello[sizeof(clientHelloHead_P) + 1] = sizeof(suites_P) & 0xff; // LSB byte len
  for (size_t i = 0; i < sizeof(suites_P) / sizeof(suites_P[0]); i++) {
    uint16_t flip = pgm_read_word(&suites_P[i]);
    // Swap to network byte order
    flip = ((flip >> 8) & 0xff) | ((flip & 0xff) << 8);
    memcpy(clientHello + sizeof(clientHelloHead_P) + 2 + 2 * i, &flip, 2);
  }
  memcpy_P(clientHello + sizeof(clientHelloHead_P) + 2 + sizeof(suites_P), clientHelloTail_P, sizeof(clientHelloTail_P));
  clientHello[sizeof(clientHelloHead_P) + 2 + sizeof(suites_P) + sizeof(clientHelloTail_P)] = mfl;

  // Fix up TLS fragment length
  clientHello[3] = (ttlLen - 5) >> 8;
  clientHello[4] = (ttlLen - 5) & 0xff;
  // Fix up ClientHello message length
  clientHello[7] = (ttlLen - 5 - 4) >> 8;
  clientHello[8] = (ttlLen - 5 - 4) & 0xff;

  WiFiClient probe;
  probe.connect(ip, port);
  if (!probe.connected()) {
    delete[] clientHello;
    DEBUG_BSSL("probeMaxFragmentLength: Can't connect\n");
    return false;
  }

  int ret = probe.write(clientHello, ttlLen);
  delete[] clientHello; // We're done w/the hello message
  if (!probe.connected() || (ret != ttlLen)) {
    DEBUG_BSSL("probeMaxFragmentLength: Protocol error\n");
    return false;
  }

  bool supportsLen = false;
  uint8_t fragResp[5];
  int fragLen;
  uint8_t hand[4];
  int handLen;
  uint8_t protoVer[2];
  uint8_t rand[32];
  uint8_t sessionLen;
  uint8_t cipher[2];
  uint8_t comp;
  uint8_t extBytes[2];
  uint16_t extLen;

  ret = probe.readBytes(fragResp, 5);
  if (!probe.connected() || (ret != 5) || (fragResp[0] != 0x16) || (fragResp[1] != 0x03) || (fragResp[2] != 0x03)) {
    // Short read, not a HANDSHAKE or not TLS 1.2, so it's not supported
    return _SendAbort(probe, supportsLen);
  }
  fragLen = (fragResp[3] << 8) | fragResp[4];
  if (fragLen < 4 + 2 + 32 + 1 + 2 + 1) {
    // Too short to have an extension
    return _SendAbort(probe, supportsLen);
  }

  ret = probe.readBytes(hand, 4);
  fragLen -= ret;
  if ((ret != 4) || (hand[0] != 2)) {
    // Short read or not server_hello
    return _SendAbort(probe, supportsLen);
  }
  handLen = (hand[1] << 16) | (hand[2] << 8) | hand[3];
  if (handLen != fragLen) {
    // Got some weird mismatch, this is invalid
    return _SendAbort(probe, supportsLen);
  }

  ret = probe.readBytes(protoVer, 2);
  handLen -= ret;
  if ((ret != 2) || (protoVer[0] != 0x03) || (protoVer[1] != 0x03)) {
    // Short read or not tls 1.2, so can't do MFLN
    return _SendAbort(probe, supportsLen);
  }

  ret = probe.readBytes(rand, 32);
  handLen -= ret;
  if (ret != 32) {
    // short read of random data
    return _SendAbort(probe, supportsLen);
  }

  ret = probe.readBytes(&sessionLen, 1);
  handLen -= ret;
  if ((ret != 1) || (sessionLen > 32)) {
    // short read of session len or invalid size
    return _SendAbort(probe, supportsLen);
  }
  if (sessionLen) {
    ret = probe.readBytes(rand, sessionLen);
    handLen -= ret;
    if (ret != sessionLen) {
      // short session id read
      return _SendAbort(probe, supportsLen);
    }
  }

  ret = probe.readBytes(cipher, 2);
  handLen -= ret;
  if (ret != 2) {
    // Short read...we don't check the cipher here
    return _SendAbort(probe, supportsLen);
  }

  ret = probe.readBytes(&comp, 1);
  handLen -= ret;
  if ((ret != 1) || comp != 0) {
    // short read or invalid compression
    return _SendAbort(probe, supportsLen);
  }

  ret = probe.readBytes(extBytes, 2);
  handLen -= ret;
  extLen = extBytes[1] | (extBytes[0]<<8);
  if ((extLen == 0) || (ret != 2)) {
    return _SendAbort(probe, supportsLen);
  }

  while (handLen > 0) {
    // Parse each extension and look for MFLN
    uint8_t typeBytes[2];
    ret = probe.readBytes(typeBytes, 2);
    handLen -= 2;
    if ((ret != 2) || (handLen <= 0) ) {
      return _SendAbort(probe, supportsLen);
    }
    uint8_t lenBytes[2];
    ret = probe.readBytes(lenBytes, 2);
    handLen -= 2;
    uint16_t extLen = lenBytes[1] | (lenBytes[0]<<8);
    if ((ret != 2) || (handLen <= 0) || (extLen > 32) || (extLen > handLen) ) {
      return _SendAbort(probe, supportsLen);
    }
    if ((typeBytes[0]==0x00) && (typeBytes[1]==0x01)) { // MFLN extension!
      // If present and 1-byte in length, it's supported
      return _SendAbort(probe, extLen==1 ? true : false);
    }
    // Skip the extension, move to next one
    uint8_t junk[32];
    ret = probe.readBytes(junk, extLen);
    handLen -= extLen;
    if (ret != extLen) {
      return _SendAbort(probe, supportsLen);
    }
  }
  return _SendAbort(probe, supportsLen);
}

};<|MERGE_RESOLUTION|>--- conflicted
+++ resolved
@@ -356,24 +356,20 @@
   return 0; // If we're connected, no error but no read.
 }
 
-<<<<<<< HEAD
 // return a pointer to available data buffer (size = availableForPeek())
 // semantic forbids any kind of read() before calling peekConsume()
-const char* WiFiClientSecure::peekBuffer ()
+const char* WiFiClientSecureCtx::peekBuffer ()
 {
     return (const char*)_recvapp_buf;
 }
 
 // consume bytes after use (see peekBuffer)
-void WiFiClientSecure::peekConsume (size_t consume)
+void WiFiClientSecureCtx::peekConsume (size_t consume)
 {
     br_ssl_engine_recvapp_ack(_eng, consume);
 }
 
-int WiFiClientSecure::read() {
-=======
 int WiFiClientSecureCtx::read() {
->>>>>>> 594831d6
   uint8_t c;
   if (1 == read(&c, 1)) {
     return c;
