--- conflicted
+++ resolved
@@ -1071,22 +1071,17 @@
 
   _sc = std::make_shared<br_ssl_client_context>();
   _eng = &_sc->eng; // Allocation/deallocation taken care of by the _sc shared_ptr
-<<<<<<< HEAD
   //C This was borrowed from @earlephilhower PoC, to exemplify the use of IRAM.
   //C Is this something we want to keep in the final release?
   { // ESP.setIramHeap(); would be an alternative to using a class to set a scope for IRAM usage.
     HeapSelectIram ephemeral;
-    _iobuf_in = std::shared_ptr<unsigned char>(new unsigned char[_iobuf_in_size], std::default_delete<unsigned char[]>());
-    _iobuf_out = std::shared_ptr<unsigned char>(new unsigned char[_iobuf_out_size], std::default_delete<unsigned char[]>());
+    _iobuf_in = std::shared_ptr<unsigned char>(new (std::nothrow) unsigned char[_iobuf_in_size], std::default_delete<unsigned char[]>());
+    _iobuf_out = std::shared_ptr<unsigned char>(new (std::nothrow) unsigned char[_iobuf_out_size], std::default_delete<unsigned char[]>());
     DBG_MMU_PRINTF("\n_iobuf_in:       %p\n", _iobuf_in.get());
     DBG_MMU_PRINTF(  "_iobuf_out:      %p\n", _iobuf_out.get());
     DBG_MMU_PRINTF(  "_iobuf_in_size:  %u\n", _iobuf_in_size);
     DBG_MMU_PRINTF(  "_iobuf_out_size: %u\n", _iobuf_out_size);
   } // ESP.resetHeap();
-=======
-  _iobuf_in = std::shared_ptr<unsigned char>(new (std::nothrow) unsigned char[_iobuf_in_size], std::default_delete<unsigned char[]>());
-  _iobuf_out = std::shared_ptr<unsigned char>(new (std::nothrow) unsigned char[_iobuf_out_size], std::default_delete<unsigned char[]>());
->>>>>>> 8b7126d9
 
   if (!_sc || !_iobuf_in || !_iobuf_out) {
     _freeSSL(); // Frees _sc, _iobuf*
@@ -1201,20 +1196,15 @@
   _oom_err = false;
   _sc_svr = std::make_shared<br_ssl_server_context>();
   _eng = &_sc_svr->eng; // Allocation/deallocation taken care of by the _sc shared_ptr
-<<<<<<< HEAD
   { // ESP.setIramHeap();
     HeapSelectIram ephemeral;
-    _iobuf_in = std::shared_ptr<unsigned char>(new unsigned char[_iobuf_in_size], std::default_delete<unsigned char[]>());
-    _iobuf_out = std::shared_ptr<unsigned char>(new unsigned char[_iobuf_out_size], std::default_delete<unsigned char[]>());
+    _iobuf_in = std::shared_ptr<unsigned char>(new (std::nothrow) unsigned char[_iobuf_in_size], std::default_delete<unsigned char[]>());
+    _iobuf_out = std::shared_ptr<unsigned char>(new (std::nothrow) unsigned char[_iobuf_out_size], std::default_delete<unsigned char[]>());
     DBG_MMU_PRINTF("\n_iobuf_in:       %p\n", _iobuf_in.get());
     DBG_MMU_PRINTF(  "_iobuf_out:      %p\n", _iobuf_out.get());
     DBG_MMU_PRINTF(  "_iobuf_in_size:  %u\n", _iobuf_in_size);
     DBG_MMU_PRINTF(  "_iobuf_out_size: %u\n", _iobuf_out_size);
   }	// ESP.resetHeap();
-=======
-  _iobuf_in = std::shared_ptr<unsigned char>(new (std::nothrow) unsigned char[_iobuf_in_size], std::default_delete<unsigned char[]>());
-  _iobuf_out = std::shared_ptr<unsigned char>(new (std::nothrow) unsigned char[_iobuf_out_size], std::default_delete<unsigned char[]>());
->>>>>>> 8b7126d9
 
   if (!_sc_svr || !_iobuf_in || !_iobuf_out) {
     _freeSSL();
@@ -1250,20 +1240,15 @@
   _oom_err = false;
   _sc_svr = std::make_shared<br_ssl_server_context>();
   _eng = &_sc_svr->eng; // Allocation/deallocation taken care of by the _sc shared_ptr
-<<<<<<< HEAD
   { // ESP.setIramHeap();
     HeapSelectIram ephemeral;
-    _iobuf_in = std::shared_ptr<unsigned char>(new unsigned char[_iobuf_in_size], std::default_delete<unsigned char[]>());
-    _iobuf_out = std::shared_ptr<unsigned char>(new unsigned char[_iobuf_out_size], std::default_delete<unsigned char[]>());
+    _iobuf_in = std::shared_ptr<unsigned char>(new (std::nothrow) unsigned char[_iobuf_in_size], std::default_delete<unsigned char[]>());
+    _iobuf_out = std::shared_ptr<unsigned char>(new (std::nothrow) unsigned char[_iobuf_out_size], std::default_delete<unsigned char[]>());
     DBG_MMU_PRINTF("\n_iobuf_in:       %p\n", _iobuf_in.get());
     DBG_MMU_PRINTF(  "_iobuf_out:      %p\n", _iobuf_out.get());
     DBG_MMU_PRINTF(  "_iobuf_in_size:  %u\n", _iobuf_in_size);
     DBG_MMU_PRINTF(  "_iobuf_out_size: %u\n", _iobuf_out_size);
   }	// ESP.resetHeap();
-=======
-  _iobuf_in = std::shared_ptr<unsigned char>(new (std::nothrow) unsigned char[_iobuf_in_size], std::default_delete<unsigned char[]>());
-  _iobuf_out = std::shared_ptr<unsigned char>(new (std::nothrow) unsigned char[_iobuf_out_size], std::default_delete<unsigned char[]>());
->>>>>>> 8b7126d9
 
   if (!_sc_svr || !_iobuf_in || !_iobuf_out) {
     _freeSSL();
