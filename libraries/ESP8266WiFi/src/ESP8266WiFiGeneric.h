/*
 ESP8266WiFiGeneric.h - esp8266 Wifi support.
 Based on WiFi.h from Arduino WiFi shield library.
 Copyright (c) 2011-2014 Arduino.  All right reserved.
 Modified by Ivan Grokhotkov, December 2014
 Reworked by Markus Sattler, December 2015

 This library is free software; you can redistribute it and/or
 modify it under the terms of the GNU Lesser General Public
 License as published by the Free Software Foundation; either
 version 2.1 of the License, or (at your option) any later version.

 This library is distributed in the hope that it will be useful,
 but WITHOUT ANY WARRANTY; without even the implied warranty of
 MERCHANTABILITY or FITNESS FOR A PARTICULAR PURPOSE.  See the GNU
 Lesser General Public License for more details.

 You should have received a copy of the GNU Lesser General Public
 License along with this library; if not, write to the Free Software
 Foundation, Inc., 51 Franklin St, Fifth Floor, Boston, MA  02110-1301  USA
 */

#ifndef ESP8266WIFIGENERIC_H_
#define ESP8266WIFIGENERIC_H_

#include "ESP8266WiFiType.h"
#include <functional>
#include <memory>

#ifdef DEBUG_ESP_WIFI
#ifdef DEBUG_ESP_PORT
#define DEBUG_WIFI_GENERIC(fmt, ...) DEBUG_ESP_PORT.printf_P( (PGM_P)PSTR(fmt), ##__VA_ARGS__ )
#endif
#endif

#ifndef DEBUG_WIFI_GENERIC
#define DEBUG_WIFI_GENERIC(...) do { (void)0; } while (0)
#endif

struct WiFiEventHandlerOpaque;
typedef std::shared_ptr<WiFiEventHandlerOpaque> WiFiEventHandler;

typedef void (*WiFiEventCb)(WiFiEvent_t);

enum class DNSResolveType: uint8_t
{
    DNS_AddrType_IPv4 = 0,	// LWIP_DNS_ADDRTYPE_IPV4 = 0
    DNS_AddrType_IPv6,		// LWIP_DNS_ADDRTYPE_IPV6 = 1
    DNS_AddrType_IPv4_IPv6,	// LWIP_DNS_ADDRTYPE_IPV4_IPV6 = 2
    DNS_AddrType_IPv6_IPv4	// LWIP_DNS_ADDRTYPE_IPV6_IPV4 = 3
};

struct WiFiState;

class ESP8266WiFiGenericClass {
        // ----------------------------------------------------------------------------------------------
        // -------------------------------------- Generic WiFi function ---------------------------------
        // ----------------------------------------------------------------------------------------------

    public:
        ESP8266WiFiGenericClass();

        // Note: this function is deprecated. Use one of the functions below instead.
        void onEvent(WiFiEventCb cb, WiFiEvent_t event = WIFI_EVENT_ANY) __attribute__((deprecated));

        // Subscribe to specific event and get event information as an argument to the callback
        WiFiEventHandler onStationModeConnected(std::function<void(const WiFiEventStationModeConnected&)>);
        WiFiEventHandler onStationModeDisconnected(std::function<void(const WiFiEventStationModeDisconnected&)>);
        WiFiEventHandler onStationModeAuthModeChanged(std::function<void(const WiFiEventStationModeAuthModeChanged&)>);
        WiFiEventHandler onStationModeGotIP(std::function<void(const WiFiEventStationModeGotIP&)>);
        WiFiEventHandler onStationModeDHCPTimeout(std::function<void(void)>);
        WiFiEventHandler onSoftAPModeStationConnected(std::function<void(const WiFiEventSoftAPModeStationConnected&)>);
        WiFiEventHandler onSoftAPModeStationDisconnected(std::function<void(const WiFiEventSoftAPModeStationDisconnected&)>);
        WiFiEventHandler onSoftAPModeProbeRequestReceived(std::function<void(const WiFiEventSoftAPModeProbeRequestReceived&)>);
        WiFiEventHandler onWiFiModeChange(std::function<void(const WiFiEventModeChange&)>);

        uint8_t channel(void);

        bool setSleepMode(WiFiSleepType_t type, uint8_t listenInterval = 0);
        /**
         * Set modem sleep mode (ESP32 compatibility)
         * @param enable true to enable
         * @return true if succeeded
         */
        bool setSleep(bool enable)
        {
            if (enable)
            {
                return setSleepMode(WIFI_MODEM_SLEEP);
            }
            else
            {
                return setSleepMode(WIFI_NONE_SLEEP);
            }
        }
        /**
         * Set sleep mode (ESP32 compatibility)
         * @param mode wifi_ps_type_t
         * @return true if succeeded
         */
        bool setSleep(wifi_ps_type_t mode)
        {
            return setSleepMode((WiFiSleepType_t)mode);
        }
        /**
         * Get current sleep state (ESP32 compatibility)
         * @return true if modem sleep is enabled
         */
        bool getSleep()
        {
            return getSleepMode() == WIFI_MODEM_SLEEP;
        }

        WiFiSleepType_t getSleepMode();
        uint8_t getListenInterval ();
        bool isSleepLevelMax ();

        bool setPhyMode(WiFiPhyMode_t mode);
        WiFiPhyMode_t getPhyMode();

        void setOutputPower(float dBm);

        static void persistent(bool persistent);

        bool mode(WiFiMode_t);
        WiFiMode_t getMode();

        bool enableSTA(bool enable);
        bool enableAP(bool enable);

        bool forceSleepBegin(uint32_t sleepUs = 0);
        bool forceSleepWake();

        // wrappers around mode() and forceSleepBegin/Wake
        // - sleepUs is WiFi.forceSleepBegin() parameter, 0 means forever
        // - saveState is the user's state to hold configuration on restore
        bool shutdown(uint32_t sleepUs = 0, WiFiState* stateSave = nullptr);
        bool resumeFromShutdown(WiFiState* savedState = nullptr);

        static bool shutdownValidCRC (const WiFiState* state);
<<<<<<< HEAD

        static void preinitWiFiOff (); //meant to be called in user-defined preinit()
=======
        static void preinitWiFiOff () __attribute__((deprecated("WiFi is off by default at boot, use enableWiFiAtBoot() for legacy behavior")));
>>>>>>> 1cc6960a

    protected:
        static bool _persistent;
        static WiFiMode_t _forceSleepLastMode;

        static uint32_t shutdownCRC (const WiFiState* state);

        static void _eventCallback(void *event);

        // ----------------------------------------------------------------------------------------------
        // ------------------------------------ Generic Network function --------------------------------
        // ----------------------------------------------------------------------------------------------

    public:
        int hostByName(const char* aHostname, IPAddress& aResult);
        int hostByName(const char* aHostname, IPAddress& aResult, uint32_t timeout_ms);
#if LWIP_IPV4 && LWIP_IPV6
        int hostByName(const char* aHostname, IPAddress& aResult, uint32_t timeout_ms, DNSResolveType resolveType);
#endif
        bool getPersistent();

    protected:
        friend class ESP8266WiFiSTAClass;
        friend class ESP8266WiFiScanClass;
        friend class ESP8266WiFiAPClass;
};

#endif /* ESP8266WIFIGENERIC_H_ */
<|MERGE_RESOLUTION|>--- conflicted
+++ resolved
@@ -1,174 +1,169 @@
-/*
- ESP8266WiFiGeneric.h - esp8266 Wifi support.
- Based on WiFi.h from Arduino WiFi shield library.
- Copyright (c) 2011-2014 Arduino.  All right reserved.
- Modified by Ivan Grokhotkov, December 2014
- Reworked by Markus Sattler, December 2015
-
- This library is free software; you can redistribute it and/or
- modify it under the terms of the GNU Lesser General Public
- License as published by the Free Software Foundation; either
- version 2.1 of the License, or (at your option) any later version.
-
- This library is distributed in the hope that it will be useful,
- but WITHOUT ANY WARRANTY; without even the implied warranty of
- MERCHANTABILITY or FITNESS FOR A PARTICULAR PURPOSE.  See the GNU
- Lesser General Public License for more details.
-
- You should have received a copy of the GNU Lesser General Public
- License along with this library; if not, write to the Free Software
- Foundation, Inc., 51 Franklin St, Fifth Floor, Boston, MA  02110-1301  USA
- */
-
-#ifndef ESP8266WIFIGENERIC_H_
-#define ESP8266WIFIGENERIC_H_
-
-#include "ESP8266WiFiType.h"
-#include <functional>
-#include <memory>
-
-#ifdef DEBUG_ESP_WIFI
-#ifdef DEBUG_ESP_PORT
-#define DEBUG_WIFI_GENERIC(fmt, ...) DEBUG_ESP_PORT.printf_P( (PGM_P)PSTR(fmt), ##__VA_ARGS__ )
-#endif
-#endif
-
-#ifndef DEBUG_WIFI_GENERIC
-#define DEBUG_WIFI_GENERIC(...) do { (void)0; } while (0)
-#endif
-
-struct WiFiEventHandlerOpaque;
-typedef std::shared_ptr<WiFiEventHandlerOpaque> WiFiEventHandler;
-
-typedef void (*WiFiEventCb)(WiFiEvent_t);
-
-enum class DNSResolveType: uint8_t
-{
-    DNS_AddrType_IPv4 = 0,	// LWIP_DNS_ADDRTYPE_IPV4 = 0
-    DNS_AddrType_IPv6,		// LWIP_DNS_ADDRTYPE_IPV6 = 1
-    DNS_AddrType_IPv4_IPv6,	// LWIP_DNS_ADDRTYPE_IPV4_IPV6 = 2
-    DNS_AddrType_IPv6_IPv4	// LWIP_DNS_ADDRTYPE_IPV6_IPV4 = 3
-};
-
-struct WiFiState;
-
-class ESP8266WiFiGenericClass {
-        // ----------------------------------------------------------------------------------------------
-        // -------------------------------------- Generic WiFi function ---------------------------------
-        // ----------------------------------------------------------------------------------------------
-
-    public:
-        ESP8266WiFiGenericClass();
-
-        // Note: this function is deprecated. Use one of the functions below instead.
-        void onEvent(WiFiEventCb cb, WiFiEvent_t event = WIFI_EVENT_ANY) __attribute__((deprecated));
-
-        // Subscribe to specific event and get event information as an argument to the callback
-        WiFiEventHandler onStationModeConnected(std::function<void(const WiFiEventStationModeConnected&)>);
-        WiFiEventHandler onStationModeDisconnected(std::function<void(const WiFiEventStationModeDisconnected&)>);
-        WiFiEventHandler onStationModeAuthModeChanged(std::function<void(const WiFiEventStationModeAuthModeChanged&)>);
-        WiFiEventHandler onStationModeGotIP(std::function<void(const WiFiEventStationModeGotIP&)>);
-        WiFiEventHandler onStationModeDHCPTimeout(std::function<void(void)>);
-        WiFiEventHandler onSoftAPModeStationConnected(std::function<void(const WiFiEventSoftAPModeStationConnected&)>);
-        WiFiEventHandler onSoftAPModeStationDisconnected(std::function<void(const WiFiEventSoftAPModeStationDisconnected&)>);
-        WiFiEventHandler onSoftAPModeProbeRequestReceived(std::function<void(const WiFiEventSoftAPModeProbeRequestReceived&)>);
-        WiFiEventHandler onWiFiModeChange(std::function<void(const WiFiEventModeChange&)>);
-
-        uint8_t channel(void);
-
-        bool setSleepMode(WiFiSleepType_t type, uint8_t listenInterval = 0);
-        /**
-         * Set modem sleep mode (ESP32 compatibility)
-         * @param enable true to enable
-         * @return true if succeeded
-         */
-        bool setSleep(bool enable)
-        {
-            if (enable)
-            {
-                return setSleepMode(WIFI_MODEM_SLEEP);
-            }
-            else
-            {
-                return setSleepMode(WIFI_NONE_SLEEP);
-            }
-        }
-        /**
-         * Set sleep mode (ESP32 compatibility)
-         * @param mode wifi_ps_type_t
-         * @return true if succeeded
-         */
-        bool setSleep(wifi_ps_type_t mode)
-        {
-            return setSleepMode((WiFiSleepType_t)mode);
-        }
-        /**
-         * Get current sleep state (ESP32 compatibility)
-         * @return true if modem sleep is enabled
-         */
-        bool getSleep()
-        {
-            return getSleepMode() == WIFI_MODEM_SLEEP;
-        }
-
-        WiFiSleepType_t getSleepMode();
-        uint8_t getListenInterval ();
-        bool isSleepLevelMax ();
-
-        bool setPhyMode(WiFiPhyMode_t mode);
-        WiFiPhyMode_t getPhyMode();
-
-        void setOutputPower(float dBm);
-
-        static void persistent(bool persistent);
-
-        bool mode(WiFiMode_t);
-        WiFiMode_t getMode();
-
-        bool enableSTA(bool enable);
-        bool enableAP(bool enable);
-
-        bool forceSleepBegin(uint32_t sleepUs = 0);
-        bool forceSleepWake();
-
-        // wrappers around mode() and forceSleepBegin/Wake
-        // - sleepUs is WiFi.forceSleepBegin() parameter, 0 means forever
-        // - saveState is the user's state to hold configuration on restore
-        bool shutdown(uint32_t sleepUs = 0, WiFiState* stateSave = nullptr);
-        bool resumeFromShutdown(WiFiState* savedState = nullptr);
-
-        static bool shutdownValidCRC (const WiFiState* state);
-<<<<<<< HEAD
-
-        static void preinitWiFiOff (); //meant to be called in user-defined preinit()
-=======
-        static void preinitWiFiOff () __attribute__((deprecated("WiFi is off by default at boot, use enableWiFiAtBoot() for legacy behavior")));
->>>>>>> 1cc6960a
-
-    protected:
-        static bool _persistent;
-        static WiFiMode_t _forceSleepLastMode;
-
-        static uint32_t shutdownCRC (const WiFiState* state);
-
-        static void _eventCallback(void *event);
-
-        // ----------------------------------------------------------------------------------------------
-        // ------------------------------------ Generic Network function --------------------------------
-        // ----------------------------------------------------------------------------------------------
-
-    public:
-        int hostByName(const char* aHostname, IPAddress& aResult);
-        int hostByName(const char* aHostname, IPAddress& aResult, uint32_t timeout_ms);
-#if LWIP_IPV4 && LWIP_IPV6
-        int hostByName(const char* aHostname, IPAddress& aResult, uint32_t timeout_ms, DNSResolveType resolveType);
-#endif
-        bool getPersistent();
-
-    protected:
-        friend class ESP8266WiFiSTAClass;
-        friend class ESP8266WiFiScanClass;
-        friend class ESP8266WiFiAPClass;
-};
-
-#endif /* ESP8266WIFIGENERIC_H_ */
+/*
+ ESP8266WiFiGeneric.h - esp8266 Wifi support.
+ Based on WiFi.h from Arduino WiFi shield library.
+ Copyright (c) 2011-2014 Arduino.  All right reserved.
+ Modified by Ivan Grokhotkov, December 2014
+ Reworked by Markus Sattler, December 2015
+
+ This library is free software; you can redistribute it and/or
+ modify it under the terms of the GNU Lesser General Public
+ License as published by the Free Software Foundation; either
+ version 2.1 of the License, or (at your option) any later version.
+
+ This library is distributed in the hope that it will be useful,
+ but WITHOUT ANY WARRANTY; without even the implied warranty of
+ MERCHANTABILITY or FITNESS FOR A PARTICULAR PURPOSE.  See the GNU
+ Lesser General Public License for more details.
+
+ You should have received a copy of the GNU Lesser General Public
+ License along with this library; if not, write to the Free Software
+ Foundation, Inc., 51 Franklin St, Fifth Floor, Boston, MA  02110-1301  USA
+ */
+
+#ifndef ESP8266WIFIGENERIC_H_
+#define ESP8266WIFIGENERIC_H_
+
+#include "ESP8266WiFiType.h"
+#include <functional>
+#include <memory>
+
+#ifdef DEBUG_ESP_WIFI
+#ifdef DEBUG_ESP_PORT
+#define DEBUG_WIFI_GENERIC(fmt, ...) DEBUG_ESP_PORT.printf_P( (PGM_P)PSTR(fmt), ##__VA_ARGS__ )
+#endif
+#endif
+
+#ifndef DEBUG_WIFI_GENERIC
+#define DEBUG_WIFI_GENERIC(...) do { (void)0; } while (0)
+#endif
+
+struct WiFiEventHandlerOpaque;
+typedef std::shared_ptr<WiFiEventHandlerOpaque> WiFiEventHandler;
+
+typedef void (*WiFiEventCb)(WiFiEvent_t);
+
+enum class DNSResolveType: uint8_t
+{
+    DNS_AddrType_IPv4 = 0,	// LWIP_DNS_ADDRTYPE_IPV4 = 0
+    DNS_AddrType_IPv6,		// LWIP_DNS_ADDRTYPE_IPV6 = 1
+    DNS_AddrType_IPv4_IPv6,	// LWIP_DNS_ADDRTYPE_IPV4_IPV6 = 2
+    DNS_AddrType_IPv6_IPv4	// LWIP_DNS_ADDRTYPE_IPV6_IPV4 = 3
+};
+
+struct WiFiState;
+
+class ESP8266WiFiGenericClass {
+        // ----------------------------------------------------------------------------------------------
+        // -------------------------------------- Generic WiFi function ---------------------------------
+        // ----------------------------------------------------------------------------------------------
+
+    public:
+        ESP8266WiFiGenericClass();
+
+        // Note: this function is deprecated. Use one of the functions below instead.
+        void onEvent(WiFiEventCb cb, WiFiEvent_t event = WIFI_EVENT_ANY) __attribute__((deprecated));
+
+        // Subscribe to specific event and get event information as an argument to the callback
+        WiFiEventHandler onStationModeConnected(std::function<void(const WiFiEventStationModeConnected&)>);
+        WiFiEventHandler onStationModeDisconnected(std::function<void(const WiFiEventStationModeDisconnected&)>);
+        WiFiEventHandler onStationModeAuthModeChanged(std::function<void(const WiFiEventStationModeAuthModeChanged&)>);
+        WiFiEventHandler onStationModeGotIP(std::function<void(const WiFiEventStationModeGotIP&)>);
+        WiFiEventHandler onStationModeDHCPTimeout(std::function<void(void)>);
+        WiFiEventHandler onSoftAPModeStationConnected(std::function<void(const WiFiEventSoftAPModeStationConnected&)>);
+        WiFiEventHandler onSoftAPModeStationDisconnected(std::function<void(const WiFiEventSoftAPModeStationDisconnected&)>);
+        WiFiEventHandler onSoftAPModeProbeRequestReceived(std::function<void(const WiFiEventSoftAPModeProbeRequestReceived&)>);
+        WiFiEventHandler onWiFiModeChange(std::function<void(const WiFiEventModeChange&)>);
+
+        uint8_t channel(void);
+
+        bool setSleepMode(WiFiSleepType_t type, uint8_t listenInterval = 0);
+        /**
+         * Set modem sleep mode (ESP32 compatibility)
+         * @param enable true to enable
+         * @return true if succeeded
+         */
+        bool setSleep(bool enable)
+        {
+            if (enable)
+            {
+                return setSleepMode(WIFI_MODEM_SLEEP);
+            }
+            else
+            {
+                return setSleepMode(WIFI_NONE_SLEEP);
+            }
+        }
+        /**
+         * Set sleep mode (ESP32 compatibility)
+         * @param mode wifi_ps_type_t
+         * @return true if succeeded
+         */
+        bool setSleep(wifi_ps_type_t mode)
+        {
+            return setSleepMode((WiFiSleepType_t)mode);
+        }
+        /**
+         * Get current sleep state (ESP32 compatibility)
+         * @return true if modem sleep is enabled
+         */
+        bool getSleep()
+        {
+            return getSleepMode() == WIFI_MODEM_SLEEP;
+        }
+
+        WiFiSleepType_t getSleepMode();
+        uint8_t getListenInterval ();
+        bool isSleepLevelMax ();
+
+        bool setPhyMode(WiFiPhyMode_t mode);
+        WiFiPhyMode_t getPhyMode();
+
+        void setOutputPower(float dBm);
+
+        static void persistent(bool persistent);
+
+        bool mode(WiFiMode_t);
+        WiFiMode_t getMode();
+
+        bool enableSTA(bool enable);
+        bool enableAP(bool enable);
+
+        bool forceSleepBegin(uint32_t sleepUs = 0);
+        bool forceSleepWake();
+
+        // wrappers around mode() and forceSleepBegin/Wake
+        // - sleepUs is WiFi.forceSleepBegin() parameter, 0 means forever
+        // - saveState is the user's state to hold configuration on restore
+        bool shutdown(uint32_t sleepUs = 0, WiFiState* stateSave = nullptr);
+        bool resumeFromShutdown(WiFiState* savedState = nullptr);
+
+        static bool shutdownValidCRC (const WiFiState* state);
+        static void preinitWiFiOff () __attribute__((deprecated("WiFi is off by default at boot, use enableWiFiAtBoot() for legacy behavior")));
+
+    protected:
+        static bool _persistent;
+        static WiFiMode_t _forceSleepLastMode;
+
+        static uint32_t shutdownCRC (const WiFiState* state);
+
+        static void _eventCallback(void *event);
+
+        // ----------------------------------------------------------------------------------------------
+        // ------------------------------------ Generic Network function --------------------------------
+        // ----------------------------------------------------------------------------------------------
+
+    public:
+        int hostByName(const char* aHostname, IPAddress& aResult);
+        int hostByName(const char* aHostname, IPAddress& aResult, uint32_t timeout_ms);
+#if LWIP_IPV4 && LWIP_IPV6
+        int hostByName(const char* aHostname, IPAddress& aResult, uint32_t timeout_ms, DNSResolveType resolveType);
+#endif
+        bool getPersistent();
+
+    protected:
+        friend class ESP8266WiFiSTAClass;
+        friend class ESP8266WiFiScanClass;
+        friend class ESP8266WiFiAPClass;
+};
+
+#endif /* ESP8266WIFIGENERIC_H_ */