--- conflicted
+++ resolved
@@ -121,11 +121,10 @@
     bool setCiphers(const std::vector<uint16_t>& list);
     bool setCiphersLessSecure(); // Only use the limited set of RSA ciphers without EC
 
-<<<<<<< HEAD
     // Limit the TLS versions BearSSL will connect with.  Default is
     // BR_TLS10...BR_TLS12
     bool setSSLVersion(uint32_t min = BR_TLS10, uint32_t max = BR_TLS12);
-=======
+
     // peek buffer API is present
     virtual bool hasPeekBufferAPI () const override { return true; }
 
@@ -138,7 +137,6 @@
 
     // consume bytes after use (see peekBuffer)
     virtual void peekConsume (size_t consume) override;
->>>>>>> c720c0d9
 
   protected:
     bool _connectSSL(const char *hostName); // Do initial SSL handshake
