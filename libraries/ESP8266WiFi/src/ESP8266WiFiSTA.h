/*
 ESP8266WiFiSTA.h - esp8266 Wifi support.
 Based on WiFi.h from Ardiono WiFi shield library.
 Copyright (c) 2011-2014 Arduino.  All right reserved.
 Modified by Ivan Grokhotkov, December 2014
 Reworked by Markus Sattler, December 2015

 This library is free software; you can redistribute it and/or
 modify it under the terms of the GNU Lesser General Public
 License as published by the Free Software Foundation; either
 version 2.1 of the License, or (at your option) any later version.

 This library is distributed in the hope that it will be useful,
 but WITHOUT ANY WARRANTY; without even the implied warranty of
 MERCHANTABILITY or FITNESS FOR A PARTICULAR PURPOSE.  See the GNU
 Lesser General Public License for more details.

 You should have received a copy of the GNU Lesser General Public
 License along with this library; if not, write to the Free Software
 Foundation, Inc., 51 Franklin St, Fifth Floor, Boston, MA  02110-1301  USA
 */

#ifndef ESP8266WIFISTA_H_
#define ESP8266WIFISTA_H_


#include "ESP8266WiFiType.h"
#include "ESP8266WiFiGeneric.h"
#include "user_interface.h"


class ESP8266WiFiSTAClass {
        // ----------------------------------------------------------------------------------------------
        // ---------------------------------------- STA function ----------------------------------------
        // ----------------------------------------------------------------------------------------------

    public:

        wl_status_t begin(const char* ssid, const char *passphrase = NULL, int32_t channel = 0, const uint8_t* bssid = NULL, bool connect = true);
        wl_status_t begin(char* ssid, char *passphrase = NULL, int32_t channel = 0, const uint8_t* bssid = NULL, bool connect = true);
        wl_status_t begin();

        //The argument order for ESP is not the same as for Arduino. However, there is compatibility code under the hood 
        //to detect Arduino arg order, and handle it correctly. Be aware that the Arduino default value handling doesn't 
        //work here (see Arduino docs for gway/subnet defaults). In other words: at least 3 args must always be given.
        bool config(IPAddress local_ip, IPAddress gateway, IPAddress subnet, IPAddress dns1 = (uint32_t)0x00000000, IPAddress dns2 = (uint32_t)0x00000000);

        bool reconnect();
        bool disconnect(bool wifioff = false);

        bool isConnected();

        bool setAutoConnect(bool autoConnect);
        bool getAutoConnect();

        bool setAutoReconnect(bool autoReconnect);
        bool getAutoReconnect();

        uint8_t waitForConnectResult();

        // STA network info
        IPAddress localIP();

        uint8_t * macAddress(uint8_t* mac);
        String macAddress();

        IPAddress subnetMask();
        IPAddress gatewayIP();
        IPAddress dnsIP(uint8_t dns_no = 0);

        String hostname();
        bool hostname(char* aHostname);
        bool hostname(const char* aHostname);
        bool hostname(String aHostname);

        // STA WiFi info
        wl_status_t status();
        String SSID() const;
        String psk() const;

        uint8_t * BSSID();
        String BSSIDstr();

        int32_t RSSI();

        static void enableInsecureWEP (bool enable = true) { _useInsecureWEP = enable; }

    protected:

<<<<<<< HEAD
      static bool _useStaticIp;
      static bool _useInsecureWEP;
=======
        static bool _useStaticIp;
>>>>>>> 9bc8ea1b

    // ----------------------------------------------------------------------------------------------
    // ------------------------------------ STA remote configure  -----------------------------------
    // ----------------------------------------------------------------------------------------------

    public:

        bool beginWPSConfig(void);
        bool beginSmartConfig();
        bool stopSmartConfig();
        bool smartConfigDone();

    protected:

        static bool _smartConfigStarted;
        static bool _smartConfigDone;

        static void _smartConfigCallback(uint32_t status, void* result);

};


#endif /* ESP8266WIFISTA_H_ */
<|MERGE_RESOLUTION|>--- conflicted
+++ resolved
@@ -1,118 +1,114 @@
-/*
- ESP8266WiFiSTA.h - esp8266 Wifi support.
- Based on WiFi.h from Ardiono WiFi shield library.
- Copyright (c) 2011-2014 Arduino.  All right reserved.
- Modified by Ivan Grokhotkov, December 2014
- Reworked by Markus Sattler, December 2015
-
- This library is free software; you can redistribute it and/or
- modify it under the terms of the GNU Lesser General Public
- License as published by the Free Software Foundation; either
- version 2.1 of the License, or (at your option) any later version.
-
- This library is distributed in the hope that it will be useful,
- but WITHOUT ANY WARRANTY; without even the implied warranty of
- MERCHANTABILITY or FITNESS FOR A PARTICULAR PURPOSE.  See the GNU
- Lesser General Public License for more details.
-
- You should have received a copy of the GNU Lesser General Public
- License along with this library; if not, write to the Free Software
- Foundation, Inc., 51 Franklin St, Fifth Floor, Boston, MA  02110-1301  USA
- */
-
-#ifndef ESP8266WIFISTA_H_
-#define ESP8266WIFISTA_H_
-
-
-#include "ESP8266WiFiType.h"
-#include "ESP8266WiFiGeneric.h"
-#include "user_interface.h"
-
-
-class ESP8266WiFiSTAClass {
-        // ----------------------------------------------------------------------------------------------
-        // ---------------------------------------- STA function ----------------------------------------
-        // ----------------------------------------------------------------------------------------------
-
-    public:
-
-        wl_status_t begin(const char* ssid, const char *passphrase = NULL, int32_t channel = 0, const uint8_t* bssid = NULL, bool connect = true);
-        wl_status_t begin(char* ssid, char *passphrase = NULL, int32_t channel = 0, const uint8_t* bssid = NULL, bool connect = true);
-        wl_status_t begin();
-
-        //The argument order for ESP is not the same as for Arduino. However, there is compatibility code under the hood 
-        //to detect Arduino arg order, and handle it correctly. Be aware that the Arduino default value handling doesn't 
-        //work here (see Arduino docs for gway/subnet defaults). In other words: at least 3 args must always be given.
-        bool config(IPAddress local_ip, IPAddress gateway, IPAddress subnet, IPAddress dns1 = (uint32_t)0x00000000, IPAddress dns2 = (uint32_t)0x00000000);
-
-        bool reconnect();
-        bool disconnect(bool wifioff = false);
-
-        bool isConnected();
-
-        bool setAutoConnect(bool autoConnect);
-        bool getAutoConnect();
-
-        bool setAutoReconnect(bool autoReconnect);
-        bool getAutoReconnect();
-
-        uint8_t waitForConnectResult();
-
-        // STA network info
-        IPAddress localIP();
-
-        uint8_t * macAddress(uint8_t* mac);
-        String macAddress();
-
-        IPAddress subnetMask();
-        IPAddress gatewayIP();
-        IPAddress dnsIP(uint8_t dns_no = 0);
-
-        String hostname();
-        bool hostname(char* aHostname);
-        bool hostname(const char* aHostname);
-        bool hostname(String aHostname);
-
-        // STA WiFi info
-        wl_status_t status();
-        String SSID() const;
-        String psk() const;
-
-        uint8_t * BSSID();
-        String BSSIDstr();
-
-        int32_t RSSI();
-
-        static void enableInsecureWEP (bool enable = true) { _useInsecureWEP = enable; }
-
-    protected:
-
-<<<<<<< HEAD
-      static bool _useStaticIp;
-      static bool _useInsecureWEP;
-=======
-        static bool _useStaticIp;
->>>>>>> 9bc8ea1b
-
-    // ----------------------------------------------------------------------------------------------
-    // ------------------------------------ STA remote configure  -----------------------------------
-    // ----------------------------------------------------------------------------------------------
-
-    public:
-
-        bool beginWPSConfig(void);
-        bool beginSmartConfig();
-        bool stopSmartConfig();
-        bool smartConfigDone();
-
-    protected:
-
-        static bool _smartConfigStarted;
-        static bool _smartConfigDone;
-
-        static void _smartConfigCallback(uint32_t status, void* result);
-
-};
-
-
-#endif /* ESP8266WIFISTA_H_ */
+/*
+ ESP8266WiFiSTA.h - esp8266 Wifi support.
+ Based on WiFi.h from Ardiono WiFi shield library.
+ Copyright (c) 2011-2014 Arduino.  All right reserved.
+ Modified by Ivan Grokhotkov, December 2014
+ Reworked by Markus Sattler, December 2015
+
+ This library is free software; you can redistribute it and/or
+ modify it under the terms of the GNU Lesser General Public
+ License as published by the Free Software Foundation; either
+ version 2.1 of the License, or (at your option) any later version.
+
+ This library is distributed in the hope that it will be useful,
+ but WITHOUT ANY WARRANTY; without even the implied warranty of
+ MERCHANTABILITY or FITNESS FOR A PARTICULAR PURPOSE.  See the GNU
+ Lesser General Public License for more details.
+
+ You should have received a copy of the GNU Lesser General Public
+ License along with this library; if not, write to the Free Software
+ Foundation, Inc., 51 Franklin St, Fifth Floor, Boston, MA  02110-1301  USA
+ */
+
+#ifndef ESP8266WIFISTA_H_
+#define ESP8266WIFISTA_H_
+
+
+#include "ESP8266WiFiType.h"
+#include "ESP8266WiFiGeneric.h"
+#include "user_interface.h"
+
+
+class ESP8266WiFiSTAClass {
+        // ----------------------------------------------------------------------------------------------
+        // ---------------------------------------- STA function ----------------------------------------
+        // ----------------------------------------------------------------------------------------------
+
+    public:
+
+        wl_status_t begin(const char* ssid, const char *passphrase = NULL, int32_t channel = 0, const uint8_t* bssid = NULL, bool connect = true);
+        wl_status_t begin(char* ssid, char *passphrase = NULL, int32_t channel = 0, const uint8_t* bssid = NULL, bool connect = true);
+        wl_status_t begin();
+
+        //The argument order for ESP is not the same as for Arduino. However, there is compatibility code under the hood 
+        //to detect Arduino arg order, and handle it correctly. Be aware that the Arduino default value handling doesn't 
+        //work here (see Arduino docs for gway/subnet defaults). In other words: at least 3 args must always be given.
+        bool config(IPAddress local_ip, IPAddress gateway, IPAddress subnet, IPAddress dns1 = (uint32_t)0x00000000, IPAddress dns2 = (uint32_t)0x00000000);
+
+        bool reconnect();
+        bool disconnect(bool wifioff = false);
+
+        bool isConnected();
+
+        bool setAutoConnect(bool autoConnect);
+        bool getAutoConnect();
+
+        bool setAutoReconnect(bool autoReconnect);
+        bool getAutoReconnect();
+
+        uint8_t waitForConnectResult();
+
+        // STA network info
+        IPAddress localIP();
+
+        uint8_t * macAddress(uint8_t* mac);
+        String macAddress();
+
+        IPAddress subnetMask();
+        IPAddress gatewayIP();
+        IPAddress dnsIP(uint8_t dns_no = 0);
+
+        String hostname();
+        bool hostname(char* aHostname);
+        bool hostname(const char* aHostname);
+        bool hostname(String aHostname);
+
+        // STA WiFi info
+        wl_status_t status();
+        String SSID() const;
+        String psk() const;
+
+        uint8_t * BSSID();
+        String BSSIDstr();
+
+        int32_t RSSI();
+
+        static void enableInsecureWEP (bool enable = true) { _useInsecureWEP = enable; }
+
+    protected:
+
+      static bool _useStaticIp;
+      static bool _useInsecureWEP;
+
+    // ----------------------------------------------------------------------------------------------
+    // ------------------------------------ STA remote configure  -----------------------------------
+    // ----------------------------------------------------------------------------------------------
+
+    public:
+
+        bool beginWPSConfig(void);
+        bool beginSmartConfig();
+        bool stopSmartConfig();
+        bool smartConfigDone();
+
+    protected:
+
+        static bool _smartConfigStarted;
+        static bool _smartConfigDone;
+
+        static void _smartConfigCallback(uint32_t status, void* result);
+
+};
+
+
+#endif /* ESP8266WIFISTA_H_ */