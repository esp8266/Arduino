/*
 ClientContext.h - TCP connection handling on top of lwIP

 Copyright (c) 2014 Ivan Grokhotkov. All rights reserved.
 This file is part of the esp8266 core for Arduino environment.

 This library is free software; you can redistribute it and/or
 modify it under the terms of the GNU Lesser General Public
 License as published by the Free Software Foundation; either
 version 2.1 of the License, or (at your option) any later version.

 This library is distributed in the hope that it will be useful,
 but WITHOUT ANY WARRANTY; without even the implied warranty of
 MERCHANTABILITY or FITNESS FOR A PARTICULAR PURPOSE.  See the GNU
 Lesser General Public License for more details.

 You should have received a copy of the GNU Lesser General Public
 License along with this library; if not, write to the Free Software
 Foundation, Inc., 51 Franklin St, Fifth Floor, Boston, MA  02110-1301  USA
 */
#ifndef CLIENTCONTEXT_H
#define CLIENTCONTEXT_H

class ClientContext;
class WiFiClient;

typedef void (*discard_cb_t)(void*, ClientContext*);

extern "C" void esp_yield();
extern "C" void esp_schedule();

#include "DataSource.h"

bool getDefaultPrivateGlobalSyncValue ();

class ClientContext
{
public:
    ClientContext(tcp_pcb* pcb, discard_cb_t discard_cb, void* discard_cb_arg) :
<<<<<<< HEAD
        _pcb(pcb), _rx_buf(0), _rx_buf_offset(0), _discard_cb(discard_cb), _discard_cb_arg(discard_cb_arg), _refcnt(0), _next(0), _sync(WiFiClient::getDefaultSync())
=======
        _pcb(pcb), _rx_buf(0), _rx_buf_offset(0), _discard_cb(discard_cb), _discard_cb_arg(discard_cb_arg), _refcnt(0), _next(0),
        _sync(::getDefaultPrivateGlobalSyncValue())
>>>>>>> 888bdb8c
    {
        tcp_setprio(pcb, TCP_PRIO_MIN);
        tcp_arg(pcb, this);
        tcp_recv(pcb, &_s_recv);
        tcp_sent(pcb, &_s_acked);
        tcp_err(pcb, &_s_error);
        tcp_poll(pcb, &_s_poll, 1);

        // keep-alive not enabled by default
        //keepAlive();
    }

    err_t abort()
    {
        if(_pcb) {
            DEBUGV(":abort\r\n");
            tcp_arg(_pcb, NULL);
            tcp_sent(_pcb, NULL);
            tcp_recv(_pcb, NULL);
            tcp_err(_pcb, NULL);
            tcp_poll(_pcb, NULL, 0);
            tcp_abort(_pcb);
            _pcb = nullptr;
        }
        return ERR_ABRT;
    }

    err_t close()
    {
        err_t err = ERR_OK;
        if(_pcb) {
            DEBUGV(":close\r\n");
            tcp_arg(_pcb, NULL);
            tcp_sent(_pcb, NULL);
            tcp_recv(_pcb, NULL);
            tcp_err(_pcb, NULL);
            tcp_poll(_pcb, NULL, 0);
            err = tcp_close(_pcb);
            if(err != ERR_OK) {
                DEBUGV(":tc err %d\r\n", (int) err);
                tcp_abort(_pcb);
                err = ERR_ABRT;
            }
            _pcb = nullptr;
        }
        return err;
    }

    ~ClientContext()
    {
    }

    ClientContext* next() const
    {
        return _next;
    }

    ClientContext* next(ClientContext* new_next)
    {
        _next = new_next;
        return _next;
    }

    void ref()
    {
        ++_refcnt;
        DEBUGV(":ref %d\r\n", _refcnt);
    }

    void unref()
    {
        DEBUGV(":ur %d\r\n", _refcnt);
        if(--_refcnt == 0) {
            discard_received();
            close();
            if(_discard_cb) {
                _discard_cb(_discard_cb_arg, this);
            }
            DEBUGV(":del\r\n");
            delete this;
        }
    }

    int connect(constv2 ip_addr_t* addr, uint16_t port)
    {
        err_t err = tcp_connect(_pcb, addr, port, &ClientContext::_s_connected);
        if (err != ERR_OK) {
            return 0;
        }
        _connect_pending = 1;
        _op_start_time = millis();
        // This delay will be interrupted by esp_schedule in the connect callback
        delay(_timeout_ms);
        _connect_pending = 0;
        if (!_pcb) {
            DEBUGV(":cabrt\r\n");
            return 0;
        }
        if (state() != ESTABLISHED) {
            DEBUGV(":ctmo\r\n");
            abort();
            return 0;
        }
        return 1;
    }

    size_t availableForWrite() const
    {
        return _pcb? tcp_sndbuf(_pcb): 0;
    }

    void setNoDelay(bool nodelay)
    {
        if(!_pcb) {
            return;
        }
        if(nodelay) {
            tcp_nagle_disable(_pcb);
        } else {
            tcp_nagle_enable(_pcb);
        }
    }

    bool getNoDelay() const
    {
        if(!_pcb) {
            return false;
        }
        return tcp_nagle_disabled(_pcb);
    }

    void setTimeout(int timeout_ms) 
    {
        _timeout_ms = timeout_ms;
    }

    int getTimeout() const
    {
        return _timeout_ms;
    }

<<<<<<< HEAD
    const ip_addr_t* getRemoteAddress() const
=======
    uint32_t getRemoteAddress() const
>>>>>>> 888bdb8c
    {
        if(!_pcb) {
            return 0;
        }

        return &_pcb->remote_ip;
    }

    uint16_t getRemotePort() const
    {
        if(!_pcb) {
            return 0;
        }

        return _pcb->remote_port;
    }

<<<<<<< HEAD
    const ip_addr_t* getLocalAddress() const
=======
    uint32_t getLocalAddress() const
>>>>>>> 888bdb8c
    {
        if(!_pcb) {
            return 0;
        }

        return &_pcb->local_ip;
    }

    uint16_t getLocalPort() const
    {
        if(!_pcb) {
            return 0;
        }

        return _pcb->local_port;
    }

    size_t getSize() const
    {
        if(!_rx_buf) {
            return 0;
        }

        return _rx_buf->tot_len - _rx_buf_offset;
    }

    char read()
    {
        if(!_rx_buf) {
            return 0;
        }

        char c = reinterpret_cast<char*>(_rx_buf->payload)[_rx_buf_offset];
        _consume(1);
        return c;
    }

    size_t read(char* dst, size_t size)
    {
        if(!_rx_buf) {
            return 0;
        }

        size_t max_size = _rx_buf->tot_len - _rx_buf_offset;
        size = (size < max_size) ? size : max_size;

        DEBUGV(":rd %d, %d, %d\r\n", size, _rx_buf->tot_len, _rx_buf_offset);
        size_t size_read = 0;
        while(size) {
            size_t buf_size = _rx_buf->len - _rx_buf_offset;
            size_t copy_size = (size < buf_size) ? size : buf_size;
            DEBUGV(":rdi %d, %d\r\n", buf_size, copy_size);
            os_memcpy(dst, reinterpret_cast<char*>(_rx_buf->payload) + _rx_buf_offset, copy_size);
            dst += copy_size;
            _consume(copy_size);
            size -= copy_size;
            size_read += copy_size;
        }
        return size_read;
    }

    char peek() const
    {
        if(!_rx_buf) {
            return 0;
        }

        return reinterpret_cast<char*>(_rx_buf->payload)[_rx_buf_offset];
    }

    size_t peekBytes(char *dst, size_t size) const
    {
        if(!_rx_buf) {
            return 0;
        }

        size_t max_size = _rx_buf->tot_len - _rx_buf_offset;
        size = (size < max_size) ? size : max_size;

        DEBUGV(":pd %d, %d, %d\r\n", size, _rx_buf->tot_len, _rx_buf_offset);
        size_t buf_size = _rx_buf->len - _rx_buf_offset;
        size_t copy_size = (size < buf_size) ? size : buf_size;
        DEBUGV(":rpi %d, %d\r\n", buf_size, copy_size);
        os_memcpy(dst, reinterpret_cast<char*>(_rx_buf->payload) + _rx_buf_offset, copy_size);
        return copy_size;
    }

    void discard_received()
    {
        if(!_rx_buf) {
            return;
        }
        if(_pcb) {
            tcp_recved(_pcb, (size_t) _rx_buf->tot_len);
        }
        pbuf_free(_rx_buf);
        _rx_buf = 0;
        _rx_buf_offset = 0;
    }

    void wait_until_sent()
    {
        // https://github.com/esp8266/Arduino/pull/3967#pullrequestreview-83451496
        // option 1 done
        // option 2 / _write_some() not necessary since _datasource is always nullptr here
<<<<<<< HEAD

        if (!_pcb)
            return;

        tcp_output(_pcb);

        int max_wait_ms = WIFICLIENT_MAX_FLUSH_WAIT_MS + 1;

        // wait for peer's acks flushing lwIP's output buffer
        while (state() == ESTABLISHED && tcp_sndbuf(_pcb) != TCP_SND_BUF && --max_wait_ms)
            delay(1); // yields

=======

        if (!_pcb)
            return;

        tcp_output(_pcb);

        int max_wait_ms = WIFICLIENT_MAX_FLUSH_WAIT_MS + 1;

        // wait for peer's acks flushing lwIP's output buffer
        while (state() == ESTABLISHED && tcp_sndbuf(_pcb) != TCP_SND_BUF && --max_wait_ms)
            delay(1); // yields

>>>>>>> 888bdb8c
        #ifdef DEBUGV
        if (max_wait_ms == 0) {
            // wait until sent: timeout
            DEBUGV(":wustmo\n");
        }
        #endif
    }

    uint8_t state() const
    {
        if(!_pcb) {
            return CLOSED;
        }

        return _pcb->state;
    }

    size_t write(const uint8_t* data, size_t size)
    {
        if (!_pcb) {
            return 0;
        }
        return _write_from_source(new BufferDataSource(data, size));
    }

    size_t write(Stream& stream)
    {
        if (!_pcb) {
            return 0;
        }
        return _write_from_source(new BufferedStreamDataSource<Stream>(stream, stream.available()));
    }

    size_t write_P(PGM_P buf, size_t size)
    {
        if (!_pcb) {
            return 0;
        }
        ProgmemStream stream(buf, size);
        return _write_from_source(new BufferedStreamDataSource<ProgmemStream>(stream, size));
    }

    void keepAlive (uint16_t idle_sec = TCP_DEFAULT_KEEPALIVE_IDLE_SEC, uint16_t intv_sec = TCP_DEFAULT_KEEPALIVE_INTERVAL_SEC, uint8_t count = TCP_DEFAULT_KEEPALIVE_COUNT)
    {
        if (idle_sec && intv_sec && count) {
            _pcb->so_options |= SOF_KEEPALIVE;
            _pcb->keep_idle = (uint32_t)1000 * idle_sec;
            _pcb->keep_intvl = (uint32_t)1000 * intv_sec;
            _pcb->keep_cnt = count;
        }
        else
            _pcb->so_options &= ~SOF_KEEPALIVE;
    }

    bool isKeepAliveEnabled () const
    {
        return !!(_pcb->so_options & SOF_KEEPALIVE);
    }

    uint16_t getKeepAliveIdle () const
    {
        return isKeepAliveEnabled()? (_pcb->keep_idle + 500) / 1000: 0;
    }

    uint16_t getKeepAliveInterval () const
    {
        return isKeepAliveEnabled()? (_pcb->keep_intvl + 500) / 1000: 0;
    }

    uint8_t getKeepAliveCount () const
    {
        return isKeepAliveEnabled()? _pcb->keep_cnt: 0;
    }

    bool getSync () const
    {
        return _sync;
    }

    void setSync (bool sync)
    {
        _sync = sync;
    }

protected:

    bool _is_timeout()
    {
        return millis() - _op_start_time > _timeout_ms;
    }

    void _notify_error()
    {
        if (_connect_pending || _send_waiting) {
            esp_schedule();
        }
    }

    size_t _write_from_source(DataSource* ds)
    {
        assert(_datasource == nullptr);
        assert(_send_waiting == 0);
        _datasource = ds;
        _written = 0;
        _op_start_time = millis();
        do {
            if (_write_some()) {
                _op_start_time = millis();
            }

            if (!_datasource->available() || _is_timeout() || state() == CLOSED) {
                if (_is_timeout()) {
                    DEBUGV(":wtmo\r\n");
                }
                delete _datasource;
                _datasource = nullptr;
                break;
            }

            ++_send_waiting;
            esp_yield();
        } while(true);
        _send_waiting = 0;

        if (_sync)
            wait_until_sent();

        return _written;
    }

    bool _write_some()
    {
        if (!_datasource || !_pcb) {
            return false;
        }

        DEBUGV(":wr %d %d\r\n", _datasource->available(), _written);

        bool has_written = false;

        while (_datasource) {
            if (state() == CLOSED)
                return false;
            size_t next_chunk_size = std::min((size_t)tcp_sndbuf(_pcb), _datasource->available());
            if (!next_chunk_size)
                break;
            const uint8_t* buf = _datasource->get_buffer(next_chunk_size);
            // use TCP_WRITE_FLAG_MORE to remove PUSH flag from packet (lwIP's doc),
<<<<<<< HEAD
            // because PUSH implicitely disables nagle (see lwIP's tcp_out.c)
            // Notes:
            //   PUSH is for peer, telling to give data to user app as soon as received
            //   PUSH "may be set" when sender has finished sending a meaningful data block
            //   Nagle is for delaying local data, to send less/bigger packets
            uint8_t flags = TCP_WRITE_FLAG_MORE; // do not tcp-PuSH
            if (!_sync)
                // user data will not stay in place when data are sent but not acknowledged
=======
            // because PUSH code implicitely disables Nagle code (see lwIP's tcp_out.c)
            // Notes:
            //   PUSH is meant for peer, telling to give data to user app as soon as received
            //   PUSH "may be set" when sender has finished sending a meaningful data block
            //   PUSH is quite unclear in its application
            //   Nagle is for shortly delaying outgoing data, to send less/bigger packets
            uint8_t flags = TCP_WRITE_FLAG_MORE; // do not tcp-PuSH
            if (!_sync)
                // user data must be copied when data are sent but not yet acknowledged
                // (with sync, we wait for acknowledgment before returning to user)
>>>>>>> 888bdb8c
                flags |= TCP_WRITE_FLAG_COPY;
            err_t err = tcp_write(_pcb, buf, next_chunk_size, flags);
            DEBUGV(":wrc %d %d %d\r\n", next_chunk_size, _datasource->available(), (int)err);
            if (err == ERR_OK) {
                _datasource->release_buffer(buf, next_chunk_size);
                _written += next_chunk_size;
                has_written = true;
            } else {
		// ERR_MEM(-1) is a valid error meaning
		// "come back later". It leaves state() opened
                break;
            }
        }

        if (has_written && (_sync || tcp_nagle_disabled(_pcb)))
        {
            // handle no-Nagle manually because of TCP_WRITE_FLAG_MORE
            // lwIP's tcp_output doc: "Find out what we can send and send it"
            tcp_output(_pcb);
        }

        return has_written;
    }

    void _write_some_from_cb()
    {
        if (_send_waiting == 1) {
            _send_waiting--;
            esp_schedule();
        }
    }

    err_t _acked(tcp_pcb* pcb, uint16_t len)
    {
        (void) pcb;
        (void) len;
        DEBUGV(":ack %d\r\n", len);
        _write_some_from_cb();
        return ERR_OK;
    }

    void _consume(size_t size)
    {
        if(_pcb)
            tcp_recved(_pcb, size);
        ptrdiff_t left = _rx_buf->len - _rx_buf_offset - size;
        if(left > 0) {
            _rx_buf_offset += size;
        } else if(!_rx_buf->next) {
            DEBUGV(":c0 %d, %d\r\n", size, _rx_buf->tot_len);
            pbuf_free(_rx_buf);
            _rx_buf = 0;
            _rx_buf_offset = 0;
        } else {
            DEBUGV(":c %d, %d, %d\r\n", size, _rx_buf->len, _rx_buf->tot_len);
            auto head = _rx_buf;
            _rx_buf = _rx_buf->next;
            _rx_buf_offset = 0;
            pbuf_ref(_rx_buf);
            pbuf_free(head);
        }
    }

    err_t _recv(tcp_pcb* pcb, pbuf* pb, err_t err)
    {
        (void) pcb;
        (void) err;
        if(pb == 0) { // connection closed
            DEBUGV(":rcl\r\n");
            _notify_error();
            abort();
            return ERR_ABRT;
        }

        if(_rx_buf) {
            DEBUGV(":rch %d, %d\r\n", _rx_buf->tot_len, pb->tot_len);
            pbuf_cat(_rx_buf, pb);
        } else {
            DEBUGV(":rn %d\r\n", pb->tot_len);
            _rx_buf = pb;
            _rx_buf_offset = 0;
        }
        return ERR_OK;
    }

    void _error(err_t err)
    {
        (void) err;
        DEBUGV(":er %d 0x%08x\r\n", (int) err, (uint32_t) _datasource);
        tcp_arg(_pcb, NULL);
        tcp_sent(_pcb, NULL);
        tcp_recv(_pcb, NULL);
        tcp_err(_pcb, NULL);
        _pcb = nullptr;
        _notify_error();
    }

    err_t _connected(struct tcp_pcb *pcb, err_t err)
    {
        (void) err;
        (void) pcb;
        assert(pcb == _pcb);
        assert(_connect_pending);
        esp_schedule();
        return ERR_OK;
    }

    err_t _poll(tcp_pcb*)
    {
        _write_some_from_cb();
        return ERR_OK;
    }

    static err_t _s_recv(void *arg, struct tcp_pcb *tpcb, struct pbuf *pb, err_t err)
    {
        return reinterpret_cast<ClientContext*>(arg)->_recv(tpcb, pb, err);
    }

    static void _s_error(void *arg, err_t err)
    {
        reinterpret_cast<ClientContext*>(arg)->_error(err);
    }

    static err_t _s_poll(void *arg, struct tcp_pcb *tpcb)
    {
        return reinterpret_cast<ClientContext*>(arg)->_poll(tpcb);
    }

    static err_t _s_acked(void *arg, struct tcp_pcb *tpcb, uint16_t len)
    {
        return reinterpret_cast<ClientContext*>(arg)->_acked(tpcb, len);
    }

    static err_t _s_connected(void* arg, struct tcp_pcb *pcb, err_t err)
    {
        return reinterpret_cast<ClientContext*>(arg)->_connected(pcb, err);
    }

private:
    tcp_pcb* _pcb;

    pbuf* _rx_buf;
    size_t _rx_buf_offset;

    discard_cb_t _discard_cb;
    void* _discard_cb_arg;

    DataSource* _datasource = nullptr;
    size_t _written = 0;
    uint32_t _timeout_ms = 5000;
    uint32_t _op_start_time = 0;
    uint8_t _send_waiting = 0;
    uint8_t _connect_pending = 0;

    int8_t _refcnt;
    ClientContext* _next;

    bool _sync;
};

#endif//CLIENTCONTEXT_H<|MERGE_RESOLUTION|>--- conflicted
+++ resolved
@@ -37,12 +37,8 @@
 {
 public:
     ClientContext(tcp_pcb* pcb, discard_cb_t discard_cb, void* discard_cb_arg) :
-<<<<<<< HEAD
-        _pcb(pcb), _rx_buf(0), _rx_buf_offset(0), _discard_cb(discard_cb), _discard_cb_arg(discard_cb_arg), _refcnt(0), _next(0), _sync(WiFiClient::getDefaultSync())
-=======
         _pcb(pcb), _rx_buf(0), _rx_buf_offset(0), _discard_cb(discard_cb), _discard_cb_arg(discard_cb_arg), _refcnt(0), _next(0),
         _sync(::getDefaultPrivateGlobalSyncValue())
->>>>>>> 888bdb8c
     {
         tcp_setprio(pcb, TCP_PRIO_MIN);
         tcp_arg(pcb, this);
@@ -184,11 +180,7 @@
         return _timeout_ms;
     }
 
-<<<<<<< HEAD
     const ip_addr_t* getRemoteAddress() const
-=======
-    uint32_t getRemoteAddress() const
->>>>>>> 888bdb8c
     {
         if(!_pcb) {
             return 0;
@@ -206,11 +198,7 @@
         return _pcb->remote_port;
     }
 
-<<<<<<< HEAD
     const ip_addr_t* getLocalAddress() const
-=======
-    uint32_t getLocalAddress() const
->>>>>>> 888bdb8c
     {
         if(!_pcb) {
             return 0;
@@ -316,7 +304,6 @@
         // https://github.com/esp8266/Arduino/pull/3967#pullrequestreview-83451496
         // option 1 done
         // option 2 / _write_some() not necessary since _datasource is always nullptr here
-<<<<<<< HEAD
 
         if (!_pcb)
             return;
@@ -329,20 +316,6 @@
         while (state() == ESTABLISHED && tcp_sndbuf(_pcb) != TCP_SND_BUF && --max_wait_ms)
             delay(1); // yields
 
-=======
-
-        if (!_pcb)
-            return;
-
-        tcp_output(_pcb);
-
-        int max_wait_ms = WIFICLIENT_MAX_FLUSH_WAIT_MS + 1;
-
-        // wait for peer's acks flushing lwIP's output buffer
-        while (state() == ESTABLISHED && tcp_sndbuf(_pcb) != TCP_SND_BUF && --max_wait_ms)
-            delay(1); // yields
-
->>>>>>> 888bdb8c
         #ifdef DEBUGV
         if (max_wait_ms == 0) {
             // wait until sent: timeout
@@ -491,16 +464,6 @@
                 break;
             const uint8_t* buf = _datasource->get_buffer(next_chunk_size);
             // use TCP_WRITE_FLAG_MORE to remove PUSH flag from packet (lwIP's doc),
-<<<<<<< HEAD
-            // because PUSH implicitely disables nagle (see lwIP's tcp_out.c)
-            // Notes:
-            //   PUSH is for peer, telling to give data to user app as soon as received
-            //   PUSH "may be set" when sender has finished sending a meaningful data block
-            //   Nagle is for delaying local data, to send less/bigger packets
-            uint8_t flags = TCP_WRITE_FLAG_MORE; // do not tcp-PuSH
-            if (!_sync)
-                // user data will not stay in place when data are sent but not acknowledged
-=======
             // because PUSH code implicitely disables Nagle code (see lwIP's tcp_out.c)
             // Notes:
             //   PUSH is meant for peer, telling to give data to user app as soon as received
@@ -511,7 +474,6 @@
             if (!_sync)
                 // user data must be copied when data are sent but not yet acknowledged
                 // (with sync, we wait for acknowledgment before returning to user)
->>>>>>> 888bdb8c
                 flags |= TCP_WRITE_FLAG_COPY;
             err_t err = tcp_write(_pcb, buf, next_chunk_size, flags);
             DEBUGV(":wrc %d %d %d\r\n", next_chunk_size, _datasource->available(), (int)err);
