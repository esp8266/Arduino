/*
 ClientContext.h - TCP connection handling on top of lwIP

 Copyright (c) 2014 Ivan Grokhotkov. All rights reserved.
 This file is part of the esp8266 core for Arduino environment.

 This library is free software; you can redistribute it and/or
 modify it under the terms of the GNU Lesser General Public
 License as published by the Free Software Foundation; either
 version 2.1 of the License, or (at your option) any later version.

 This library is distributed in the hope that it will be useful,
 but WITHOUT ANY WARRANTY; without even the implied warranty of
 MERCHANTABILITY or FITNESS FOR A PARTICULAR PURPOSE.  See the GNU
 Lesser General Public License for more details.

 You should have received a copy of the GNU Lesser General Public
 License along with this library; if not, write to the Free Software
 Foundation, Inc., 51 Franklin St, Fifth Floor, Boston, MA  02110-1301  USA
 */
#ifndef CLIENTCONTEXT_H
#define CLIENTCONTEXT_H

class ClientContext;
class WiFiClient;

typedef void (*discard_cb_t)(void*, ClientContext*);

extern "C" void esp_yield();
extern "C" void esp_schedule();

#include "DataSource.h"

class ClientContext
{
public:
    ClientContext(tcp_pcb* pcb, discard_cb_t discard_cb, void* discard_cb_arg) :
        _pcb(pcb), _rx_buf(0), _rx_buf_offset(0), _discard_cb(discard_cb), _discard_cb_arg(discard_cb_arg), _refcnt(0), _next(0), _sync(WiFiClient::getDefaultSync())
    {
        tcp_setprio(pcb, TCP_PRIO_MIN);
        tcp_arg(pcb, this);
        tcp_recv(pcb, &_s_recv);
        tcp_sent(pcb, &_s_acked);
        tcp_err(pcb, &_s_error);
        tcp_poll(pcb, &_s_poll, 1);

        // keep-alive not enabled by default
        //keepAlive();
    }

    err_t abort()
    {
        if(_pcb) {
            DEBUGV(":abort\r\n");
            tcp_arg(_pcb, NULL);
            tcp_sent(_pcb, NULL);
            tcp_recv(_pcb, NULL);
            tcp_err(_pcb, NULL);
            tcp_poll(_pcb, NULL, 0);
            tcp_abort(_pcb);
            _pcb = nullptr;
        }
        return ERR_ABRT;
    }

    err_t close()
    {
        err_t err = ERR_OK;
        if(_pcb) {
            DEBUGV(":close\r\n");
            tcp_arg(_pcb, NULL);
            tcp_sent(_pcb, NULL);
            tcp_recv(_pcb, NULL);
            tcp_err(_pcb, NULL);
            tcp_poll(_pcb, NULL, 0);
            err = tcp_close(_pcb);
            if(err != ERR_OK) {
                DEBUGV(":tc err %d\r\n", (int) err);
                tcp_abort(_pcb);
                err = ERR_ABRT;
            }
            _pcb = nullptr;
        }
        return err;
    }

    ~ClientContext()
    {
    }

    ClientContext* next() const
    {
        return _next;
    }

    ClientContext* next(ClientContext* new_next)
    {
        _next = new_next;
        return _next;
    }

    void ref()
    {
        ++_refcnt;
        DEBUGV(":ref %d\r\n", _refcnt);
    }

    void unref()
    {
        DEBUGV(":ur %d\r\n", _refcnt);
        if(--_refcnt == 0) {
            discard_received();
            close();
            if(_discard_cb) {
                _discard_cb(_discard_cb_arg, this);
            }
            DEBUGV(":del\r\n");
            delete this;
        }
    }

    int connect(const ip_addr_t* addr, uint16_t port)
    {
        err_t err = tcp_connect(_pcb, addr, port, &ClientContext::_s_connected);
        if (err != ERR_OK) {
            return 0;
        }
        _connect_pending = 1;
        _op_start_time = millis();
        // This delay will be interrupted by esp_schedule in the connect callback
        delay(_timeout_ms);
        _connect_pending = 0;
        if (!_pcb) {
            DEBUGV(":cabrt\r\n");
            return 0;
        }
        if (state() != ESTABLISHED) {
            DEBUGV(":ctmo\r\n");
            abort();
            return 0;
        }
        return 1;
    }

    size_t availableForWrite()
    {
        return _pcb? tcp_sndbuf(_pcb): 0;
    }

    void setNoDelay(bool nodelay)
    {
        if(!_pcb) {
            return;
        }
        if(nodelay) {
            tcp_nagle_disable(_pcb);
        } else {
            tcp_nagle_enable(_pcb);
        }
    }

    bool getNoDelay() const
    {
        if(!_pcb) {
            return false;
        }
        return tcp_nagle_disabled(_pcb);
    }

    void setTimeout(int timeout_ms) 
    {
        _timeout_ms = timeout_ms;
    }

    int getTimeout() const
    {
        return _timeout_ms;
    }

<<<<<<< HEAD
    const ip_addr_t* getRemoteAddress()
=======
    uint32_t getRemoteAddress() const
>>>>>>> 53a19a8a
    {
        if(!_pcb) {
            return 0;
        }

        return &_pcb->remote_ip;
    }

    uint16_t getRemotePort() const
    {
        if(!_pcb) {
            return 0;
        }

        return _pcb->remote_port;
    }

<<<<<<< HEAD
    const ip_addr_t* getLocalAddress()
=======
    uint32_t getLocalAddress() const
>>>>>>> 53a19a8a
    {
        if(!_pcb) {
            return 0;
        }

        return &_pcb->local_ip;
    }

    uint16_t getLocalPort() const
    {
        if(!_pcb) {
            return 0;
        }

        return _pcb->local_port;
    }

    size_t getSize() const
    {
        if(!_rx_buf) {
            return 0;
        }

        return _rx_buf->tot_len - _rx_buf_offset;
    }

    char read()
    {
        if(!_rx_buf) {
            return 0;
        }

        char c = reinterpret_cast<char*>(_rx_buf->payload)[_rx_buf_offset];
        _consume(1);
        return c;
    }

    size_t read(char* dst, size_t size)
    {
        if(!_rx_buf) {
            return 0;
        }

        size_t max_size = _rx_buf->tot_len - _rx_buf_offset;
        size = (size < max_size) ? size : max_size;

        DEBUGV(":rd %d, %d, %d\r\n", size, _rx_buf->tot_len, _rx_buf_offset);
        size_t size_read = 0;
        while(size) {
            size_t buf_size = _rx_buf->len - _rx_buf_offset;
            size_t copy_size = (size < buf_size) ? size : buf_size;
            DEBUGV(":rdi %d, %d\r\n", buf_size, copy_size);
            os_memcpy(dst, reinterpret_cast<char*>(_rx_buf->payload) + _rx_buf_offset, copy_size);
            dst += copy_size;
            _consume(copy_size);
            size -= copy_size;
            size_read += copy_size;
        }
        return size_read;
    }

    char peek() const
    {
        if(!_rx_buf) {
            return 0;
        }

        return reinterpret_cast<char*>(_rx_buf->payload)[_rx_buf_offset];
    }

    size_t peekBytes(char *dst, size_t size) const
    {
        if(!_rx_buf) {
            return 0;
        }

        size_t max_size = _rx_buf->tot_len - _rx_buf_offset;
        size = (size < max_size) ? size : max_size;

        DEBUGV(":pd %d, %d, %d\r\n", size, _rx_buf->tot_len, _rx_buf_offset);
        size_t buf_size = _rx_buf->len - _rx_buf_offset;
        size_t copy_size = (size < buf_size) ? size : buf_size;
        DEBUGV(":rpi %d, %d\r\n", buf_size, copy_size);
        os_memcpy(dst, reinterpret_cast<char*>(_rx_buf->payload) + _rx_buf_offset, copy_size);
        return copy_size;
    }

    void discard_received()
    {
        if(!_rx_buf) {
            return;
        }
        if(_pcb) {
            tcp_recved(_pcb, (size_t) _rx_buf->tot_len);
        }
        pbuf_free(_rx_buf);
        _rx_buf = 0;
        _rx_buf_offset = 0;
    }

    void wait_until_sent()
    {
        // https://github.com/esp8266/Arduino/pull/3967#pullrequestreview-83451496
        // option 1 done
        // option 2 / _write_some() not necessary since _datasource is always nullptr here

        if (!_pcb)
            return;

        tcp_output(_pcb);

        int max_wait_ms = WIFICLIENT_MAX_FLUSH_WAIT_MS + 1;

        // wait for peer's acks flushing lwIP's output buffer
        while (state() == ESTABLISHED && tcp_sndbuf(_pcb) != TCP_SND_BUF && --max_wait_ms)
            delay(1); // yields

        #ifdef DEBUGV
        if (max_wait_ms == 0) {
            // wait until sent: timeout
            DEBUGV(":wustmo\n");
        }
        #endif
    }

    uint8_t state() const
    {
        if(!_pcb) {
            return CLOSED;
        }

        return _pcb->state;
    }

    size_t write(const uint8_t* data, size_t size)
    {
        if (!_pcb) {
            return 0;
        }
        return _write_from_source(new BufferDataSource(data, size));
    }

    size_t write(Stream& stream)
    {
        if (!_pcb) {
            return 0;
        }
        return _write_from_source(new BufferedStreamDataSource<Stream>(stream, stream.available()));
    }

    size_t write_P(PGM_P buf, size_t size)
    {
        if (!_pcb) {
            return 0;
        }
        ProgmemStream stream(buf, size);
        return _write_from_source(new BufferedStreamDataSource<ProgmemStream>(stream, size));
    }

    void keepAlive (uint16_t idle_sec = TCP_DEFAULT_KEEPALIVE_IDLE_SEC, uint16_t intv_sec = TCP_DEFAULT_KEEPALIVE_INTERVAL_SEC, uint8_t count = TCP_DEFAULT_KEEPALIVE_COUNT)
    {
        if (idle_sec && intv_sec && count) {
            _pcb->so_options |= SOF_KEEPALIVE;
            _pcb->keep_idle = (uint32_t)1000 * idle_sec;
            _pcb->keep_intvl = (uint32_t)1000 * intv_sec;
            _pcb->keep_cnt = count;
        }
        else
            _pcb->so_options &= ~SOF_KEEPALIVE;
    }

    bool isKeepAliveEnabled () const
    {
        return !!(_pcb->so_options & SOF_KEEPALIVE);
    }

    uint16_t getKeepAliveIdle () const
    {
        return isKeepAliveEnabled()? (_pcb->keep_idle + 500) / 1000: 0;
    }

    uint16_t getKeepAliveInterval () const
    {
        return isKeepAliveEnabled()? (_pcb->keep_intvl + 500) / 1000: 0;
    }

    uint8_t getKeepAliveCount () const
    {
        return isKeepAliveEnabled()? _pcb->keep_cnt: 0;
    }

    bool getSync () const
    {
        return _sync;
    }

    void setSync (bool sync)
    {
        _sync = sync;
    }

protected:

    bool _is_timeout()
    {
        return millis() - _op_start_time > _timeout_ms;
    }

    void _notify_error()
    {
        if (_connect_pending || _send_waiting) {
            esp_schedule();
        }
    }

    size_t _write_from_source(DataSource* ds)
    {
        assert(_datasource == nullptr);
        assert(_send_waiting == 0);
        _datasource = ds;
        _written = 0;
        _op_start_time = millis();
        do {
            if (_write_some()) {
                _op_start_time = millis();
            }

            if (!_datasource->available() || _is_timeout() || state() == CLOSED) {
                if (_is_timeout()) {
                    DEBUGV(":wtmo\r\n");
                }
                delete _datasource;
                _datasource = nullptr;
                break;
            }

            ++_send_waiting;
            esp_yield();
        } while(true);
        _send_waiting = 0;

        if (_sync)
            wait_until_sent();

        return _written;
    }

    bool _write_some()
    {
        if (!_datasource || !_pcb) {
            return false;
        }

        DEBUGV(":wr %d %d %d\r\n", will_send, left, _written);
        bool has_written = false;

        while (_datasource) {
            if (state() == CLOSED)
                return false;
            size_t next_chunk_size = std::min((size_t)tcp_sndbuf(_pcb), _datasource->available());
            if (!next_chunk_size)
                break;
            const uint8_t* buf = _datasource->get_buffer(next_chunk_size);
            // use TCP_WRITE_FLAG_MORE to remove PUSH flag from packet (lwIP's doc),
            // because PUSH implicitely disables nagle (see lwIP's tcp_out.c)
            // Notes:
            //   PUSH is for peer, telling to give data to user app as soon as received
            //   PUSH "may be set" when sender has finished sending a meaningful data block
            //   Nagle is for delaying local data, to send less/bigger packets
            uint8_t flags = TCP_WRITE_FLAG_MORE; // do not tcp-PuSH
            if (!_sync)
                // user data will not stay in place when data are sent but not acknowledged
                flags |= TCP_WRITE_FLAG_COPY;
            err_t err = tcp_write(_pcb, buf, next_chunk_size, flags);
            DEBUGV(":wrc %d %d %d\r\n", next_chunk_size, will_send, (int)err);
            if (err == ERR_OK) {
                _datasource->release_buffer(buf, next_chunk_size);
                _written += next_chunk_size;
                has_written = true;
            } else {
		// ERR_MEM(-1) is a valid error meaning
		// "come back later". It leaves state() opened
                break;
            }
        }

        if (has_written && (_sync || tcp_nagle_disabled(_pcb)))
        {
            // handle no-Nagle manually because of TCP_WRITE_FLAG_MORE
            // lwIP's tcp_output doc: "Find out what we can send and send it"
            tcp_output(_pcb);
        }

        return has_written;
    }

    void _write_some_from_cb()
    {
        if (_send_waiting == 1) {
            _send_waiting--;
            esp_schedule();
        }
    }

    err_t _acked(tcp_pcb* pcb, uint16_t len)
    {
        (void) pcb;
        (void) len;
        DEBUGV(":ack %d\r\n", len);
        _write_some_from_cb();
        return ERR_OK;
    }

    void _consume(size_t size)
    {
        if(_pcb)
            tcp_recved(_pcb, size);
        ptrdiff_t left = _rx_buf->len - _rx_buf_offset - size;
        if(left > 0) {
            _rx_buf_offset += size;
        } else if(!_rx_buf->next) {
            DEBUGV(":c0 %d, %d\r\n", size, _rx_buf->tot_len);
            pbuf_free(_rx_buf);
            _rx_buf = 0;
            _rx_buf_offset = 0;
        } else {
            DEBUGV(":c %d, %d, %d\r\n", size, _rx_buf->len, _rx_buf->tot_len);
            auto head = _rx_buf;
            _rx_buf = _rx_buf->next;
            _rx_buf_offset = 0;
            pbuf_ref(_rx_buf);
            pbuf_free(head);
        }
    }

    err_t _recv(tcp_pcb* pcb, pbuf* pb, err_t err)
    {
        (void) pcb;
        (void) err;
        if(pb == 0) { // connection closed
            DEBUGV(":rcl\r\n");
            _notify_error();
            abort();
            return ERR_ABRT;
        }

        if(_rx_buf) {
            DEBUGV(":rch %d, %d\r\n", _rx_buf->tot_len, pb->tot_len);
            pbuf_cat(_rx_buf, pb);
        } else {
            DEBUGV(":rn %d\r\n", pb->tot_len);
            _rx_buf = pb;
            _rx_buf_offset = 0;
        }
        return ERR_OK;
    }

    void _error(err_t err)
    {
        (void) err;
        DEBUGV(":er %d 0x%08x\r\n", (int) err, (uint32_t) _datasource);
        tcp_arg(_pcb, NULL);
        tcp_sent(_pcb, NULL);
        tcp_recv(_pcb, NULL);
        tcp_err(_pcb, NULL);
        _pcb = nullptr;
        _notify_error();
    }

    err_t _connected(struct tcp_pcb *pcb, err_t err)
    {
        (void) err;
        (void) pcb;
        assert(pcb == _pcb);
        assert(_connect_pending);
        esp_schedule();
        return ERR_OK;
    }

    err_t _poll(tcp_pcb*)
    {
        _write_some_from_cb();
        return ERR_OK;
    }

    static err_t _s_recv(void *arg, struct tcp_pcb *tpcb, struct pbuf *pb, err_t err)
    {
        return reinterpret_cast<ClientContext*>(arg)->_recv(tpcb, pb, err);
    }

    static void _s_error(void *arg, err_t err)
    {
        reinterpret_cast<ClientContext*>(arg)->_error(err);
    }

    static err_t _s_poll(void *arg, struct tcp_pcb *tpcb)
    {
        return reinterpret_cast<ClientContext*>(arg)->_poll(tpcb);
    }

    static err_t _s_acked(void *arg, struct tcp_pcb *tpcb, uint16_t len)
    {
        return reinterpret_cast<ClientContext*>(arg)->_acked(tpcb, len);
    }

    static err_t _s_connected(void* arg, struct tcp_pcb *pcb, err_t err)
    {
        return reinterpret_cast<ClientContext*>(arg)->_connected(pcb, err);
    }

private:
    tcp_pcb* _pcb;

    pbuf* _rx_buf;
    size_t _rx_buf_offset;

    discard_cb_t _discard_cb;
    void* _discard_cb_arg;

    DataSource* _datasource = nullptr;
    size_t _written = 0;
    uint32_t _timeout_ms = 5000;
    uint32_t _op_start_time = 0;
    uint8_t _send_waiting = 0;
    uint8_t _connect_pending = 0;

    int8_t _refcnt;
    ClientContext* _next;

    bool _sync;
};

#endif//CLIENTCONTEXT_H<|MERGE_RESOLUTION|>--- conflicted
+++ resolved
@@ -177,11 +177,7 @@
         return _timeout_ms;
     }
 
-<<<<<<< HEAD
     const ip_addr_t* getRemoteAddress()
-=======
-    uint32_t getRemoteAddress() const
->>>>>>> 53a19a8a
     {
         if(!_pcb) {
             return 0;
@@ -199,11 +195,7 @@
         return _pcb->remote_port;
     }
 
-<<<<<<< HEAD
     const ip_addr_t* getLocalAddress()
-=======
-    uint32_t getLocalAddress() const
->>>>>>> 53a19a8a
     {
         if(!_pcb) {
             return 0;
