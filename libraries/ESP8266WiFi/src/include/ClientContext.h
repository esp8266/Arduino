/*
 ClientContext.h - TCP connection handling on top of lwIP

 Copyright (c) 2014 Ivan Grokhotkov. All rights reserved.
 This file is part of the esp8266 core for Arduino environment.

 This library is free software; you can redistribute it and/or
 modify it under the terms of the GNU Lesser General Public
 License as published by the Free Software Foundation; either
 version 2.1 of the License, or (at your option) any later version.

 This library is distributed in the hope that it will be useful,
 but WITHOUT ANY WARRANTY; without even the implied warranty of
 MERCHANTABILITY or FITNESS FOR A PARTICULAR PURPOSE.  See the GNU
 Lesser General Public License for more details.

 You should have received a copy of the GNU Lesser General Public
 License along with this library; if not, write to the Free Software
 Foundation, Inc., 51 Franklin St, Fifth Floor, Boston, MA  02110-1301  USA
 */
#ifndef CLIENTCONTEXT_H
#define CLIENTCONTEXT_H

class ClientContext;
class WiFiClient;

typedef void (*discard_cb_t)(void*, ClientContext*);

extern "C" void esp_yield();
extern "C" void esp_schedule();

#include "DataSource.h"

class ClientContext
{
public:
    ClientContext(tcp_pcb* pcb, discard_cb_t discard_cb, void* discard_cb_arg) :
        _pcb(pcb), _rx_buf(0), _rx_buf_offset(0), _discard_cb(discard_cb), _discard_cb_arg(discard_cb_arg), _refcnt(0), _next(0), _sync(WiFiClient::getDefaultSync())
    {
        tcp_setprio(pcb, TCP_PRIO_MIN);
        tcp_arg(pcb, this);
        tcp_recv(pcb, &_s_recv);
        tcp_sent(pcb, &_s_acked);
        tcp_err(pcb, &_s_error);
        tcp_poll(pcb, &_s_poll, 1);

        // keep-alive not enabled by default
        //keepAlive();
    }

    err_t abort()
    {
        if(_pcb) {
            DEBUGV(":abort\r\n");
            tcp_arg(_pcb, NULL);
            tcp_sent(_pcb, NULL);
            tcp_recv(_pcb, NULL);
            tcp_err(_pcb, NULL);
            tcp_poll(_pcb, NULL, 0);
            tcp_abort(_pcb);
            _pcb = nullptr;
        }
        return ERR_ABRT;
    }

    err_t close()
    {
        err_t err = ERR_OK;
        if(_pcb) {
            DEBUGV(":close\r\n");
            tcp_arg(_pcb, NULL);
            tcp_sent(_pcb, NULL);
            tcp_recv(_pcb, NULL);
            tcp_err(_pcb, NULL);
            tcp_poll(_pcb, NULL, 0);
            err = tcp_close(_pcb);
            if(err != ERR_OK) {
                DEBUGV(":tc err %d\r\n", (int) err);
                tcp_abort(_pcb);
                err = ERR_ABRT;
            }
            _pcb = nullptr;
        }
        return err;
    }

    ~ClientContext()
    {
    }

    ClientContext* next() const
    {
        return _next;
    }

    ClientContext* next(ClientContext* new_next)
    {
        _next = new_next;
        return _next;
    }

    void ref()
    {
        ++_refcnt;
        DEBUGV(":ref %d\r\n", _refcnt);
    }

    void unref()
    {
        DEBUGV(":ur %d\r\n", _refcnt);
        if(--_refcnt == 0) {
            discard_received();
            close();
            if(_discard_cb) {
                _discard_cb(_discard_cb_arg, this);
            }
            DEBUGV(":del\r\n");
            delete this;
        }
    }

    int connect(const ip_addr_t* addr, uint16_t port)
    {
        err_t err = tcp_connect(_pcb, addr, port, &ClientContext::_s_connected);
        if (err != ERR_OK) {
            return 0;
        }
        _connect_pending = 1;
        _op_start_time = millis();
        // This delay will be interrupted by esp_schedule in the connect callback
        delay(_timeout_ms);
        _connect_pending = 0;
        if (!_pcb) {
            DEBUGV(":cabrt\r\n");
            return 0;
        }
        if (state() != ESTABLISHED) {
            DEBUGV(":ctmo\r\n");
            abort();
            return 0;
        }
        return 1;
    }

    size_t availableForWrite()
    {
        return _pcb? tcp_sndbuf(_pcb): 0;
    }

    void setNoDelay(bool nodelay)
    {
        if(!_pcb) {
            return;
        }
        if(nodelay) {
            tcp_nagle_disable(_pcb);
        } else {
            tcp_nagle_enable(_pcb);
        }
    }

    bool getNoDelay() const
    {
        if(!_pcb) {
            return false;
        }
        return tcp_nagle_disabled(_pcb);
    }

    void setTimeout(int timeout_ms) 
    {
        _timeout_ms = timeout_ms;
    }

    int getTimeout() const
    {
        return _timeout_ms;
    }

<<<<<<< HEAD
    const ip_addr_t* getRemoteAddress()
=======
    uint32_t getRemoteAddress() const
>>>>>>> d06cac24
    {
        if(!_pcb) {
            return 0;
        }

        return &_pcb->remote_ip;
    }

    uint16_t getRemotePort() const
    {
        if(!_pcb) {
            return 0;
        }

        return _pcb->remote_port;
    }

<<<<<<< HEAD
    const ip_addr_t* getLocalAddress()
=======
    uint32_t getLocalAddress() const
>>>>>>> d06cac24
    {
        if(!_pcb) {
            return 0;
        }

        return &_pcb->local_ip;
    }

    uint16_t getLocalPort() const
    {
        if(!_pcb) {
            return 0;
        }

        return _pcb->local_port;
    }

    size_t getSize() const
    {
        if(!_rx_buf) {
            return 0;
        }

        return _rx_buf->tot_len - _rx_buf_offset;
    }

    char read()
    {
        if(!_rx_buf) {
            return 0;
        }

        char c = reinterpret_cast<char*>(_rx_buf->payload)[_rx_buf_offset];
        _consume(1);
        return c;
    }

    size_t read(char* dst, size_t size)
    {
        if(!_rx_buf) {
            return 0;
        }

        size_t max_size = _rx_buf->tot_len - _rx_buf_offset;
        size = (size < max_size) ? size : max_size;

        DEBUGV(":rd %d, %d, %d\r\n", size, _rx_buf->tot_len, _rx_buf_offset);
        size_t size_read = 0;
        while(size) {
            size_t buf_size = _rx_buf->len - _rx_buf_offset;
            size_t copy_size = (size < buf_size) ? size : buf_size;
            DEBUGV(":rdi %d, %d\r\n", buf_size, copy_size);
            os_memcpy(dst, reinterpret_cast<char*>(_rx_buf->payload) + _rx_buf_offset, copy_size);
            dst += copy_size;
            _consume(copy_size);
            size -= copy_size;
            size_read += copy_size;
        }
        return size_read;
    }

    char peek() const
    {
        if(!_rx_buf) {
            return 0;
        }

        return reinterpret_cast<char*>(_rx_buf->payload)[_rx_buf_offset];
    }

    size_t peekBytes(char *dst, size_t size) const
    {
        if(!_rx_buf) {
            return 0;
        }

        size_t max_size = _rx_buf->tot_len - _rx_buf_offset;
        size = (size < max_size) ? size : max_size;

        DEBUGV(":pd %d, %d, %d\r\n", size, _rx_buf->tot_len, _rx_buf_offset);
        size_t buf_size = _rx_buf->len - _rx_buf_offset;
        size_t copy_size = (size < buf_size) ? size : buf_size;
        DEBUGV(":rpi %d, %d\r\n", buf_size, copy_size);
        os_memcpy(dst, reinterpret_cast<char*>(_rx_buf->payload) + _rx_buf_offset, copy_size);
        return copy_size;
    }

    void discard_received()
    {
        if(!_rx_buf) {
            return;
        }
        if(_pcb) {
            tcp_recved(_pcb, (size_t) _rx_buf->tot_len);
        }
        pbuf_free(_rx_buf);
        _rx_buf = 0;
        _rx_buf_offset = 0;
    }

    void wait_until_sent()
    {
        // https://github.com/esp8266/Arduino/pull/3967#pullrequestreview-83451496
        // option 1 done
        // option 2 / _write_some() not necessary since _datasource is always nullptr here

        if (!_pcb)
            return;

        tcp_output(_pcb);

        int max_wait_ms = WIFICLIENT_MAX_FLUSH_WAIT_MS + 1;

        // wait for peer's acks flushing lwIP's output buffer
        while (state() == ESTABLISHED && tcp_sndbuf(_pcb) != TCP_SND_BUF && --max_wait_ms)
            delay(1); // yields

        #ifdef DEBUGV
        if (max_wait_ms == 0) {
            // wait until sent: timeout
            DEBUGV(":wustmo\n");
        }
        #endif
    }

    uint8_t state() const
    {
        if(!_pcb) {
            return CLOSED;
        }

        return _pcb->state;
    }

    size_t write(const uint8_t* data, size_t size)
    {
        if (!_pcb) {
            return 0;
        }
        return _write_from_source(new BufferDataSource(data, size));
    }

    size_t write(Stream& stream)
    {
        if (!_pcb) {
            return 0;
        }
        return _write_from_source(new BufferedStreamDataSource<Stream>(stream, stream.available()));
    }

    size_t write_P(PGM_P buf, size_t size)
    {
        if (!_pcb) {
            return 0;
        }
        ProgmemStream stream(buf, size);
        return _write_from_source(new BufferedStreamDataSource<ProgmemStream>(stream, size));
    }

    void keepAlive (uint16_t idle_sec = TCP_DEFAULT_KEEPALIVE_IDLE_SEC, uint16_t intv_sec = TCP_DEFAULT_KEEPALIVE_INTERVAL_SEC, uint8_t count = TCP_DEFAULT_KEEPALIVE_COUNT)
    {
        if (idle_sec && intv_sec && count) {
            _pcb->so_options |= SOF_KEEPALIVE;
            _pcb->keep_idle = (uint32_t)1000 * idle_sec;
            _pcb->keep_intvl = (uint32_t)1000 * intv_sec;
            _pcb->keep_cnt = count;
        }
        else
            _pcb->so_options &= ~SOF_KEEPALIVE;
    }

    bool isKeepAliveEnabled () const
    {
        return !!(_pcb->so_options & SOF_KEEPALIVE);
    }

    uint16_t getKeepAliveIdle () const
    {
        return isKeepAliveEnabled()? (_pcb->keep_idle + 500) / 1000: 0;
    }

    uint16_t getKeepAliveInterval () const
    {
        return isKeepAliveEnabled()? (_pcb->keep_intvl + 500) / 1000: 0;
    }

    uint8_t getKeepAliveCount () const
    {
        return isKeepAliveEnabled()? _pcb->keep_cnt: 0;
    }

    bool getSync () const
    {
        return _sync;
    }

    void setSync (bool sync)
    {
        _sync = sync;
    }

protected:

    bool _is_timeout()
    {
        return millis() - _op_start_time > _timeout_ms;
    }

    void _notify_error()
    {
        if (_connect_pending || _send_waiting) {
            esp_schedule();
        }
    }

    size_t _write_from_source(DataSource* ds)
    {
        assert(_datasource == nullptr);
        assert(_send_waiting == 0);
        _datasource = ds;
        _written = 0;
        _op_start_time = millis();
        do {
            if (_write_some()) {
                _op_start_time = millis();
            }

            if (!_datasource->available() || _is_timeout() || state() == CLOSED) {
                if (_is_timeout()) {
                    DEBUGV(":wtmo\r\n");
                }
                delete _datasource;
                _datasource = nullptr;
                break;
            }

            ++_send_waiting;
            esp_yield();
        } while(true);
        _send_waiting = 0;

        if (_sync)
            wait_until_sent();

        return _written;
    }

    bool _write_some()
    {
        if (!_datasource || !_pcb) {
            return false;
        }

<<<<<<< HEAD
        DEBUGV(":wr %d %d %d\r\n", will_send, left, _written);
=======
        DEBUGV(":wr %d %d\r\n", _datasource->available(), _written);

>>>>>>> d06cac24
        bool has_written = false;

        while (_datasource) {
            if (state() == CLOSED)
                return false;
            size_t next_chunk_size = std::min((size_t)tcp_sndbuf(_pcb), _datasource->available());
            if (!next_chunk_size)
                break;
            const uint8_t* buf = _datasource->get_buffer(next_chunk_size);
            // use TCP_WRITE_FLAG_MORE to remove PUSH flag from packet (lwIP's doc),
            // because PUSH implicitely disables nagle (see lwIP's tcp_out.c)
            // Notes:
            //   PUSH is for peer, telling to give data to user app as soon as received
            //   PUSH "may be set" when sender has finished sending a meaningful data block
            //   Nagle is for delaying local data, to send less/bigger packets
            uint8_t flags = TCP_WRITE_FLAG_MORE; // do not tcp-PuSH
            if (!_sync)
                // user data will not stay in place when data are sent but not acknowledged
                flags |= TCP_WRITE_FLAG_COPY;
            err_t err = tcp_write(_pcb, buf, next_chunk_size, flags);
<<<<<<< HEAD
            DEBUGV(":wrc %d %d %d\r\n", next_chunk_size, will_send, (int)err);
=======
            DEBUGV(":wrc %d %d %d\r\n", next_chunk_size, _datasource->available(), (int)err);
>>>>>>> d06cac24
            if (err == ERR_OK) {
                _datasource->release_buffer(buf, next_chunk_size);
                _written += next_chunk_size;
                has_written = true;
            } else {
		// ERR_MEM(-1) is a valid error meaning
		// "come back later". It leaves state() opened
                break;
            }
        }

        if (has_written && (_sync || tcp_nagle_disabled(_pcb)))
        {
            // handle no-Nagle manually because of TCP_WRITE_FLAG_MORE
            // lwIP's tcp_output doc: "Find out what we can send and send it"
            tcp_output(_pcb);
        }

        return has_written;
    }

    void _write_some_from_cb()
    {
        if (_send_waiting == 1) {
            _send_waiting--;
            esp_schedule();
        }
    }

    err_t _acked(tcp_pcb* pcb, uint16_t len)
    {
        (void) pcb;
        (void) len;
        DEBUGV(":ack %d\r\n", len);
        _write_some_from_cb();
        return ERR_OK;
    }

    void _consume(size_t size)
    {
        if(_pcb)
            tcp_recved(_pcb, size);
        ptrdiff_t left = _rx_buf->len - _rx_buf_offset - size;
        if(left > 0) {
            _rx_buf_offset += size;
        } else if(!_rx_buf->next) {
            DEBUGV(":c0 %d, %d\r\n", size, _rx_buf->tot_len);
            pbuf_free(_rx_buf);
            _rx_buf = 0;
            _rx_buf_offset = 0;
        } else {
            DEBUGV(":c %d, %d, %d\r\n", size, _rx_buf->len, _rx_buf->tot_len);
            auto head = _rx_buf;
            _rx_buf = _rx_buf->next;
            _rx_buf_offset = 0;
            pbuf_ref(_rx_buf);
            pbuf_free(head);
        }
    }

    err_t _recv(tcp_pcb* pcb, pbuf* pb, err_t err)
    {
        (void) pcb;
        (void) err;
        if(pb == 0) { // connection closed
            DEBUGV(":rcl\r\n");
            _notify_error();
            abort();
            return ERR_ABRT;
        }

        if(_rx_buf) {
            DEBUGV(":rch %d, %d\r\n", _rx_buf->tot_len, pb->tot_len);
            pbuf_cat(_rx_buf, pb);
        } else {
            DEBUGV(":rn %d\r\n", pb->tot_len);
            _rx_buf = pb;
            _rx_buf_offset = 0;
        }
        return ERR_OK;
    }

    void _error(err_t err)
    {
        (void) err;
        DEBUGV(":er %d 0x%08x\r\n", (int) err, (uint32_t) _datasource);
        tcp_arg(_pcb, NULL);
        tcp_sent(_pcb, NULL);
        tcp_recv(_pcb, NULL);
        tcp_err(_pcb, NULL);
        _pcb = nullptr;
        _notify_error();
    }

    err_t _connected(struct tcp_pcb *pcb, err_t err)
    {
        (void) err;
        (void) pcb;
        assert(pcb == _pcb);
        assert(_connect_pending);
        esp_schedule();
        return ERR_OK;
    }

    err_t _poll(tcp_pcb*)
    {
        _write_some_from_cb();
        return ERR_OK;
    }

    static err_t _s_recv(void *arg, struct tcp_pcb *tpcb, struct pbuf *pb, err_t err)
    {
        return reinterpret_cast<ClientContext*>(arg)->_recv(tpcb, pb, err);
    }

    static void _s_error(void *arg, err_t err)
    {
        reinterpret_cast<ClientContext*>(arg)->_error(err);
    }

    static err_t _s_poll(void *arg, struct tcp_pcb *tpcb)
    {
        return reinterpret_cast<ClientContext*>(arg)->_poll(tpcb);
    }

    static err_t _s_acked(void *arg, struct tcp_pcb *tpcb, uint16_t len)
    {
        return reinterpret_cast<ClientContext*>(arg)->_acked(tpcb, len);
    }

    static err_t _s_connected(void* arg, struct tcp_pcb *pcb, err_t err)
    {
        return reinterpret_cast<ClientContext*>(arg)->_connected(pcb, err);
    }

private:
    tcp_pcb* _pcb;

    pbuf* _rx_buf;
    size_t _rx_buf_offset;

    discard_cb_t _discard_cb;
    void* _discard_cb_arg;

    DataSource* _datasource = nullptr;
    size_t _written = 0;
    uint32_t _timeout_ms = 5000;
    uint32_t _op_start_time = 0;
    uint8_t _send_waiting = 0;
    uint8_t _connect_pending = 0;

    int8_t _refcnt;
    ClientContext* _next;

    bool _sync;
};

#endif//CLIENTCONTEXT_H<|MERGE_RESOLUTION|>--- conflicted
+++ resolved
@@ -177,11 +177,7 @@
         return _timeout_ms;
     }
 
-<<<<<<< HEAD
     const ip_addr_t* getRemoteAddress()
-=======
-    uint32_t getRemoteAddress() const
->>>>>>> d06cac24
     {
         if(!_pcb) {
             return 0;
@@ -199,11 +195,7 @@
         return _pcb->remote_port;
     }
 
-<<<<<<< HEAD
     const ip_addr_t* getLocalAddress()
-=======
-    uint32_t getLocalAddress() const
->>>>>>> d06cac24
     {
         if(!_pcb) {
             return 0;
@@ -457,12 +449,8 @@
             return false;
         }
 
-<<<<<<< HEAD
-        DEBUGV(":wr %d %d %d\r\n", will_send, left, _written);
-=======
         DEBUGV(":wr %d %d\r\n", _datasource->available(), _written);
 
->>>>>>> d06cac24
         bool has_written = false;
 
         while (_datasource) {
@@ -483,11 +471,7 @@
                 // user data will not stay in place when data are sent but not acknowledged
                 flags |= TCP_WRITE_FLAG_COPY;
             err_t err = tcp_write(_pcb, buf, next_chunk_size, flags);
-<<<<<<< HEAD
-            DEBUGV(":wrc %d %d %d\r\n", next_chunk_size, will_send, (int)err);
-=======
             DEBUGV(":wrc %d %d %d\r\n", next_chunk_size, _datasource->available(), (int)err);
->>>>>>> d06cac24
             if (err == ERR_OK) {
                 _datasource->release_buffer(buf, next_chunk_size);
                 _written += next_chunk_size;
