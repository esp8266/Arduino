/*
 ClientContext.h - TCP connection handling on top of lwIP

 Copyright (c) 2014 Ivan Grokhotkov. All rights reserved.
 This file is part of the esp8266 core for Arduino environment.

 This library is free software; you can redistribute it and/or
 modify it under the terms of the GNU Lesser General Public
 License as published by the Free Software Foundation; either
 version 2.1 of the License, or (at your option) any later version.

 This library is distributed in the hope that it will be useful,
 but WITHOUT ANY WARRANTY; without even the implied warranty of
 MERCHANTABILITY or FITNESS FOR A PARTICULAR PURPOSE.  See the GNU
 Lesser General Public License for more details.

 You should have received a copy of the GNU Lesser General Public
 License along with this library; if not, write to the Free Software
 Foundation, Inc., 51 Franklin St, Fifth Floor, Boston, MA  02110-1301  USA
 */
#ifndef CLIENTCONTEXT_H
#define CLIENTCONTEXT_H

class ClientContext;
class WiFiClient;

typedef void (*discard_cb_t)(void*, ClientContext*);

extern "C" void esp_yield();
extern "C" void esp_schedule();

#include "DataSource.h"

bool getDefaultPrivateGlobalSyncValue ();

class ClientContext
{
public:
    ClientContext(tcp_pcb* pcb, discard_cb_t discard_cb, void* discard_cb_arg) :
        _pcb(pcb), _rx_buf(0), _rx_buf_offset(0), _discard_cb(discard_cb), _discard_cb_arg(discard_cb_arg), _refcnt(0), _next(0),
        _sync(::getDefaultPrivateGlobalSyncValue())
    {
        tcp_setprio(pcb, TCP_PRIO_MIN);
        tcp_arg(pcb, this);
        tcp_recv(pcb, &_s_recv);
        tcp_sent(pcb, &_s_acked);
        tcp_err(pcb, &_s_error);
        tcp_poll(pcb, &_s_poll, 1);

        // keep-alive not enabled by default
        //keepAlive();
    }

    err_t abort()
    {
        if(_pcb) {
            DEBUGV(":abort\r\n");
            tcp_arg(_pcb, NULL);
            tcp_sent(_pcb, NULL);
            tcp_recv(_pcb, NULL);
            tcp_err(_pcb, NULL);
            tcp_poll(_pcb, NULL, 0);
            tcp_abort(_pcb);
            _pcb = nullptr;
        }
        return ERR_ABRT;
    }

    err_t close()
    {
        err_t err = ERR_OK;
        if(_pcb) {
            DEBUGV(":close\r\n");
            tcp_arg(_pcb, NULL);
            tcp_sent(_pcb, NULL);
            tcp_recv(_pcb, NULL);
            tcp_err(_pcb, NULL);
            tcp_poll(_pcb, NULL, 0);
            err = tcp_close(_pcb);
            if(err != ERR_OK) {
                DEBUGV(":tc err %d\r\n", (int) err);
                tcp_abort(_pcb);
                err = ERR_ABRT;
            }
            _pcb = nullptr;
        }
        return err;
    }

    ~ClientContext()
    {
    }

    ClientContext* next() const
    {
        return _next;
    }

    ClientContext* next(ClientContext* new_next)
    {
        _next = new_next;
        return _next;
    }

    void ref()
    {
        ++_refcnt;
        DEBUGV(":ref %d\r\n", _refcnt);
    }

    void unref()
    {
        DEBUGV(":ur %d\r\n", _refcnt);
        if(--_refcnt == 0) {
            discard_received();
            close();
            if(_discard_cb) {
                _discard_cb(_discard_cb_arg, this);
            }
            DEBUGV(":del\r\n");
            delete this;
        }
    }

    int connect(constv2 ip_addr_t* addr, uint16_t port)
    {
        err_t err = tcp_connect(_pcb, addr, port, &ClientContext::_s_connected);
        if (err != ERR_OK) {
            return 0;
        }
        _connect_pending = 1;
        _op_start_time = millis();
        // This delay will be interrupted by esp_schedule in the connect callback
        delay(_timeout_ms);
        _connect_pending = 0;
        if (!_pcb) {
            DEBUGV(":cabrt\r\n");
            return 0;
        }
        if (state() != ESTABLISHED) {
            DEBUGV(":ctmo\r\n");
            abort();
            return 0;
        }
        return 1;
    }

    size_t availableForWrite() const
    {
        return _pcb? tcp_sndbuf(_pcb): 0;
    }

    void setNoDelay(bool nodelay)
    {
        if(!_pcb) {
            return;
        }
        if(nodelay) {
            tcp_nagle_disable(_pcb);
        } else {
            tcp_nagle_enable(_pcb);
        }
    }

    bool getNoDelay() const
    {
        if(!_pcb) {
            return false;
        }
        return tcp_nagle_disabled(_pcb);
    }

    void setTimeout(int timeout_ms)
    {
        _timeout_ms = timeout_ms;
    }

    int getTimeout() const
    {
        return _timeout_ms;
    }

<<<<<<< HEAD
    const ip_addr_t* getRemoteAddress() const
=======
    uint32_t getRemoteAddress() const
>>>>>>> 83a8076d
    {
        if(!_pcb) {
            return 0;
        }

        return &_pcb->remote_ip;
    }

    uint16_t getRemotePort() const
    {
        if(!_pcb) {
            return 0;
        }

        return _pcb->remote_port;
    }

<<<<<<< HEAD
    const ip_addr_t* getLocalAddress() const
=======
    uint32_t getLocalAddress() const
>>>>>>> 83a8076d
    {
        if(!_pcb) {
            return 0;
        }

        return &_pcb->local_ip;
    }

    uint16_t getLocalPort() const
    {
        if(!_pcb) {
            return 0;
        }

        return _pcb->local_port;
    }

    size_t getSize() const
    {
        if(!_rx_buf) {
            return 0;
        }

        return _rx_buf->tot_len - _rx_buf_offset;
    }

    char read()
    {
        if(!_rx_buf) {
            return 0;
        }

        char c = reinterpret_cast<char*>(_rx_buf->payload)[_rx_buf_offset];
        _consume(1);
        return c;
    }

    size_t read(char* dst, size_t size)
    {
        if(!_rx_buf) {
            return 0;
        }

        size_t max_size = _rx_buf->tot_len - _rx_buf_offset;
        size = (size < max_size) ? size : max_size;

        DEBUGV(":rd %d, %d, %d\r\n", size, _rx_buf->tot_len, _rx_buf_offset);
        size_t size_read = 0;
        while(size) {
            size_t buf_size = _rx_buf->len - _rx_buf_offset;
            size_t copy_size = (size < buf_size) ? size : buf_size;
            DEBUGV(":rdi %d, %d\r\n", buf_size, copy_size);
            os_memcpy(dst, reinterpret_cast<char*>(_rx_buf->payload) + _rx_buf_offset, copy_size);
            dst += copy_size;
            _consume(copy_size);
            size -= copy_size;
            size_read += copy_size;
        }
        return size_read;
    }

    char peek() const
    {
        if(!_rx_buf) {
            return 0;
        }

        return reinterpret_cast<char*>(_rx_buf->payload)[_rx_buf_offset];
    }

    size_t peekBytes(char *dst, size_t size) const
    {
        if(!_rx_buf) {
            return 0;
        }

        size_t max_size = _rx_buf->tot_len - _rx_buf_offset;
        size = (size < max_size) ? size : max_size;

        DEBUGV(":pd %d, %d, %d\r\n", size, _rx_buf->tot_len, _rx_buf_offset);
        size_t buf_size = _rx_buf->len - _rx_buf_offset;
        size_t copy_size = (size < buf_size) ? size : buf_size;
        DEBUGV(":rpi %d, %d\r\n", buf_size, copy_size);
        os_memcpy(dst, reinterpret_cast<char*>(_rx_buf->payload) + _rx_buf_offset, copy_size);
        return copy_size;
    }

    void discard_received()
    {
        if(!_rx_buf) {
            return;
        }
        if(_pcb) {
            tcp_recved(_pcb, (size_t) _rx_buf->tot_len);
        }
        pbuf_free(_rx_buf);
        _rx_buf = 0;
        _rx_buf_offset = 0;
    }

    bool wait_until_sent(int max_wait_ms = WIFICLIENT_MAX_FLUSH_WAIT_MS)
    {
        // https://github.com/esp8266/Arduino/pull/3967#pullrequestreview-83451496
        // option 1 done
        // option 2 / _write_some() not necessary since _datasource is always nullptr here

        if (!_pcb)
<<<<<<< HEAD
            return;

        tcp_output(_pcb);

        int max_wait_ms = WIFICLIENT_MAX_FLUSH_WAIT_MS + 1;

        // wait for peer's acks flushing lwIP's output buffer
        while (state() == ESTABLISHED && tcp_sndbuf(_pcb) != TCP_SND_BUF && --max_wait_ms)
            delay(1); // yields

        #ifdef DEBUGV
        if (max_wait_ms == 0) {
=======
            return true;

        int loop = -1;
        int prevsndbuf = -1;
        max_wait_ms++;

        // wait for peer's acks to flush lwIP's output buffer

        while (1) {

            // force lwIP to send what can be sent
            tcp_output(_pcb);

            int sndbuf = tcp_sndbuf(_pcb);
            if (sndbuf != prevsndbuf) {
                // send buffer has changed (or first iteration)
                // we received an ack: restart the loop counter
                prevsndbuf = sndbuf;
                loop = max_wait_ms;
            }

            if (state() != ESTABLISHED || sndbuf == TCP_SND_BUF || --loop <= 0)
                break;

            delay(1);
        }

        #ifdef DEBUGV
        if (loop <= 0) {
>>>>>>> 83a8076d
            // wait until sent: timeout
            DEBUGV(":wustmo\n");
        }
        #endif
<<<<<<< HEAD
=======

        return max_wait_ms > 0;
>>>>>>> 83a8076d
    }

    uint8_t state() const
    {
        if(!_pcb) {
            return CLOSED;
        }

        return _pcb->state;
    }

    size_t write(const uint8_t* data, size_t size)
    {
        if (!_pcb) {
            return 0;
        }
        return _write_from_source(new BufferDataSource(data, size));
    }

    size_t write(Stream& stream)
    {
        if (!_pcb) {
            return 0;
        }
        return _write_from_source(new BufferedStreamDataSource<Stream>(stream, stream.available()));
    }

    size_t write_P(PGM_P buf, size_t size)
    {
        if (!_pcb) {
            return 0;
        }
        ProgmemStream stream(buf, size);
        return _write_from_source(new BufferedStreamDataSource<ProgmemStream>(stream, size));
    }

    void keepAlive (uint16_t idle_sec = TCP_DEFAULT_KEEPALIVE_IDLE_SEC, uint16_t intv_sec = TCP_DEFAULT_KEEPALIVE_INTERVAL_SEC, uint8_t count = TCP_DEFAULT_KEEPALIVE_COUNT)
    {
        if (idle_sec && intv_sec && count) {
            _pcb->so_options |= SOF_KEEPALIVE;
            _pcb->keep_idle = (uint32_t)1000 * idle_sec;
            _pcb->keep_intvl = (uint32_t)1000 * intv_sec;
            _pcb->keep_cnt = count;
        }
        else
            _pcb->so_options &= ~SOF_KEEPALIVE;
    }

    bool isKeepAliveEnabled () const
    {
        return !!(_pcb->so_options & SOF_KEEPALIVE);
    }

    uint16_t getKeepAliveIdle () const
    {
        return isKeepAliveEnabled()? (_pcb->keep_idle + 500) / 1000: 0;
    }

    uint16_t getKeepAliveInterval () const
    {
        return isKeepAliveEnabled()? (_pcb->keep_intvl + 500) / 1000: 0;
    }

    uint8_t getKeepAliveCount () const
    {
        return isKeepAliveEnabled()? _pcb->keep_cnt: 0;
    }

    bool getSync () const
    {
        return _sync;
    }

    void setSync (bool sync)
    {
        _sync = sync;
    }

protected:

    bool _is_timeout()
    {
        return millis() - _op_start_time > _timeout_ms;
    }

    void _notify_error()
    {
        if (_connect_pending || _send_waiting) {
            esp_schedule();
        }
    }

    size_t _write_from_source(DataSource* ds)
    {
        assert(_datasource == nullptr);
        assert(_send_waiting == 0);
        _datasource = ds;
        _written = 0;
        _op_start_time = millis();
        do {
            if (_write_some()) {
                _op_start_time = millis();
            }

            if (!_datasource->available() || _is_timeout() || state() == CLOSED) {
                if (_is_timeout()) {
                    DEBUGV(":wtmo\r\n");
                }
                delete _datasource;
                _datasource = nullptr;
                break;
            }

            ++_send_waiting;
            esp_yield();
        } while(true);
        _send_waiting = 0;

        if (_sync)
            wait_until_sent();

        return _written;
    }

    bool _write_some()
    {
        if (!_datasource || !_pcb) {
            return false;
        }

        DEBUGV(":wr %d %d\r\n", _datasource->available(), _written);

        bool has_written = false;

        while (_datasource) {
            if (state() == CLOSED)
                return false;
            size_t next_chunk_size = std::min((size_t)tcp_sndbuf(_pcb), _datasource->available());
            if (!next_chunk_size)
                break;
            const uint8_t* buf = _datasource->get_buffer(next_chunk_size);
            // use TCP_WRITE_FLAG_MORE to remove PUSH flag from packet (lwIP's doc),
            // because PUSH code implicitely disables Nagle code (see lwIP's tcp_out.c)
            // Notes:
            //   PUSH is meant for peer, telling to give data to user app as soon as received
            //   PUSH "may be set" when sender has finished sending a meaningful data block
            //   PUSH is quite unclear in its application
            //   Nagle is for shortly delaying outgoing data, to send less/bigger packets
            uint8_t flags = TCP_WRITE_FLAG_MORE; // do not tcp-PuSH
            if (!_sync)
                // user data must be copied when data are sent but not yet acknowledged
                // (with sync, we wait for acknowledgment before returning to user)
                flags |= TCP_WRITE_FLAG_COPY;
            err_t err = tcp_write(_pcb, buf, next_chunk_size, flags);
            DEBUGV(":wrc %d %d %d\r\n", next_chunk_size, _datasource->available(), (int)err);
            if (err == ERR_OK) {
                _datasource->release_buffer(buf, next_chunk_size);
                _written += next_chunk_size;
                has_written = true;
            } else {
		// ERR_MEM(-1) is a valid error meaning
		// "come back later". It leaves state() opened
                break;
            }
        }

        if (has_written && (_sync || tcp_nagle_disabled(_pcb)))
        {
            // handle no-Nagle manually because of TCP_WRITE_FLAG_MORE
            // lwIP's tcp_output doc: "Find out what we can send and send it"
            tcp_output(_pcb);
        }

        return has_written;
    }

    void _write_some_from_cb()
    {
        if (_send_waiting == 1) {
            _send_waiting--;
            esp_schedule();
        }
    }

    err_t _acked(tcp_pcb* pcb, uint16_t len)
    {
        (void) pcb;
        (void) len;
        DEBUGV(":ack %d\r\n", len);
        _write_some_from_cb();
        return ERR_OK;
    }

    void _consume(size_t size)
    {
        if(_pcb)
            tcp_recved(_pcb, size);
        ptrdiff_t left = _rx_buf->len - _rx_buf_offset - size;
        if(left > 0) {
            _rx_buf_offset += size;
        } else if(!_rx_buf->next) {
            DEBUGV(":c0 %d, %d\r\n", size, _rx_buf->tot_len);
            pbuf_free(_rx_buf);
            _rx_buf = 0;
            _rx_buf_offset = 0;
        } else {
            DEBUGV(":c %d, %d, %d\r\n", size, _rx_buf->len, _rx_buf->tot_len);
            auto head = _rx_buf;
            _rx_buf = _rx_buf->next;
            _rx_buf_offset = 0;
            pbuf_ref(_rx_buf);
            pbuf_free(head);
        }
    }

    err_t _recv(tcp_pcb* pcb, pbuf* pb, err_t err)
    {
        (void) pcb;
        (void) err;
        if(pb == 0) { // connection closed
            DEBUGV(":rcl\r\n");
            _notify_error();
            abort();
            return ERR_ABRT;
        }

        if(_rx_buf) {
            DEBUGV(":rch %d, %d\r\n", _rx_buf->tot_len, pb->tot_len);
            pbuf_cat(_rx_buf, pb);
        } else {
            DEBUGV(":rn %d\r\n", pb->tot_len);
            _rx_buf = pb;
            _rx_buf_offset = 0;
        }
        return ERR_OK;
    }

    void _error(err_t err)
    {
        (void) err;
        DEBUGV(":er %d 0x%08x\r\n", (int) err, (uint32_t) _datasource);
        tcp_arg(_pcb, NULL);
        tcp_sent(_pcb, NULL);
        tcp_recv(_pcb, NULL);
        tcp_err(_pcb, NULL);
        _pcb = nullptr;
        _notify_error();
    }

    err_t _connected(struct tcp_pcb *pcb, err_t err)
    {
        (void) err;
        (void) pcb;
        assert(pcb == _pcb);
        assert(_connect_pending);
        esp_schedule();
        return ERR_OK;
    }

    err_t _poll(tcp_pcb*)
    {
        _write_some_from_cb();
        return ERR_OK;
    }

    static err_t _s_recv(void *arg, struct tcp_pcb *tpcb, struct pbuf *pb, err_t err)
    {
        return reinterpret_cast<ClientContext*>(arg)->_recv(tpcb, pb, err);
    }

    static void _s_error(void *arg, err_t err)
    {
        reinterpret_cast<ClientContext*>(arg)->_error(err);
    }

    static err_t _s_poll(void *arg, struct tcp_pcb *tpcb)
    {
        return reinterpret_cast<ClientContext*>(arg)->_poll(tpcb);
    }

    static err_t _s_acked(void *arg, struct tcp_pcb *tpcb, uint16_t len)
    {
        return reinterpret_cast<ClientContext*>(arg)->_acked(tpcb, len);
    }

    static err_t _s_connected(void* arg, struct tcp_pcb *pcb, err_t err)
    {
        return reinterpret_cast<ClientContext*>(arg)->_connected(pcb, err);
    }

private:
    tcp_pcb* _pcb;

    pbuf* _rx_buf;
    size_t _rx_buf_offset;

    discard_cb_t _discard_cb;
    void* _discard_cb_arg;

    DataSource* _datasource = nullptr;
    size_t _written = 0;
    uint32_t _timeout_ms = 5000;
    uint32_t _op_start_time = 0;
    uint8_t _send_waiting = 0;
    uint8_t _connect_pending = 0;

    int8_t _refcnt;
    ClientContext* _next;

    bool _sync;
};

#endif//CLIENTCONTEXT_H<|MERGE_RESOLUTION|>--- conflicted
+++ resolved
@@ -180,11 +180,7 @@
         return _timeout_ms;
     }
 
-<<<<<<< HEAD
     const ip_addr_t* getRemoteAddress() const
-=======
-    uint32_t getRemoteAddress() const
->>>>>>> 83a8076d
     {
         if(!_pcb) {
             return 0;
@@ -202,11 +198,7 @@
         return _pcb->remote_port;
     }
 
-<<<<<<< HEAD
     const ip_addr_t* getLocalAddress() const
-=======
-    uint32_t getLocalAddress() const
->>>>>>> 83a8076d
     {
         if(!_pcb) {
             return 0;
@@ -314,20 +306,6 @@
         // option 2 / _write_some() not necessary since _datasource is always nullptr here
 
         if (!_pcb)
-<<<<<<< HEAD
-            return;
-
-        tcp_output(_pcb);
-
-        int max_wait_ms = WIFICLIENT_MAX_FLUSH_WAIT_MS + 1;
-
-        // wait for peer's acks flushing lwIP's output buffer
-        while (state() == ESTABLISHED && tcp_sndbuf(_pcb) != TCP_SND_BUF && --max_wait_ms)
-            delay(1); // yields
-
-        #ifdef DEBUGV
-        if (max_wait_ms == 0) {
-=======
             return true;
 
         int loop = -1;
@@ -357,16 +335,12 @@
 
         #ifdef DEBUGV
         if (loop <= 0) {
->>>>>>> 83a8076d
             // wait until sent: timeout
             DEBUGV(":wustmo\n");
         }
         #endif
-<<<<<<< HEAD
-=======
 
         return max_wait_ms > 0;
->>>>>>> 83a8076d
     }
 
     uint8_t state() const
