--- conflicted
+++ resolved
@@ -333,15 +333,7 @@
                 last_sent = millis();
             }
 
-<<<<<<< HEAD
-            delay(1);
-            if (state() != ESTABLISHED || sndbuf == TCP_SND_BUF || --loop <= 0)
-                break;
-
-        }
-=======
             yield();
->>>>>>> 7c91eee2
 
             if ((state() != ESTABLISHED) || (sndbuf == TCP_SND_BUF)) {
                 break;
