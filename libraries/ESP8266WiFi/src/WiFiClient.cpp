/*
  WiFiClient.cpp - TCP/IP client for esp8266, mostly compatible
                   with Arduino WiFi shield library

  Copyright (c) 2014 Ivan Grokhotkov. All rights reserved.
  This file is part of the esp8266 core for Arduino environment.

  This library is free software; you can redistribute it and/or
  modify it under the terms of the GNU Lesser General Public
  License as published by the Free Software Foundation; either
  version 2.1 of the License, or (at your option) any later version.

  This library is distributed in the hope that it will be useful,
  but WITHOUT ANY WARRANTY; without even the implied warranty of
  MERCHANTABILITY or FITNESS FOR A PARTICULAR PURPOSE.  See the GNU
  Lesser General Public License for more details.

  You should have received a copy of the GNU Lesser General Public
  License along with this library; if not, write to the Free Software
  Foundation, Inc., 51 Franklin St, Fifth Floor, Boston, MA  02110-1301  USA
*/

#define LWIP_INTERNAL

extern "C"
{
    #include "include/wl_definitions.h"
    #include "osapi.h"
    #include "ets_sys.h"
}

#include "debug.h"
#include "ESP8266WiFi.h"
#include "WiFiClient.h"
#include "WiFiServer.h"
#include "lwip/opt.h"
#include "lwip/ip.h"
#include "lwip/tcp.h"
#include "lwip/inet.h"
#include "lwip/netif.h"
#include "include/ClientContext.h"
#include "c_types.h"

uint16_t WiFiClient::_localPort = 0;
bool WiFiClient::_defaultNoDelay = false;
bool WiFiClient::_defaultSync = false;

static bool defaultNoDelay = false; // false == Nagle enabled by default
static bool defaultSync = false;

bool getDefaultPrivateGlobalSyncValue ()
{
    return defaultSync;
}

void WiFiClient::setDefaultNoDelay (bool noDelay)
{
    defaultNoDelay = noDelay;
}

void WiFiClient::setDefaultSync (bool sync)
{
    defaultSync = sync;
}

bool WiFiClient::getDefaultNoDelay ()
{
    return defaultNoDelay;
}

bool WiFiClient::getDefaultSync ()
{
    return defaultSync;
}

template<>
WiFiClient* SList<WiFiClient>::_s_first = 0;


WiFiClient::WiFiClient()
: _client(0)
{
    _timeout = 5000;
    WiFiClient::_add(this);
}

WiFiClient::WiFiClient(ClientContext* client)
: _client(client)
{
    _timeout = 5000;
    _client->ref();
    WiFiClient::_add(this);

<<<<<<< HEAD
    setSync(_defaultSync);
    setNoDelay(_defaultNoDelay);
=======
    setSync(defaultSync);
    setNoDelay(defaultNoDelay);
>>>>>>> 888bdb8c
}

WiFiClient::~WiFiClient()
{
    WiFiClient::_remove(this);
    if (_client)
        _client->unref();
}

WiFiClient::WiFiClient(const WiFiClient& other)
{
    _client = other._client;
    _timeout = other._timeout;
    _localPort = other._localPort;
    if (_client)
        _client->ref();
    WiFiClient::_add(this);
}

WiFiClient& WiFiClient::operator=(const WiFiClient& other)
{
   if (_client)
        _client->unref();
    _client = other._client;
    _timeout = other._timeout;
    _localPort = other._localPort;
    if (_client)
        _client->ref();
    return *this;
}

int WiFiClient::connect(const char* host, uint16_t port)
{
    IPAddress remote_addr;
    if (WiFi.hostByName(host, remote_addr, _timeout))
    {
        return connect(remote_addr, port);
    }
    return 0;
}

int WiFiClient::connect(const String& host, uint16_t port)
{
    return connect(host.c_str(), port);
}

int WiFiClient::connect(constv2 IPAddress& ip, uint16_t port)
{
    if (_client) {
        stop();
        _client->unref();
        _client = nullptr;
    }

#if LWIP_VERSION_MAJOR == 1
    // if the default interface is down, tcp_connect exits early without
    // ever calling tcp_err
    // http://lists.gnu.org/archive/html/lwip-devel/2010-05/msg00001.html
    netif* interface = ip_route(ip);
    if (!interface) {
        DEBUGV("no route to host\r\n");
        return 0;
    }
#endif

    tcp_pcb* pcb = tcp_new();
    if (!pcb)
        return 0;

    if (_localPort > 0) {
        pcb->local_port = _localPort++;
    }

    _client = new ClientContext(pcb, nullptr, nullptr);
    _client->ref();
    _client->setTimeout(_timeout);
    int res = _client->connect(ip, port);
    if (res == 0) {
        _client->unref();
        _client = nullptr;
        return 0;
    }

<<<<<<< HEAD
    setSync(_defaultSync);
    setNoDelay(_defaultNoDelay);
=======
    setSync(defaultSync);
    setNoDelay(defaultNoDelay);
>>>>>>> 888bdb8c

    return 1;
}

void WiFiClient::setNoDelay(bool nodelay) {
    if (!_client)
        return;
    _client->setNoDelay(nodelay);
}

bool WiFiClient::getNoDelay() const {
    if (!_client)
        return false;
    return _client->getNoDelay();
}

void WiFiClient::setSync(bool sync)
{
    if (!_client)
        return;
    _client->setSync(sync);
}

bool WiFiClient::getSync() const
{
    if (!_client)
        return false;
    return _client->getSync();
}

size_t WiFiClient::availableForWrite ()
{
    return _client? _client->availableForWrite(): 0;
}

size_t WiFiClient::write(uint8_t b)
{
    return write(&b, 1);
}

size_t WiFiClient::write(const uint8_t *buf, size_t size)
{
    if (!_client || !size)
    {
        return 0;
    }
    _client->setTimeout(_timeout);
    return _client->write(buf, size);
}

size_t WiFiClient::write(Stream& stream, size_t unused)
{
    (void) unused;
    return WiFiClient::write(stream);
}

size_t WiFiClient::write(Stream& stream)
{
    if (!_client || !stream.available())
    {
        return 0;
    }
    _client->setTimeout(_timeout);
    return _client->write(stream);
}

size_t WiFiClient::write_P(PGM_P buf, size_t size)
{
    if (!_client || !size)
    {
        return 0;
    }
    _client->setTimeout(_timeout);
    return _client->write_P(buf, size);
}

int WiFiClient::available()
{
    if (!_client)
        return false;

    int result = _client->getSize();

    if (!result) {
        optimistic_yield(100);
    }
    return result;
}

int WiFiClient::read()
{
    if (!available())
        return -1;

    return _client->read();
}


int WiFiClient::read(uint8_t* buf, size_t size)
{
    return (int) _client->read(reinterpret_cast<char*>(buf), size);
}

int WiFiClient::peek()
{
    if (!available())
        return -1;

    return _client->peek();
}

size_t WiFiClient::peekBytes(uint8_t *buffer, size_t length) {
    size_t count = 0;

    if(!_client) {
        return 0;
    }

    _startMillis = millis();
    while((available() < (int) length) && ((millis() - _startMillis) < _timeout)) {
        yield();
    }

    if(available() < (int) length) {
        count = available();
    } else {
        count = length;
    }

    return _client->peekBytes((char *)buffer, count);
}

void WiFiClient::flush()
{
    if (_client)
        _client->wait_until_sent();
}

void WiFiClient::stop()
{
    if (!_client)
        return;

    _client->wait_until_sent();
    _client->close();
}

uint8_t WiFiClient::connected()
{
    if (!_client || _client->state() == CLOSED)
        return 0;

    return _client->state() == ESTABLISHED || available();
}

uint8_t WiFiClient::status()
{
    if (!_client)
        return CLOSED;
    return _client->state();
}

WiFiClient::operator bool()
{
    return connected();
}

IPAddress WiFiClient::remoteIP()
{
    if (!_client)
        return IPAddress(0U);

    return IPAddress(_client->getRemoteAddress());
}

uint16_t WiFiClient::remotePort()
{
    if (!_client)
        return 0;

    return _client->getRemotePort();
}

IPAddress WiFiClient::localIP()
{
    if (!_client)
        return IPAddress(0U);

    return IPAddress(_client->getLocalAddress());
}

uint16_t WiFiClient::localPort()
{
    if (!_client)
        return 0;

    return _client->getLocalPort();
}

void WiFiClient::stopAll()
{
    for (WiFiClient* it = _s_first; it; it = it->_next) {
        it->stop();
    }
}


void WiFiClient::stopAllExcept(WiFiClient* except) 
{
    for (WiFiClient* it = _s_first; it; it = it->_next) {
        if (it != except) {
            it->stop();
        }
    }
}


void WiFiClient::keepAlive (uint16_t idle_sec, uint16_t intv_sec, uint8_t count)
{
    _client->keepAlive(idle_sec, intv_sec, count);
}

bool WiFiClient::isKeepAliveEnabled () const
{
    return _client->isKeepAliveEnabled();
}

uint16_t WiFiClient::getKeepAliveIdle () const
{
    return _client->getKeepAliveIdle();
}

uint16_t WiFiClient::getKeepAliveInterval () const
{
    return _client->getKeepAliveInterval();
}

uint8_t WiFiClient::getKeepAliveCount () const
{
    return _client->getKeepAliveCount();
}<|MERGE_RESOLUTION|>--- conflicted
+++ resolved
@@ -42,8 +42,6 @@
 #include "c_types.h"
 
 uint16_t WiFiClient::_localPort = 0;
-bool WiFiClient::_defaultNoDelay = false;
-bool WiFiClient::_defaultSync = false;
 
 static bool defaultNoDelay = false; // false == Nagle enabled by default
 static bool defaultSync = false;
@@ -91,13 +89,8 @@
     _client->ref();
     WiFiClient::_add(this);
 
-<<<<<<< HEAD
-    setSync(_defaultSync);
-    setNoDelay(_defaultNoDelay);
-=======
     setSync(defaultSync);
     setNoDelay(defaultNoDelay);
->>>>>>> 888bdb8c
 }
 
 WiFiClient::~WiFiClient()
@@ -181,13 +174,8 @@
         return 0;
     }
 
-<<<<<<< HEAD
-    setSync(_defaultSync);
-    setNoDelay(_defaultNoDelay);
-=======
     setSync(defaultSync);
     setNoDelay(defaultNoDelay);
->>>>>>> 888bdb8c
 
     return 1;
 }
