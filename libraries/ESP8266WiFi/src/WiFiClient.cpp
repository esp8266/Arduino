--- conflicted
+++ resolved
@@ -319,11 +319,7 @@
     if (!_client)
         return;
 
-<<<<<<< HEAD
-    _client->wait_until_sent();
-=======
     flush();
->>>>>>> 88bd26bd
     _client->close();
 }
 
