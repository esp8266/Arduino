--- conflicted
+++ resolved
@@ -138,7 +138,6 @@
     br_ssl_session_parameters _session;
 };
 
-<<<<<<< HEAD
 // Updater SHA256 hash and signature verification
 class HashSHA256 : public UpdaterHashClass {
   public:
@@ -162,7 +161,8 @@
 
   private:
     PublicKey *_pubKey;
-=======
+};
+  
 // Stack thunked versions of calls
 extern "C" {
 extern unsigned char *thunk_br_ssl_engine_recvapp_buf( const br_ssl_engine_context *cc, size_t *len);
@@ -173,7 +173,6 @@
 extern void thunk_br_ssl_engine_sendapp_ack(br_ssl_engine_context *cc, size_t len);
 extern unsigned char *thunk_br_ssl_engine_sendrec_buf( const br_ssl_engine_context *cc, size_t *len);
 extern void thunk_br_ssl_engine_sendrec_ack(br_ssl_engine_context *cc, size_t len);
->>>>>>> 2f438077
 };
 
 };
