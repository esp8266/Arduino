/*
  WiFiClientBearSSL- SSL client/server for esp8266 using BearSSL libraries
  - Mostly compatible with Arduino WiFi shield library and standard
    WiFiClient/ServerSecure (except for certificate handling).

  Copyright (c) 2018 Earle F. Philhower, III

  This library is free software; you can redistribute it and/or
  modify it under the terms of the GNU Lesser General Public
  License as published by the Free Software Foundation; either
  version 2.1 of the License, or (at your option) any later version.

  This library is distributed in the hope that it will be useful,
  but WITHOUT ANY WARRANTY; without even the implied warranty of
  MERCHANTABILITY or FITNESS FOR A PARTICULAR PURPOSE.  See the GNU
  Lesser General Public License for more details.

  You should have received a copy of the GNU Lesser General Public
  License along with this library; if not, write to the Free Software
  Foundation, Inc., 51 Franklin St, Fifth Floor, Boston, MA  02110-1301  USA
*/

#ifndef _BEARSSLHELPERS_H
#define _BEARSSLHELPERS_H

#include <bearssl/bearssl.h>

// Internal opaque structures, not needed by user applications
namespace brssl {
  class public_key;
  class private_key;
};

namespace BearSSL {

// Holds either a single public RSA or EC key for use when BearSSL wants a pubkey.
// Copies all associated data so no need to keep input PEM/DER keys.
// All inputs can be either in RAM or PROGMEM.
class PublicKey {
  public:
    PublicKey();
    PublicKey(const char *pemKey);
    PublicKey(const uint8_t *derKey, size_t derLen);
    ~PublicKey();

    bool parse(const char *pemKey);
    bool parse(const uint8_t *derKey, size_t derLen);

    // Accessors for internal use, not needed by apps
    bool isRSA() const;
    bool isEC() const;
    const br_rsa_public_key *getRSA() const;
    const br_ec_public_key *getEC() const;

    // Disable the copy constructor, we're pointer based
    PublicKey(const PublicKey& that) = delete;

  private:
    brssl::public_key *_key;
};

// Holds either a single private RSA or EC key for use when BearSSL wants a secretkey.
// Copies all associated data so no need to keep input PEM/DER keys.
// All inputs can be either in RAM or PROGMEM.
class PrivateKey {
  public:
    PrivateKey();
    PrivateKey(const char *pemKey);
    PrivateKey(const uint8_t *derKey, size_t derLen);
    ~PrivateKey();

    bool parse(const char *pemKey);
    bool parse(const uint8_t *derKey, size_t derLen);

    // Accessors for internal use, not needed by apps
    bool isRSA() const;
    bool isEC() const;
    const br_rsa_private_key *getRSA() const;
    const br_ec_private_key *getEC() const;

    // Disable the copy constructor, we're pointer based
    PrivateKey(const PrivateKey& that) = delete;

  private:
    brssl::private_key *_key;
};

// Holds one or more X.509 certificates and associated trust anchors for
// use whenever BearSSL needs a cert or TA.  May want to have multiple
// certs for things like a series of trusted CAs (but check the CertStore class
// for a more memory efficient way).
// Copies all associated data so no need to keep input PEM/DER certs.
// All inputs can be either in RAM or PROGMEM.
class X509List {
  public:
    X509List();
    X509List(const char *pemCert);
    X509List(const uint8_t *derCert, size_t derLen);
    ~X509List();

    bool append(const char *pemCert);
    bool append(const uint8_t *derCert, size_t derLen);

    // Accessors
    size_t getCount() const {
      return _count;
    }
    const br_x509_certificate *getX509Certs() const {
      return _cert;
    }
    const br_x509_trust_anchor *getTrustAnchors() const {
      return _ta;
    }

    // Disable the copy constructor, we're pointer based
    X509List(const X509List& that) = delete;

  private:
    size_t _count;
    br_x509_certificate *_cert;
    br_x509_trust_anchor *_ta;
};

// Opaque object which wraps the BearSSL SSL session to make repeated connections
// significantly faster.  Completely optional.
class WiFiClientSecure;

class Session {
  friend class WiFiClientSecure;

  public:
    Session() { memset(&_session, 0, sizeof(_session)); }
  private:
    br_ssl_session_parameters *getSession() { return &_session; }
    // The actual BearSSL ession information
    br_ssl_session_parameters _session;
};

<<<<<<< HEAD

// Stack thunked versions of calls
extern "C" {

extern unsigned char *thunk_br_ssl_engine_recvapp_buf( const br_ssl_engine_context *cc, size_t *len);
extern void thunk_br_ssl_engine_recvapp_ack(br_ssl_engine_context *cc, size_t len);
extern unsigned char *thunk_br_ssl_engine_recvrec_buf( const br_ssl_engine_context *cc, size_t *len);
extern void thunk_br_ssl_engine_recvrec_ack(br_ssl_engine_context *cc, size_t len);
extern unsigned char *thunk_br_ssl_engine_sendapp_buf( const br_ssl_engine_context *cc, size_t *len);
extern void thunk_br_ssl_engine_sendapp_ack(br_ssl_engine_context *cc, size_t len);
extern unsigned char *thunk_br_ssl_engine_sendrec_buf( const br_ssl_engine_context *cc, size_t *len);
extern void thunk_br_ssl_engine_sendrec_ack(br_ssl_engine_context *cc, size_t len);

=======
>>>>>>> 055748ff
};

#endif<|MERGE_RESOLUTION|>--- conflicted
+++ resolved
@@ -136,11 +136,8 @@
     br_ssl_session_parameters _session;
 };
 
-<<<<<<< HEAD
-
 // Stack thunked versions of calls
 extern "C" {
-
 extern unsigned char *thunk_br_ssl_engine_recvapp_buf( const br_ssl_engine_context *cc, size_t *len);
 extern void thunk_br_ssl_engine_recvapp_ack(br_ssl_engine_context *cc, size_t len);
 extern unsigned char *thunk_br_ssl_engine_recvrec_buf( const br_ssl_engine_context *cc, size_t *len);
@@ -149,9 +146,8 @@
 extern void thunk_br_ssl_engine_sendapp_ack(br_ssl_engine_context *cc, size_t len);
 extern unsigned char *thunk_br_ssl_engine_sendrec_buf( const br_ssl_engine_context *cc, size_t *len);
 extern void thunk_br_ssl_engine_sendrec_ack(br_ssl_engine_context *cc, size_t len);
+};
 
-=======
->>>>>>> 055748ff
 };
 
 #endif