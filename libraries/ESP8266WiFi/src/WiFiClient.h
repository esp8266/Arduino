/*
  WiFiClient.h - Library for Arduino Wifi shield.
  Copyright (c) 2011-2014 Arduino.  All right reserved.

  This library is free software; you can redistribute it and/or
  modify it under the terms of the GNU Lesser General Public
  License as published by the Free Software Foundation; either
  version 2.1 of the License, or (at your option) any later version.

  This library is distributed in the hope that it will be useful,
  but WITHOUT ANY WARRANTY; without even the implied warranty of
  MERCHANTABILITY or FITNESS FOR A PARTICULAR PURPOSE.  See the GNU
  Lesser General Public License for more details.

  You should have received a copy of the GNU Lesser General Public
  License along with this library; if not, write to the Free Software
  Foundation, Inc., 51 Franklin St, Fifth Floor, Boston, MA  02110-1301  USA

  Modified by Ivan Grokhotkov, December 2014 - esp8266 support
*/

#ifndef wificlient_h
#define wificlient_h
#include <memory>
#include "Arduino.h"
#include "Print.h"
#include "Client.h"
#include "IPAddress.h"
#include "include/slist.h"

#ifndef TCP_MSS
#define TCP_MSS 1460 // lwip1.4
#endif

#define WIFICLIENT_MAX_PACKET_SIZE TCP_MSS
#define WIFICLIENT_MAX_FLUSH_WAIT_MS 100

#define TCP_DEFAULT_KEEPALIVE_IDLE_SEC          7200 // 2 hours
#define TCP_DEFAULT_KEEPALIVE_INTERVAL_SEC      75   // 75 sec
#define TCP_DEFAULT_KEEPALIVE_COUNT             9    // fault after 9 failures

class ClientContext;
class WiFiServer;

class WiFiClient : public Client, public SList<WiFiClient> {
protected:
  WiFiClient(ClientContext* client);

public:
  WiFiClient();
  virtual ~WiFiClient();
  WiFiClient(const WiFiClient&);
  WiFiClient& operator=(const WiFiClient&);

  uint8_t status();
  virtual int connect(constv2 IPAddress& ip, uint16_t port);
  virtual int connect(const char *host, uint16_t port);
  virtual int connect(const String& host, uint16_t port);
  virtual size_t write(uint8_t);
  virtual size_t write(const uint8_t *buf, size_t size);
  virtual size_t write_P(PGM_P buf, size_t size);
  size_t write(Stream& stream);

  // This one is deprecated, use write(Stream& instead)
  size_t write(Stream& stream, size_t unitSize) __attribute__ ((deprecated));

  virtual int available();
  virtual int read();
  virtual int read(uint8_t *buf, size_t size);
  virtual int peek();
  virtual size_t peekBytes(uint8_t *buffer, size_t length);
  size_t peekBytes(char *buffer, size_t length) {
    return peekBytes((uint8_t *) buffer, length);
  }
  virtual void flush();
  virtual void stop();
  virtual uint8_t connected();
  virtual operator bool();

  IPAddress remoteIP();
  uint16_t  remotePort();
  IPAddress localIP();
  uint16_t  localPort();
<<<<<<< HEAD
  bool getNoDelay() const;
  void setNoDelay(bool nodelay);
  bool getSync() const;
  void setSync(bool sync);
=======
>>>>>>> 888bdb8c

  static void setLocalPortStart(uint16_t port) { _localPort = port; }

  size_t availableForWrite();

  friend class WiFiServer;

  using Print::write;

  static void stopAll();
  static void stopAllExcept(WiFiClient * c);

  void     keepAlive (uint16_t idle_sec = TCP_DEFAULT_KEEPALIVE_IDLE_SEC, uint16_t intv_sec = TCP_DEFAULT_KEEPALIVE_INTERVAL_SEC, uint8_t count = TCP_DEFAULT_KEEPALIVE_COUNT);
  bool     isKeepAliveEnabled () const;
  uint16_t getKeepAliveIdle () const;
  uint16_t getKeepAliveInterval () const;
  uint8_t  getKeepAliveCount () const;
  void     disableKeepAlive () { keepAlive(0, 0, 0); }

<<<<<<< HEAD
  static void setDefaultNoDelay (bool noDelay) { _defaultNoDelay = noDelay; }
  static void setDefaultSync    (bool sync)    { _defaultSync = sync; }
  static bool getDefaultNoDelay ()             { return _defaultNoDelay; }
  static bool getDefaultSync    ()             { return _defaultSync; }
=======
  // default NoDelay=False (Nagle=True=!NoDelay)
  // Nagle is for shortly delaying outgoing data, to send less/bigger packets
  // Nagle should be disabled for telnet-like/interactive streams
  // Nagle is meaningless/ignored when Sync=true
  static void setDefaultNoDelay (bool noDelay);
  static bool getDefaultNoDelay ();
  bool getNoDelay() const;
  void setNoDelay(bool nodelay);

  // default Sync=false
  // When sync is true, all writes are automatically flushed.
  // This is slower but also does not allocate
  // temporary memory for sending data
  static void setDefaultSync (bool sync);
  static bool getDefaultSync ();
  bool getSync() const;
  void setSync(bool sync);
>>>>>>> 888bdb8c

protected:

  static int8_t _s_connected(void* arg, void* tpcb, int8_t err);
  static void _s_err(void* arg, int8_t err);

  int8_t _connected(void* tpcb, int8_t err);
  void _err(int8_t err);

  ClientContext* _client;
  static uint16_t _localPort;

  static bool _defaultNoDelay;
  static bool _defaultSync;
};

#endif<|MERGE_RESOLUTION|>--- conflicted
+++ resolved
@@ -81,13 +81,6 @@
   uint16_t  remotePort();
   IPAddress localIP();
   uint16_t  localPort();
-<<<<<<< HEAD
-  bool getNoDelay() const;
-  void setNoDelay(bool nodelay);
-  bool getSync() const;
-  void setSync(bool sync);
-=======
->>>>>>> 888bdb8c
 
   static void setLocalPortStart(uint16_t port) { _localPort = port; }
 
@@ -107,12 +100,6 @@
   uint8_t  getKeepAliveCount () const;
   void     disableKeepAlive () { keepAlive(0, 0, 0); }
 
-<<<<<<< HEAD
-  static void setDefaultNoDelay (bool noDelay) { _defaultNoDelay = noDelay; }
-  static void setDefaultSync    (bool sync)    { _defaultSync = sync; }
-  static bool getDefaultNoDelay ()             { return _defaultNoDelay; }
-  static bool getDefaultSync    ()             { return _defaultSync; }
-=======
   // default NoDelay=False (Nagle=True=!NoDelay)
   // Nagle is for shortly delaying outgoing data, to send less/bigger packets
   // Nagle should be disabled for telnet-like/interactive streams
@@ -130,7 +117,6 @@
   static bool getDefaultSync ();
   bool getSync() const;
   void setSync(bool sync);
->>>>>>> 888bdb8c
 
 protected:
 
@@ -142,9 +128,6 @@
 
   ClientContext* _client;
   static uint16_t _localPort;
-
-  static bool _defaultNoDelay;
-  static bool _defaultSync;
 };
 
 #endif