/*
  WiFiClient.h - Library for Arduino Wifi shield.
  Copyright (c) 2011-2014 Arduino.  All right reserved.

  This library is free software; you can redistribute it and/or
  modify it under the terms of the GNU Lesser General Public
  License as published by the Free Software Foundation; either
  version 2.1 of the License, or (at your option) any later version.

  This library is distributed in the hope that it will be useful,
  but WITHOUT ANY WARRANTY; without even the implied warranty of
  MERCHANTABILITY or FITNESS FOR A PARTICULAR PURPOSE.  See the GNU
  Lesser General Public License for more details.

  You should have received a copy of the GNU Lesser General Public
  License along with this library; if not, write to the Free Software
  Foundation, Inc., 51 Franklin St, Fifth Floor, Boston, MA  02110-1301  USA

  Modified by Ivan Grokhotkov, December 2014 - esp8266 support
*/

#ifndef wificlient_h
#define wificlient_h
#include <memory>
#include "Arduino.h"
#include "Print.h"
#include "Client.h"
#include "IPAddress.h"
#include "include/slist.h"

#ifndef TCP_MSS
#define TCP_MSS 1460 // lwip1.4
#endif

#define WIFICLIENT_MAX_PACKET_SIZE TCP_MSS
#define WIFICLIENT_MAX_FLUSH_WAIT_MS 300

#define TCP_DEFAULT_KEEPALIVE_IDLE_SEC          7200 // 2 hours
#define TCP_DEFAULT_KEEPALIVE_INTERVAL_SEC      75   // 75 sec
#define TCP_DEFAULT_KEEPALIVE_COUNT             9    // fault after 9 failures

class ClientContext;
class WiFiServer;

class WiFiClient : public Client, public SList<WiFiClient> {
protected:
  WiFiClient(ClientContext* client);

public:
  WiFiClient();
  virtual ~WiFiClient();
  WiFiClient(const WiFiClient&);
  WiFiClient& operator=(const WiFiClient&);

  uint8_t status();
  virtual int connect(IPAddress ip, uint16_t port) override;
  virtual int connect(const char *host, uint16_t port) override;
  virtual int connect(const String& host, uint16_t port);
  virtual size_t write(uint8_t) override;
  virtual size_t write(const uint8_t *buf, size_t size) override;
  virtual size_t write_P(PGM_P buf, size_t size);
  size_t write(Stream& stream);

  // This one is deprecated, use write(Stream& instead)
  size_t write(Stream& stream, size_t unitSize) __attribute__ ((deprecated));

<<<<<<< HEAD
  virtual int available();
  virtual int read();
  virtual int read(char *buf, size_t size) override;
  virtual int read(uint8_t *buf, size_t size) override { return read((char*)buf, size); }
  virtual int peek();
  virtual size_t peekBytes(uint8_t *buffer, size_t length); // timeout
=======
  virtual int available() override;
  virtual int read() override;
  virtual int read(uint8_t *buf, size_t size) override;
  virtual int peek() override;
  virtual size_t peekBytes(uint8_t *buffer, size_t length);
>>>>>>> ac53c299
  size_t peekBytes(char *buffer, size_t length) {
    return peekBytes((uint8_t *) buffer, length);
  }
  virtual void flush() override { (void)flush(0); }
  virtual void stop() override { (void)stop(0); }
  bool flush(unsigned int maxWaitMs);
  bool stop(unsigned int maxWaitMs);
  virtual uint8_t connected() override;
  virtual operator bool() override;

  IPAddress remoteIP();
  uint16_t  remotePort();
  IPAddress localIP();
  uint16_t  localPort();

  static void setLocalPortStart(uint16_t port) { _localPort = port; }

  int availableForWrite() override;

  friend class WiFiServer;

  using Print::write;

  static void stopAll();
  static void stopAllExcept(WiFiClient * c);

  void     keepAlive (uint16_t idle_sec = TCP_DEFAULT_KEEPALIVE_IDLE_SEC, uint16_t intv_sec = TCP_DEFAULT_KEEPALIVE_INTERVAL_SEC, uint8_t count = TCP_DEFAULT_KEEPALIVE_COUNT);
  bool     isKeepAliveEnabled () const;
  uint16_t getKeepAliveIdle () const;
  uint16_t getKeepAliveInterval () const;
  uint8_t  getKeepAliveCount () const;
  void     disableKeepAlive () { keepAlive(0, 0, 0); }

  // default NoDelay=False (Nagle=True=!NoDelay)
  // Nagle is for shortly delaying outgoing data, to send less/bigger packets
  // Nagle should be disabled for telnet-like/interactive streams
  // Nagle is meaningless/ignored when Sync=true
  static void setDefaultNoDelay (bool noDelay);
  static bool getDefaultNoDelay ();
  bool getNoDelay() const;
  void setNoDelay(bool nodelay);

  // default Sync=false
  // When sync is true, all writes are automatically flushed.
  // This is slower but also does not allocate
  // temporary memory for sending data
  static void setDefaultSync (bool sync);
  static bool getDefaultSync ();
  bool getSync() const;
  void setSync(bool sync);

  // allow optimization for streamMove/STREAM_MOVE
  static constexpr bool peekBufferAvailableAPI () { return true; }

  // return number of byte accessible by peekBuffer()
  virtual size_t availableForPeek () override;

  // return a pointer to available data buffer (size = availableForPeek())
  // semantic forbids any kind of read() before calling peekConsume()
  virtual const char* peekBuffer () override;

  // consume bytes after use (see peekBuffer)
  virtual void peekConsume (size_t consume) override;

protected:

  static int8_t _s_connected(void* arg, void* tpcb, int8_t err);
  static void _s_err(void* arg, int8_t err);

  int8_t _connected(void* tpcb, int8_t err);
  void _err(int8_t err);

  ClientContext* _client;
  static uint16_t _localPort;
};

#endif<|MERGE_RESOLUTION|>--- conflicted
+++ resolved
@@ -64,20 +64,11 @@
   // This one is deprecated, use write(Stream& instead)
   size_t write(Stream& stream, size_t unitSize) __attribute__ ((deprecated));
 
-<<<<<<< HEAD
-  virtual int available();
-  virtual int read();
-  virtual int read(char *buf, size_t size) override;
-  virtual int read(uint8_t *buf, size_t size) override { return read((char*)buf, size); }
-  virtual int peek();
-  virtual size_t peekBytes(uint8_t *buffer, size_t length); // timeout
-=======
   virtual int available() override;
   virtual int read() override;
   virtual int read(uint8_t *buf, size_t size) override;
   virtual int peek() override;
   virtual size_t peekBytes(uint8_t *buffer, size_t length);
->>>>>>> ac53c299
   size_t peekBytes(char *buffer, size_t length) {
     return peekBytes((uint8_t *) buffer, length);
   }
