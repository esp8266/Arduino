/*
  WiFiClientBearSSL- SSL client/server for esp8266 using BearSSL libraries
  - Mostly compatible with Arduino WiFi shield library and standard
    WiFiClient/ServerSecure (except for certificate handling).

  Copyright (c) 2018 Earle F. Philhower, III

  This library is free software; you can redistribute it and/or
  modify it under the terms of the GNU Lesser General Public
  License as published by the Free Software Foundation; either
  version 2.1 of the License, or (at your option) any later version.

  This library is distributed in the hope that it will be useful,
  but WITHOUT ANY WARRANTY; without even the implied warranty of
  MERCHANTABILITY or FITNESS FOR A PARTICULAR PURPOSE.  See the GNU
  Lesser General Public License for more details.

  You should have received a copy of the GNU Lesser General Public
  License along with this library; if not, write to the Free Software
  Foundation, Inc., 51 Franklin St, Fifth Floor, Boston, MA  02110-1301  USA
*/

#include <memory>
#include <vector>
#include <bearssl/bearssl.h>
#include <pgmspace.h>
#include <stdlib.h>
#include <string.h>
#include <Arduino.h>
#include "BearSSLHelpers.h"

namespace brssl {
  // Code here is pulled from brssl sources, with the copyright and license
  // shown below.  I've rewritten things using C++ semantics and removed
  // custom VEC_* calls (std::vector to the rescue) and adjusted things to
  // allow for long-running operation (i.e. some memory issues when DERs
  // passed into the decoders).  Bugs are most likely my fault.

  // Original (c) message follows:
  /*
     Copyright (c) 2016 Thomas Pornin <pornin@bolet.org>

     Permission is hereby granted, free of charge, to any person obtaining
     a copy of this software and associated documentation files (the
     "Software"), to deal in the Software without restriction, including
     without limitation the rights to use, copy, modify, merge, publish,
     distribute, sublicense, and/or sell copies of the Software, and to
     permit persons to whom the Software is furnished to do so, subject to
     the following conditions:

     The above copyright notice and this permission notice shall be
     included in all copies or substantial portions of the Software.

     THE SOFTWARE IS PROVIDED "AS IS", WITHOUT WARRANTY OF ANY KIND,
     EXPRESS OR IMPLIED, INCLUDING BUT NOT LIMITED TO THE WARRANTIES OF
     MERCHANTABILITY, FITNESS FOR A PARTICULAR PURPOSE AND
     NONINFRINGEMENT. IN NO EVENT SHALL THE AUTHORS OR COPYRIGHT HOLDERS
     BE LIABLE FOR ANY CLAIM, DAMAGES OR OTHER LIABILITY, WHETHER IN AN
     ACTION OF CONTRACT, TORT OR OTHERWISE, ARISING FROM, OUT OF OR IN
     CONNECTION WITH THE SOFTWARE OR THE USE OR OTHER DEALINGS IN THE
     SOFTWARE.
  */

  class private_key {
  public:
    int key_type;  /* BR_KEYTYPE_RSA or BR_KEYTYPE_EC */
    union {
      br_rsa_private_key rsa;
      br_ec_private_key ec;
    } key;
  };

  class public_key {
  public:
    int key_type;  /* BR_KEYTYPE_RSA or BR_KEYTYPE_EC */
    union {
      br_rsa_public_key rsa;
      br_ec_public_key ec;
    } key;
  };

  class pem_object {
  public:
    char *name;
    unsigned char *data;
    size_t data_len;
  };

  // Forward definitions
  void free_ta_contents(br_x509_trust_anchor *ta);
  void free_public_key(public_key *pk);
  void free_private_key(private_key *sk);
  bool looks_like_DER(const unsigned char *buf, size_t len);
  pem_object *decode_pem(const void *src, size_t len, size_t *num);
  void free_pem_object_contents(pem_object *po);

  // Used as callback multiple places to append a string to a vector
  static void byte_vector_append(void *ctx, const void *buff, size_t len) {
    std::vector<uint8_t> *vec = static_cast<std::vector<uint8_t>*>(ctx);
    vec->reserve(vec->size() + len); // Allocate extra space all at once
    for (size_t i = 0; i < len; i++) {
      vec->push_back(((uint8_t*)buff)[i]);
    }
  }

  static bool certificate_to_trust_anchor_inner(br_x509_trust_anchor *ta, const br_x509_certificate *xc) {
    std::unique_ptr<br_x509_decoder_context> dc(new br_x509_decoder_context); // auto-delete on exit
    std::vector<uint8_t> vdn;
    br_x509_pkey *pk;

    // Clear everything in the Trust Anchor
    memset(ta, 0, sizeof(*ta));

    br_x509_decoder_init(dc.get(), byte_vector_append, (void*)&vdn, 0, 0);
    br_x509_decoder_push(dc.get(), xc->data, xc->data_len);
    pk = br_x509_decoder_get_pkey(dc.get());
    if (pk == nullptr) {
      return false; // No key present, something broken in the cert!
    }

    // Copy the raw certificate data
    ta->dn.data = (uint8_t*)malloc(vdn.size());
    if (!ta->dn.data) {
      return false; // OOM, but nothing yet allocated
    }
    memcpy(ta->dn.data, &vdn[0], vdn.size());
    ta->dn.len = vdn.size();
    ta->flags = 0;
    if (br_x509_decoder_isCA(dc.get())) {
      ta->flags |= BR_X509_TA_CA;
    }

    // Extract the public key
    switch (pk->key_type) {
      case BR_KEYTYPE_RSA:
        ta->pkey.key_type = BR_KEYTYPE_RSA;
        ta->pkey.key.rsa.n = (uint8_t*)malloc(pk->key.rsa.nlen);
        ta->pkey.key.rsa.e = (uint8_t*)malloc(pk->key.rsa.elen);
        if ((ta->pkey.key.rsa.n == nullptr) || (ta->pkey.key.rsa.e == nullptr)) {
          free_ta_contents(ta); // OOM, so clean up
          return false;
        }
        memcpy(ta->pkey.key.rsa.n, pk->key.rsa.n, pk->key.rsa.nlen);
        ta->pkey.key.rsa.nlen = pk->key.rsa.nlen;
        memcpy(ta->pkey.key.rsa.e, pk->key.rsa.e, pk->key.rsa.elen);
        ta->pkey.key.rsa.elen = pk->key.rsa.elen;
        return true;
      case BR_KEYTYPE_EC:
        ta->pkey.key_type = BR_KEYTYPE_EC;
        ta->pkey.key.ec.curve = pk->key.ec.curve;
        ta->pkey.key.ec.q = (uint8_t*)malloc(pk->key.ec.qlen);
        if (ta->pkey.key.ec.q == nullptr) {
          free_ta_contents(ta); // OOM, so clean up
          return false;
        }
        memcpy(ta->pkey.key.ec.q, pk->key.ec.q, pk->key.ec.qlen);
        ta->pkey.key.ec.qlen = pk->key.ec.qlen;
        return true;
      default:
        free_ta_contents(ta); // Unknown key type
        return false;
    }

    // Should never get here, if so there was an unknown error
    return false;
  }

  br_x509_trust_anchor *certificate_to_trust_anchor(const br_x509_certificate *xc) {
    br_x509_trust_anchor *ta = (br_x509_trust_anchor*)malloc(sizeof(br_x509_trust_anchor));
    if (!ta) {
      return nullptr;
    }

    if (!certificate_to_trust_anchor_inner(ta, xc)) {
      free(ta);
      return nullptr;
    }
    return ta;
  }

  void free_ta_contents(br_x509_trust_anchor *ta) {
    if (ta) {
      free(ta->dn.data);
      if (ta->pkey.key_type == BR_KEYTYPE_RSA) {
        free(ta->pkey.key.rsa.n);
        free(ta->pkey.key.rsa.e);
      } else if (ta->pkey.key_type == BR_KEYTYPE_EC) {
        free(ta->pkey.key.ec.q);
      }
      memset(ta, 0, sizeof(*ta));
    }
  }

  // Checks if a bitstream looks like a valid DER(binary) encoding.
  // Basically tries to verify the length of all included segments
  // matches the length of the input buffer.  Does not actually
  // validate any contents.
  bool looks_like_DER(const unsigned char *buff, size_t len) {
    if (len < 2) {
      return false;
    }
    if (pgm_read_byte(buff++) != 0x30) {
      return false;
    }
    int fb = pgm_read_byte(buff++);
    len -= 2;
    if (fb < 0x80) {
      return (size_t)fb == len;
    } else if (fb == 0x80) {
      return false;
    } else {
      fb -= 0x80;
      if (len < (size_t)fb + 2) {
        return false;
      }
      len -= (size_t)fb;
      size_t dlen = 0;
      while (fb -- > 0) {
        if (dlen > (len >> 8)) {
          return false;
        }
        dlen = (dlen << 8) + (size_t)pgm_read_byte(buff++);
      }
      return dlen == len;
    }
  }

  void free_pem_object_contents(pem_object *po) {
    if (po) {
      free(po->name);
      free(po->data);
    }
  }

  // Converts a PEM (~=base64) source into a set of DER-encoded binary blobs.
  // Each blob is named by the ---- BEGIN xxx ---- field, and multiple
  // blobs may be returned.
  pem_object *decode_pem(const void *src, size_t len, size_t *num) {
    std::vector<pem_object> pem_list;
    std::unique_ptr<br_pem_decoder_context> pc(new br_pem_decoder_context); // auto-delete on exit
    if (!pc.get()) {
      return nullptr;
    }
    pem_object po, *pos;
    const unsigned char *buff;
    std::vector<uint8_t> bv;

    *num = 0;
    br_pem_decoder_init(pc.get());
    buff = (const unsigned char *)src;
    po.name = nullptr;
    po.data = nullptr;
    po.data_len = 0;
    bool inobj = false;
    bool extra_nl = true;

    while (len > 0) {
      size_t tlen;

      tlen = br_pem_decoder_push(pc.get(), buff, len);
      buff += tlen;
      len -= tlen;
      switch (br_pem_decoder_event(pc.get())) {
        case BR_PEM_BEGIN_OBJ:
          po.name = strdup(br_pem_decoder_name(pc.get()));
          br_pem_decoder_setdest(pc.get(), byte_vector_append, &bv);
          inobj = true;
          break;

        case BR_PEM_END_OBJ:
          if (inobj) {
            // Stick data into the vector
            po.data = (uint8_t*)malloc(bv.size());
            if (po.data) {
              memcpy(po.data, &bv[0], bv.size());
              po.data_len = bv.size();
              pem_list.push_back(po);
            }
            // Clean up state for next blob processing
            bv.clear();
            po.name = nullptr;
            po.data = nullptr;
            po.data_len = 0;
            inobj = false;
          }
          break;

        case BR_PEM_ERROR:
          free(po.name);
          for (size_t i = 0; i < pem_list.size(); i++) {
            free_pem_object_contents(&pem_list[i]);
          }
          return nullptr;

        default:
          // Do nothing here, the parser is still working on things
          break;
      }

      if (len == 0 && extra_nl) {
        extra_nl = false;
        buff = (const unsigned char *)"\n";
        len = 1;
      }
    }

    if (inobj) {
      free(po.name);
      for (size_t i = 0; i < pem_list.size(); i++) {
        free_pem_object_contents(&pem_list[i]);
      }
      return nullptr;
    }

    pos = (pem_object*)malloc((1 + pem_list.size()) * sizeof(*pos));
    if (pos) {
      *num = pem_list.size();
      pem_list.push_back(po); // Null-terminate list
      memcpy(pos, &pem_list[0], pem_list.size() * sizeof(*pos));
    }
    return pos;
  }

  // Parse out DER or PEM encoded certificates from a binary buffer,
  // potentially stored in PROGMEM.
  br_x509_certificate *read_certificates(const char *buff, size_t len, size_t *num) {
    std::vector<br_x509_certificate> cert_list;
    pem_object *pos;
    size_t u, num_pos;
    br_x509_certificate *xcs;
    br_x509_certificate dummy;

    *num = 0;

    if (looks_like_DER((const unsigned char *)buff, len)) {
      xcs = (br_x509_certificate*)malloc(2 * sizeof(*xcs));
      if (!xcs) {
        return nullptr;
      }
      xcs[0].data = (uint8_t*)malloc(len);
      if (!xcs[0].data) {
        free(xcs);
        return nullptr;
      }
      memcpy_P(xcs[0].data, buff, len);
      xcs[0].data_len = len;
      xcs[1].data = nullptr;
      xcs[1].data_len = 0;
      *num = 1;
      return xcs;
    }

    pos = decode_pem(buff, len, &num_pos);
    if (!pos) {
      return nullptr;
    }
    for (u = 0; u < num_pos; u ++) {
      if (!strcmp_P(pos[u].name, PSTR("CERTIFICATE")) || !strcmp_P(pos[u].name, PSTR("X509 CERTIFICATE"))) {
        br_x509_certificate xc;
        xc.data = pos[u].data;
        xc.data_len = pos[u].data_len;
        pos[u].data = nullptr; // Don't free the data we moved to the xc vector!
        cert_list.push_back(xc);
      }
    }
    for (u = 0; u < num_pos; u ++) {
      free_pem_object_contents(&pos[u]);
    }
    free(pos);

    if (cert_list.size() == 0) {
      return nullptr;
    }
    *num = cert_list.size();
    dummy.data = nullptr;
    dummy.data_len = 0;
    cert_list.push_back(dummy);
    xcs = (br_x509_certificate*)malloc(cert_list.size() * sizeof(*xcs));
    if (!xcs) {
      for (size_t i = 0; i < cert_list.size(); i++) {
        free(cert_list[i].data); // Clean up any captured data blobs
      }
      return nullptr;
    }
    memcpy(xcs, &cert_list[0], cert_list.size() * sizeof(br_x509_certificate));
    // XCS now has [].data pointing to the previously allocated blobs, so don't
    // want to free anything in cert_list[].
    return xcs;
  }

  void free_certificates(br_x509_certificate *certs, size_t num) {
    if (certs) {
      for (size_t u = 0; u < num; u ++) {
        free(certs[u].data);
      }
      free(certs);
    }
  }

  static public_key *decode_public_key(const unsigned char *buff, size_t len) {
    std::unique_ptr<br_pkey_decoder_context> dc(new br_pkey_decoder_context); // auto-delete on exit
    if (!dc.get()) {
      return nullptr;
    }

    public_key *pk = nullptr;

    br_pkey_decoder_init(dc.get());
    br_pkey_decoder_push(dc.get(), buff, len);
    int err = br_pkey_decoder_last_error(dc.get());
    if (err != 0) {
      return nullptr;
    }

    const br_rsa_public_key *rk = nullptr;
    const br_ec_public_key *ek = nullptr;
    switch (br_pkey_decoder_key_type(dc.get())) {
      case BR_KEYTYPE_RSA:
        rk = br_pkey_decoder_get_rsa(dc.get());
        pk = (public_key*)malloc(sizeof * pk);
        if (!pk) {
          return nullptr;
        }
        pk->key_type = BR_KEYTYPE_RSA;
        pk->key.rsa.n = (uint8_t*)malloc(rk->nlen);
        pk->key.rsa.e = (uint8_t*)malloc(rk->elen);
        if (!pk->key.rsa.n || !pk->key.rsa.e) {
          free(pk->key.rsa.n);
          free(pk->key.rsa.e);
          free(pk);
          return nullptr;
        }
        memcpy(pk->key.rsa.n, rk->n, rk->nlen);
        pk->key.rsa.nlen = rk->nlen;
        memcpy(pk->key.rsa.e, rk->e, rk->elen);
        pk->key.rsa.elen = rk->elen;
        return pk;

      case BR_KEYTYPE_EC:
        ek = br_pkey_decoder_get_ec(dc.get());
        pk = (public_key*)malloc(sizeof * pk);
        if (!pk) {
          return nullptr;
        }
        pk->key_type = BR_KEYTYPE_EC;
        pk->key.ec.q = (uint8_t*)malloc(ek->qlen);
        if (!pk->key.ec.q) {
          free(pk);
          return nullptr;
        }
        memcpy(pk->key.ec.q, ek->q, ek->qlen);
        pk->key.ec.qlen = ek->qlen;
        return pk;

      default:
        return nullptr;
    }
  }

  void free_public_key(public_key *pk) {
    if (pk) {
      if (pk->key_type == BR_KEYTYPE_RSA) {
        free(pk->key.rsa.n);
        free(pk->key.rsa.e);
      } else if (pk->key_type == BR_KEYTYPE_EC) {
        free(pk->key.ec.q);
      }
      free(pk);
    }
  }

  static private_key *decode_private_key(const unsigned char *buff, size_t len) {
    std::unique_ptr<br_skey_decoder_context> dc(new br_skey_decoder_context); // auto-delete on exit
    if (!dc.get()) {
      return nullptr;
    }

    private_key *sk = nullptr;

    br_skey_decoder_init(dc.get());
    br_skey_decoder_push(dc.get(), buff, len);
    int err = br_skey_decoder_last_error(dc.get());
    if (err != 0) {
      return nullptr;
    }

    const br_rsa_private_key *rk = nullptr;
    const br_ec_private_key *ek = nullptr;
    switch (br_skey_decoder_key_type(dc.get())) {
      case BR_KEYTYPE_RSA:
        rk = br_skey_decoder_get_rsa(dc.get());
        sk = (private_key*)malloc(sizeof * sk);
        if (!sk) {
          return nullptr;
        }
        sk->key_type = BR_KEYTYPE_RSA;
        sk->key.rsa.p = (uint8_t*)malloc(rk->plen);
        sk->key.rsa.q = (uint8_t*)malloc(rk->qlen);
        sk->key.rsa.dp = (uint8_t*)malloc(rk->dplen);
        sk->key.rsa.dq = (uint8_t*)malloc(rk->dqlen);
        sk->key.rsa.iq = (uint8_t*)malloc(rk->iqlen);
        if (!sk->key.rsa.p || !sk->key.rsa.q || !sk->key.rsa.dp || !sk->key.rsa.dq || !sk->key.rsa.iq) {
          free_private_key(sk);
          return nullptr;
        }
        sk->key.rsa.n_bitlen = rk->n_bitlen;
        memcpy(sk->key.rsa.p, rk->p, rk->plen);
        sk->key.rsa.plen = rk->plen;
        memcpy(sk->key.rsa.q, rk->q, rk->qlen);
        sk->key.rsa.qlen = rk->qlen;
        memcpy(sk->key.rsa.dp, rk->dp, rk->dplen);
        sk->key.rsa.dplen = rk->dplen;
        memcpy(sk->key.rsa.dq, rk->dq, rk->dqlen);
        sk->key.rsa.dqlen = rk->dqlen;
        memcpy(sk->key.rsa.iq, rk->iq, rk->iqlen);
        sk->key.rsa.iqlen = rk->iqlen;
        return sk;

      case BR_KEYTYPE_EC:
        ek = br_skey_decoder_get_ec(dc.get());
        sk = (private_key*)malloc(sizeof * sk);
        sk->key_type = BR_KEYTYPE_EC;
        sk->key.ec.curve = ek->curve;
        sk->key.ec.x = (uint8_t*)malloc(ek->xlen);
        if (!sk->key.ec.x) {
          free_private_key(sk);
          return nullptr;
        }
        memcpy(sk->key.ec.x, ek->x, ek->xlen);
        sk->key.ec.xlen = ek->xlen;
        return sk;

      default:
        return nullptr;
    }
  }

  void free_private_key(private_key *sk) {
    if (sk) {
      switch (sk->key_type) {
        case BR_KEYTYPE_RSA:
          free(sk->key.rsa.p);
          free(sk->key.rsa.q);
          free(sk->key.rsa.dp);
          free(sk->key.rsa.dq);
          free(sk->key.rsa.iq);
          break;
        case BR_KEYTYPE_EC:
          free(sk->key.ec.x);
          break;
        default:
          // Could be an uninitted key, no sub elements to free
          break;
      }
      free(sk);
    }
  }

  void free_pem_object(pem_object *pos) {
    if (pos != nullptr) {
      for (size_t u = 0; pos[u].name; u ++) {
        free_pem_object_contents(&pos[u]);
      }
      free(pos);
    }
  }

  private_key *read_private_key(const char *buff, size_t len) {
    private_key *sk = nullptr;
    pem_object *pos = nullptr;

    if (looks_like_DER((const unsigned char*)buff, len)) {
      sk = decode_private_key((const unsigned char*)buff, len);
      return sk;
    }

    size_t num;
    pos = decode_pem(buff, len, &num);
    if (pos == nullptr) {
      return nullptr; // PEM decode error
    }
    for (size_t u = 0; pos[u].name; u ++) {
      const char *name = pos[u].name;
      if (!strcmp_P(name, PSTR("RSA PRIVATE KEY")) || !strcmp_P(name, PSTR("EC PRIVATE KEY")) || !strcmp_P(name, PSTR("PRIVATE KEY"))) {
        sk = decode_private_key(pos[u].data, pos[u].data_len);
        free_pem_object(pos);
        return sk;
      }
    }
    // If we hit here, no match
    free_pem_object(pos);
    return nullptr;
  }

  public_key *read_public_key(const char *buff, size_t len) {
    public_key *pk = nullptr;
    pem_object *pos = nullptr;

    if (looks_like_DER((const unsigned char*)buff, len)) {
      pk = decode_public_key((const unsigned char*)buff, len);
      return pk;
    }
    size_t num;
    pos = decode_pem(buff, len, &num);
    if (pos == nullptr) {
      return nullptr; // PEM decode error
    }
    for (size_t u = 0; pos[u].name; u ++) {
      const char *name = pos[u].name;
      if (!strcmp_P(name, PSTR("RSA PUBLIC KEY")) || !strcmp_P(name, PSTR("EC PUBLIC KEY")) || !strcmp_P(name, PSTR("PUBLIC KEY"))) {
        pk = decode_public_key(pos[u].data, pos[u].data_len);
        free_pem_object(pos);
        return pk;
      }
    }

    // We hit here == no key found
    free_pem_object(pos);
    return pk;
  }

};


namespace BearSSL {


// ----- Public Key -----

PublicKey::PublicKey() {
  _key = nullptr;
}

PublicKey::PublicKey(const char *pemKey) {
  _key = nullptr;
  parse(pemKey);
}

PublicKey::PublicKey(const uint8_t *derKey, size_t derLen) {
  _key = nullptr;
  parse(derKey, derLen);
}

PublicKey::~PublicKey() {
  if (_key) {
    brssl::free_public_key(_key);
  }
}

bool PublicKey::parse(const char *pemKey) {
  return parse((const uint8_t *)pemKey, strlen_P(pemKey));
}

bool PublicKey::parse(const uint8_t *derKey, size_t derLen) {
  if (_key) {
    brssl::free_public_key(_key);
    _key = nullptr;
  }
  _key = brssl::read_public_key((const char *)derKey, derLen);
  return _key ? true : false;
}

bool PublicKey::isRSA() const {
  if (!_key || _key->key_type != BR_KEYTYPE_RSA) {
    return false;
  }
  return true;
}

bool PublicKey::isEC() const {
  if (!_key || _key->key_type != BR_KEYTYPE_EC) {
    return false;
  }
  return true;
}

const br_rsa_public_key *PublicKey::getRSA() const {
  if (!_key || _key->key_type != BR_KEYTYPE_RSA) {
    return nullptr;
  }
  return &_key->key.rsa;
}

const br_ec_public_key *PublicKey::getEC() const {
  if (!_key || _key->key_type != BR_KEYTYPE_EC) {
    return nullptr;
  }
  return &_key->key.ec;
}

// ----- Private Key -----

PrivateKey::PrivateKey() {
  _key = nullptr;
}

PrivateKey::PrivateKey(const char *pemKey) {
  _key = nullptr;
  parse(pemKey);
}

PrivateKey::PrivateKey(const uint8_t *derKey, size_t derLen) {
  _key = nullptr;
  parse(derKey, derLen);
}

PrivateKey::~PrivateKey() {
  if (_key) {
    brssl::free_private_key(_key);
  }
}

bool PrivateKey::parse(const char *pemKey) {
  return parse((const uint8_t *)pemKey, strlen_P(pemKey));
}

bool PrivateKey::parse(const uint8_t *derKey, size_t derLen) {
  if (_key) {
    brssl::free_private_key(_key);
    _key = nullptr;
  }
  _key = brssl::read_private_key((const char *)derKey, derLen);
  return _key ? true : false;
}

bool PrivateKey::isRSA() const {
  if (!_key || _key->key_type != BR_KEYTYPE_RSA) {
    return false;
  }
  return true;
}

bool PrivateKey::isEC() const {
  if (!_key || _key->key_type != BR_KEYTYPE_EC) {
    return false;
  }
  return true;
}

const br_rsa_private_key *PrivateKey::getRSA() const {
  if (!_key || _key->key_type != BR_KEYTYPE_RSA) {
    return nullptr;
  }
  return &_key->key.rsa;
}

const br_ec_private_key *PrivateKey::getEC() const {
  if (!_key || _key->key_type != BR_KEYTYPE_EC) {
    return nullptr;
  }
  return &_key->key.ec;
}

// ----- Certificate Lists -----

X509List::X509List() {
  _count = 0;
  _cert = nullptr;
  _ta = nullptr;
}

X509List::X509List(const char *pemCert) {
  _count = 0;
  _cert = nullptr;
  _ta = nullptr;
  append(pemCert);
}


X509List::X509List(const uint8_t *derCert, size_t derLen) {
  _count = 0;
  _cert = nullptr;
  _ta = nullptr;
  append(derCert, derLen);
}

X509List::~X509List() {
  brssl::free_certificates(_cert, _count); // also frees cert
  for (size_t i = 0; i < _count; i++) {
    brssl::free_ta_contents(&_ta[i]);
  }
  free(_ta);
}

bool X509List::append(const char *pemCert) {
  return append((const uint8_t *)pemCert, strlen_P(pemCert));
}

bool X509List::append(const uint8_t *derCert, size_t derLen) {
  size_t numCerts;
  br_x509_certificate *newCerts = brssl::read_certificates((const char *)derCert, derLen, &numCerts);
  if (!newCerts) {
    return false;
  }

  // Add in the certificates
  br_x509_certificate *saveCert = _cert;
  _cert = (br_x509_certificate*)realloc(_cert, (numCerts + _count) * sizeof(br_x509_certificate));
  if (!_cert) {
    free(newCerts);
    _cert = saveCert;
    return false;
  }
  memcpy(&_cert[_count], newCerts, numCerts * sizeof(br_x509_certificate));
  free(newCerts);

  // Build TAs for each certificate
  br_x509_trust_anchor *saveTa = _ta;
  _ta = (br_x509_trust_anchor*)realloc(_ta, (numCerts + _count) * sizeof(br_x509_trust_anchor));
  if (!_ta) {
    _ta = saveTa;
    return false;
  }
  for (size_t i = 0; i < numCerts; i++) {
    br_x509_trust_anchor *newTa = brssl::certificate_to_trust_anchor(&_cert[_count + i]);
    if (newTa) {
      _ta[_count + i ] = *newTa;
      free(newTa);
    } else {
      return false; // OOM
    }
  }
  _count += numCerts;

  return true;
}

<<<<<<< HEAD

// SHA256 hash for updater
void BearSSLHashSHA256::begin() {
  br_sha256_init( &_cc );
  memset( _sha256, 0, sizeof(_sha256) );
}

void BearSSLHashSHA256::add(const void *data, uint32_t len) {
  br_sha256_update( &_cc, data, len );
}

void BearSSLHashSHA256::end() {
  br_sha256_out( &_cc, _sha256 );
}

int BearSSLHashSHA256::len() {
  return sizeof(_sha256);
}

const void *BearSSLHashSHA256::hash() {
  return (const void*) _sha256;
}

// SHA256 verifier
uint32_t BearSSLSigningVerifier::length()
{
  if (!_pubKey) {
    return 0;
  } else if (_pubKey->isRSA()) {
    return _pubKey->getRSA()->nlen;
  } else if (_pubKey->isEC()) {
    return _pubKey->getEC()->qlen;
  } else {
    return 0;
  }
}

bool BearSSLSigningVerifier::verify(UpdaterHashClass *hash, const void *signature, uint32_t signatureLen) {
  if (!_pubKey || !hash || !signature || signatureLen != length()) return false;

  if (_pubKey->isRSA()) {
    bool ret;
    unsigned char vrf[hash->len()];
    br_rsa_pkcs1_vrfy vrfy = br_rsa_pkcs1_vrfy_get_default();
    ret = vrfy((const unsigned char *)signature, signatureLen, NULL, sizeof(vrf), _pubKey->getRSA(), vrf);
    if (!ret || memcmp(vrf, hash->hash(), sizeof(vrf)) ) {
      return false;
    } else {
      return true;
    }
  } else {
    br_ecdsa_vrfy vrfy = br_ecdsa_vrfy_raw_get_default();
    // The EC verifier actually does the compare, unlike the RSA one
    return vrfy(br_ec_get_default(), hash->hash(), hash->len(), _pubKey->getEC(), (const unsigned char *)signature, signatureLen);
  }
};
=======
};
>>>>>>> 055748ff
<|MERGE_RESOLUTION|>--- conflicted
+++ resolved
@@ -825,8 +825,6 @@
   return true;
 }
 
-<<<<<<< HEAD
-
 // SHA256 hash for updater
 void BearSSLHashSHA256::begin() {
   br_sha256_init( &_cc );
@@ -882,6 +880,5 @@
     return vrfy(br_ec_get_default(), hash->hash(), hash->len(), _pubKey->getEC(), (const unsigned char *)signature, signatureLen);
   }
 };
-=======
-};
->>>>>>> 055748ff
+
+};