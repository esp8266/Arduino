/*
  WiFiClientBearSSL- SSL client/server for esp8266 using BearSSL libraries
  - Mostly compatible with Arduino WiFi shield library and standard
    WiFiClient/ServerSecure (except for certificate handling).

  Copyright (c) 2018 Earle F. Philhower, III

  This library is free software; you can redistribute it and/or
  modify it under the terms of the GNU Lesser General Public
  License as published by the Free Software Foundation; either
  version 2.1 of the License, or (at your option) any later version.

  This library is distributed in the hope that it will be useful,
  but WITHOUT ANY WARRANTY; without even the implied warranty of
  MERCHANTABILITY or FITNESS FOR A PARTICULAR PURPOSE.  See the GNU
  Lesser General Public License for more details.

  You should have received a copy of the GNU Lesser General Public
  License along with this library; if not, write to the Free Software
  Foundation, Inc., 51 Franklin St, Fifth Floor, Boston, MA  02110-1301  USA
*/

#include <memory>
#include <vector>
#include <bearssl/bearssl.h>
#include <pgmspace.h>
#include <stdlib.h>
#include <string.h>
#include <Arduino.h>
#include <StackThunk.h>
#include "BearSSLHelpers.h"

namespace brssl {
  // Code here is pulled from brssl sources, with the copyright and license
  // shown below.  I've rewritten things using C++ semantics and removed
  // custom VEC_* calls (std::vector to the rescue) and adjusted things to
  // allow for long-running operation (i.e. some memory issues when DERs
  // passed into the decoders).  Bugs are most likely my fault.

  // Original (c) message follows:
  /*
     Copyright (c) 2016 Thomas Pornin <pornin@bolet.org>

     Permission is hereby granted, free of charge, to any person obtaining
     a copy of this software and associated documentation files (the
     "Software"), to deal in the Software without restriction, including
     without limitation the rights to use, copy, modify, merge, publish,
     distribute, sublicense, and/or sell copies of the Software, and to
     permit persons to whom the Software is furnished to do so, subject to
     the following conditions:

     The above copyright notice and this permission notice shall be
     included in all copies or substantial portions of the Software.

     THE SOFTWARE IS PROVIDED "AS IS", WITHOUT WARRANTY OF ANY KIND,
     EXPRESS OR IMPLIED, INCLUDING BUT NOT LIMITED TO THE WARRANTIES OF
     MERCHANTABILITY, FITNESS FOR A PARTICULAR PURPOSE AND
     NONINFRINGEMENT. IN NO EVENT SHALL THE AUTHORS OR COPYRIGHT HOLDERS
     BE LIABLE FOR ANY CLAIM, DAMAGES OR OTHER LIABILITY, WHETHER IN AN
     ACTION OF CONTRACT, TORT OR OTHERWISE, ARISING FROM, OUT OF OR IN
     CONNECTION WITH THE SOFTWARE OR THE USE OR OTHER DEALINGS IN THE
     SOFTWARE.
  */

  class private_key {
  public:
    int key_type;  /* BR_KEYTYPE_RSA or BR_KEYTYPE_EC */
    union {
      br_rsa_private_key rsa;
      br_ec_private_key ec;
    } key;
  };

  class public_key {
  public:
    int key_type;  /* BR_KEYTYPE_RSA or BR_KEYTYPE_EC */
    union {
      br_rsa_public_key rsa;
      br_ec_public_key ec;
    } key;
  };

  class pem_object {
  public:
    char *name;
    unsigned char *data;
    size_t data_len;
  };

  // Forward definitions
  void free_ta_contents(br_x509_trust_anchor *ta);
  void free_public_key(public_key *pk);
  void free_private_key(private_key *sk);
  bool looks_like_DER(const unsigned char *buf, size_t len);
  pem_object *decode_pem(const void *src, size_t len, size_t *num);
  void free_pem_object_contents(pem_object *po);

  // Used as callback multiple places to append a string to a vector
  static void byte_vector_append(void *ctx, const void *buff, size_t len) {
    std::vector<uint8_t> *vec = static_cast<std::vector<uint8_t>*>(ctx);
    vec->reserve(vec->size() + len); // Allocate extra space all at once
    for (size_t i = 0; i < len; i++) {
      vec->push_back(((uint8_t*)buff)[i]);
    }
  }

  static bool certificate_to_trust_anchor_inner(br_x509_trust_anchor *ta, const br_x509_certificate *xc) {
    std::unique_ptr<br_x509_decoder_context> dc(new br_x509_decoder_context); // auto-delete on exit
    std::vector<uint8_t> vdn;
    br_x509_pkey *pk;

    // Clear everything in the Trust Anchor
    memset(ta, 0, sizeof(*ta));

    br_x509_decoder_init(dc.get(), byte_vector_append, (void*)&vdn, 0, 0);
    br_x509_decoder_push(dc.get(), xc->data, xc->data_len);
    pk = br_x509_decoder_get_pkey(dc.get());
    if (pk == nullptr) {
      return false; // No key present, something broken in the cert!
    }

    // Copy the raw certificate data
    ta->dn.data = (uint8_t*)malloc(vdn.size());
    if (!ta->dn.data) {
      return false; // OOM, but nothing yet allocated
    }
    memcpy(ta->dn.data, &vdn[0], vdn.size());
    ta->dn.len = vdn.size();
    ta->flags = 0;
    if (br_x509_decoder_isCA(dc.get())) {
      ta->flags |= BR_X509_TA_CA;
    }

    // Extract the public key
    switch (pk->key_type) {
      case BR_KEYTYPE_RSA:
        ta->pkey.key_type = BR_KEYTYPE_RSA;
        ta->pkey.key.rsa.n = (uint8_t*)malloc(pk->key.rsa.nlen);
        ta->pkey.key.rsa.e = (uint8_t*)malloc(pk->key.rsa.elen);
        if ((ta->pkey.key.rsa.n == nullptr) || (ta->pkey.key.rsa.e == nullptr)) {
          free_ta_contents(ta); // OOM, so clean up
          return false;
        }
        memcpy(ta->pkey.key.rsa.n, pk->key.rsa.n, pk->key.rsa.nlen);
        ta->pkey.key.rsa.nlen = pk->key.rsa.nlen;
        memcpy(ta->pkey.key.rsa.e, pk->key.rsa.e, pk->key.rsa.elen);
        ta->pkey.key.rsa.elen = pk->key.rsa.elen;
        return true;
      case BR_KEYTYPE_EC:
        ta->pkey.key_type = BR_KEYTYPE_EC;
        ta->pkey.key.ec.curve = pk->key.ec.curve;
        ta->pkey.key.ec.q = (uint8_t*)malloc(pk->key.ec.qlen);
        if (ta->pkey.key.ec.q == nullptr) {
          free_ta_contents(ta); // OOM, so clean up
          return false;
        }
        memcpy(ta->pkey.key.ec.q, pk->key.ec.q, pk->key.ec.qlen);
        ta->pkey.key.ec.qlen = pk->key.ec.qlen;
        return true;
      default:
        free_ta_contents(ta); // Unknown key type
        return false;
    }

    // Should never get here, if so there was an unknown error
    return false;
  }

  br_x509_trust_anchor *certificate_to_trust_anchor(const br_x509_certificate *xc) {
    br_x509_trust_anchor *ta = (br_x509_trust_anchor*)malloc(sizeof(br_x509_trust_anchor));
    if (!ta) {
      return nullptr;
    }

    if (!certificate_to_trust_anchor_inner(ta, xc)) {
      free(ta);
      return nullptr;
    }
    return ta;
  }

  void free_ta_contents(br_x509_trust_anchor *ta) {
    if (ta) {
      free(ta->dn.data);
      if (ta->pkey.key_type == BR_KEYTYPE_RSA) {
        free(ta->pkey.key.rsa.n);
        free(ta->pkey.key.rsa.e);
      } else if (ta->pkey.key_type == BR_KEYTYPE_EC) {
        free(ta->pkey.key.ec.q);
      }
      memset(ta, 0, sizeof(*ta));
    }
  }

  // Checks if a bitstream looks like a valid DER(binary) encoding.
  // Basically tries to verify the length of all included segments
  // matches the length of the input buffer.  Does not actually
  // validate any contents.
  bool looks_like_DER(const unsigned char *buff, size_t len) {
    if (len < 2) {
      return false;
    }
    if (pgm_read_byte(buff++) != 0x30) {
      return false;
    }
    int fb = pgm_read_byte(buff++);
    len -= 2;
    if (fb < 0x80) {
      return (size_t)fb == len;
    } else if (fb == 0x80) {
      return false;
    } else {
      fb -= 0x80;
      if (len < (size_t)fb + 2) {
        return false;
      }
      len -= (size_t)fb;
      size_t dlen = 0;
      while (fb -- > 0) {
        if (dlen > (len >> 8)) {
          return false;
        }
        dlen = (dlen << 8) + (size_t)pgm_read_byte(buff++);
      }
      return dlen == len;
    }
  }

  void free_pem_object_contents(pem_object *po) {
    if (po) {
      free(po->name);
      free(po->data);
    }
  }

  // Converts a PEM (~=base64) source into a set of DER-encoded binary blobs.
  // Each blob is named by the ---- BEGIN xxx ---- field, and multiple
  // blobs may be returned.
  pem_object *decode_pem(const void *src, size_t len, size_t *num) {
    std::vector<pem_object> pem_list;
    std::unique_ptr<br_pem_decoder_context> pc(new br_pem_decoder_context); // auto-delete on exit
    if (!pc.get()) {
      return nullptr;
    }
    pem_object po, *pos;
    const unsigned char *buff;
    std::vector<uint8_t> bv;

    *num = 0;
    br_pem_decoder_init(pc.get());
    buff = (const unsigned char *)src;
    po.name = nullptr;
    po.data = nullptr;
    po.data_len = 0;
    bool inobj = false;
    bool extra_nl = true;

    while (len > 0) {
      size_t tlen;

      tlen = br_pem_decoder_push(pc.get(), buff, len);
      buff += tlen;
      len -= tlen;
      switch (br_pem_decoder_event(pc.get())) {
        case BR_PEM_BEGIN_OBJ:
          po.name = strdup(br_pem_decoder_name(pc.get()));
          br_pem_decoder_setdest(pc.get(), byte_vector_append, &bv);
          inobj = true;
          break;

        case BR_PEM_END_OBJ:
          if (inobj) {
            // Stick data into the vector
            po.data = (uint8_t*)malloc(bv.size());
            if (po.data) {
              memcpy(po.data, &bv[0], bv.size());
              po.data_len = bv.size();
              pem_list.push_back(po);
            }
            // Clean up state for next blob processing
            bv.clear();
            po.name = nullptr;
            po.data = nullptr;
            po.data_len = 0;
            inobj = false;
          }
          break;

        case BR_PEM_ERROR:
          free(po.name);
          for (size_t i = 0; i < pem_list.size(); i++) {
            free_pem_object_contents(&pem_list[i]);
          }
          return nullptr;

        default:
          // Do nothing here, the parser is still working on things
          break;
      }

      if (len == 0 && extra_nl) {
        extra_nl = false;
        buff = (const unsigned char *)"\n";
        len = 1;
      }
    }

    if (inobj) {
      free(po.name);
      for (size_t i = 0; i < pem_list.size(); i++) {
        free_pem_object_contents(&pem_list[i]);
      }
      return nullptr;
    }

    pos = (pem_object*)malloc((1 + pem_list.size()) * sizeof(*pos));
    if (pos) {
      *num = pem_list.size();
      pem_list.push_back(po); // Null-terminate list
      memcpy(pos, &pem_list[0], pem_list.size() * sizeof(*pos));
    }
    return pos;
  }

  // Parse out DER or PEM encoded certificates from a binary buffer,
  // potentially stored in PROGMEM.
  br_x509_certificate *read_certificates(const char *buff, size_t len, size_t *num) {
    std::vector<br_x509_certificate> cert_list;
    pem_object *pos;
    size_t u, num_pos;
    br_x509_certificate *xcs;
    br_x509_certificate dummy;

    *num = 0;

    if (looks_like_DER((const unsigned char *)buff, len)) {
      xcs = (br_x509_certificate*)malloc(2 * sizeof(*xcs));
      if (!xcs) {
        return nullptr;
      }
      xcs[0].data = (uint8_t*)malloc(len);
      if (!xcs[0].data) {
        free(xcs);
        return nullptr;
      }
      memcpy_P(xcs[0].data, buff, len);
      xcs[0].data_len = len;
      xcs[1].data = nullptr;
      xcs[1].data_len = 0;
      *num = 1;
      return xcs;
    }

    pos = decode_pem(buff, len, &num_pos);
    if (!pos) {
      return nullptr;
    }
    for (u = 0; u < num_pos; u ++) {
      if (!strcmp_P(pos[u].name, PSTR("CERTIFICATE")) || !strcmp_P(pos[u].name, PSTR("X509 CERTIFICATE"))) {
        br_x509_certificate xc;
        xc.data = pos[u].data;
        xc.data_len = pos[u].data_len;
        pos[u].data = nullptr; // Don't free the data we moved to the xc vector!
        cert_list.push_back(xc);
      }
    }
    for (u = 0; u < num_pos; u ++) {
      free_pem_object_contents(&pos[u]);
    }
    free(pos);

    if (cert_list.size() == 0) {
      return nullptr;
    }
    *num = cert_list.size();
    dummy.data = nullptr;
    dummy.data_len = 0;
    cert_list.push_back(dummy);
    xcs = (br_x509_certificate*)malloc(cert_list.size() * sizeof(*xcs));
    if (!xcs) {
      for (size_t i = 0; i < cert_list.size(); i++) {
        free(cert_list[i].data); // Clean up any captured data blobs
      }
      return nullptr;
    }
    memcpy(xcs, &cert_list[0], cert_list.size() * sizeof(br_x509_certificate));
    // XCS now has [].data pointing to the previously allocated blobs, so don't
    // want to free anything in cert_list[].
    return xcs;
  }

  void free_certificates(br_x509_certificate *certs, size_t num) {
    if (certs) {
      for (size_t u = 0; u < num; u ++) {
        free(certs[u].data);
      }
      free(certs);
    }
  }

  static public_key *decode_public_key(const unsigned char *buff, size_t len) {
    std::unique_ptr<br_pkey_decoder_context> dc(new br_pkey_decoder_context); // auto-delete on exit
    if (!dc.get()) {
      return nullptr;
    }

    public_key *pk = nullptr;

    br_pkey_decoder_init(dc.get());
    br_pkey_decoder_push(dc.get(), buff, len);
    int err = br_pkey_decoder_last_error(dc.get());
    if (err != 0) {
      return nullptr;
    }

    const br_rsa_public_key *rk = nullptr;
    const br_ec_public_key *ek = nullptr;
    switch (br_pkey_decoder_key_type(dc.get())) {
      case BR_KEYTYPE_RSA:
        rk = br_pkey_decoder_get_rsa(dc.get());
        pk = (public_key*)malloc(sizeof * pk);
        if (!pk) {
          return nullptr;
        }
        pk->key_type = BR_KEYTYPE_RSA;
        pk->key.rsa.n = (uint8_t*)malloc(rk->nlen);
        pk->key.rsa.e = (uint8_t*)malloc(rk->elen);
        if (!pk->key.rsa.n || !pk->key.rsa.e) {
          free(pk->key.rsa.n);
          free(pk->key.rsa.e);
          free(pk);
          return nullptr;
        }
        memcpy(pk->key.rsa.n, rk->n, rk->nlen);
        pk->key.rsa.nlen = rk->nlen;
        memcpy(pk->key.rsa.e, rk->e, rk->elen);
        pk->key.rsa.elen = rk->elen;
        return pk;

      case BR_KEYTYPE_EC:
        ek = br_pkey_decoder_get_ec(dc.get());
        pk = (public_key*)malloc(sizeof * pk);
        if (!pk) {
          return nullptr;
        }
        pk->key_type = BR_KEYTYPE_EC;
        pk->key.ec.q = (uint8_t*)malloc(ek->qlen);
        if (!pk->key.ec.q) {
          free(pk);
          return nullptr;
        }
        memcpy(pk->key.ec.q, ek->q, ek->qlen);
        pk->key.ec.qlen = ek->qlen;
        return pk;

      default:
        return nullptr;
    }
  }

  void free_public_key(public_key *pk) {
    if (pk) {
      if (pk->key_type == BR_KEYTYPE_RSA) {
        free(pk->key.rsa.n);
        free(pk->key.rsa.e);
      } else if (pk->key_type == BR_KEYTYPE_EC) {
        free(pk->key.ec.q);
      }
      free(pk);
    }
  }

  static private_key *decode_private_key(const unsigned char *buff, size_t len) {
    std::unique_ptr<br_skey_decoder_context> dc(new br_skey_decoder_context); // auto-delete on exit
    if (!dc.get()) {
      return nullptr;
    }

    private_key *sk = nullptr;

    br_skey_decoder_init(dc.get());
    br_skey_decoder_push(dc.get(), buff, len);
    int err = br_skey_decoder_last_error(dc.get());
    if (err != 0) {
      return nullptr;
    }

    const br_rsa_private_key *rk = nullptr;
    const br_ec_private_key *ek = nullptr;
    switch (br_skey_decoder_key_type(dc.get())) {
      case BR_KEYTYPE_RSA:
        rk = br_skey_decoder_get_rsa(dc.get());
        sk = (private_key*)malloc(sizeof * sk);
        if (!sk) {
          return nullptr;
        }
        sk->key_type = BR_KEYTYPE_RSA;
        sk->key.rsa.p = (uint8_t*)malloc(rk->plen);
        sk->key.rsa.q = (uint8_t*)malloc(rk->qlen);
        sk->key.rsa.dp = (uint8_t*)malloc(rk->dplen);
        sk->key.rsa.dq = (uint8_t*)malloc(rk->dqlen);
        sk->key.rsa.iq = (uint8_t*)malloc(rk->iqlen);
        if (!sk->key.rsa.p || !sk->key.rsa.q || !sk->key.rsa.dp || !sk->key.rsa.dq || !sk->key.rsa.iq) {
          free_private_key(sk);
          return nullptr;
        }
        sk->key.rsa.n_bitlen = rk->n_bitlen;
        memcpy(sk->key.rsa.p, rk->p, rk->plen);
        sk->key.rsa.plen = rk->plen;
        memcpy(sk->key.rsa.q, rk->q, rk->qlen);
        sk->key.rsa.qlen = rk->qlen;
        memcpy(sk->key.rsa.dp, rk->dp, rk->dplen);
        sk->key.rsa.dplen = rk->dplen;
        memcpy(sk->key.rsa.dq, rk->dq, rk->dqlen);
        sk->key.rsa.dqlen = rk->dqlen;
        memcpy(sk->key.rsa.iq, rk->iq, rk->iqlen);
        sk->key.rsa.iqlen = rk->iqlen;
        return sk;

      case BR_KEYTYPE_EC:
        ek = br_skey_decoder_get_ec(dc.get());
        sk = (private_key*)malloc(sizeof * sk);
        sk->key_type = BR_KEYTYPE_EC;
        sk->key.ec.curve = ek->curve;
        sk->key.ec.x = (uint8_t*)malloc(ek->xlen);
        if (!sk->key.ec.x) {
          free_private_key(sk);
          return nullptr;
        }
        memcpy(sk->key.ec.x, ek->x, ek->xlen);
        sk->key.ec.xlen = ek->xlen;
        return sk;

      default:
        return nullptr;
    }
  }

  void free_private_key(private_key *sk) {
    if (sk) {
      switch (sk->key_type) {
        case BR_KEYTYPE_RSA:
          free(sk->key.rsa.p);
          free(sk->key.rsa.q);
          free(sk->key.rsa.dp);
          free(sk->key.rsa.dq);
          free(sk->key.rsa.iq);
          break;
        case BR_KEYTYPE_EC:
          free(sk->key.ec.x);
          break;
        default:
          // Could be an uninitted key, no sub elements to free
          break;
      }
      free(sk);
    }
  }

  void free_pem_object(pem_object *pos) {
    if (pos != nullptr) {
      for (size_t u = 0; pos[u].name; u ++) {
        free_pem_object_contents(&pos[u]);
      }
      free(pos);
    }
  }

  private_key *read_private_key(const char *buff, size_t len) {
    private_key *sk = nullptr;
    pem_object *pos = nullptr;

    if (looks_like_DER((const unsigned char*)buff, len)) {
      sk = decode_private_key((const unsigned char*)buff, len);
      return sk;
    }

    size_t num;
    pos = decode_pem(buff, len, &num);
    if (pos == nullptr) {
      return nullptr; // PEM decode error
    }
    for (size_t u = 0; pos[u].name; u ++) {
      const char *name = pos[u].name;
      if (!strcmp_P(name, PSTR("RSA PRIVATE KEY")) || !strcmp_P(name, PSTR("EC PRIVATE KEY")) || !strcmp_P(name, PSTR("PRIVATE KEY"))) {
        sk = decode_private_key(pos[u].data, pos[u].data_len);
        free_pem_object(pos);
        return sk;
      }
    }
    // If we hit here, no match
    free_pem_object(pos);
    return nullptr;
  }

  public_key *read_public_key(const char *buff, size_t len) {
    public_key *pk = nullptr;
    pem_object *pos = nullptr;

    if (looks_like_DER((const unsigned char*)buff, len)) {
      pk = decode_public_key((const unsigned char*)buff, len);
      return pk;
    }
    size_t num;
    pos = decode_pem(buff, len, &num);
    if (pos == nullptr) {
      return nullptr; // PEM decode error
    }
    for (size_t u = 0; pos[u].name; u ++) {
      const char *name = pos[u].name;
      if (!strcmp_P(name, PSTR("RSA PUBLIC KEY")) || !strcmp_P(name, PSTR("EC PUBLIC KEY")) || !strcmp_P(name, PSTR("PUBLIC KEY"))) {
        pk = decode_public_key(pos[u].data, pos[u].data_len);
        free_pem_object(pos);
        return pk;
      }
    }

    // We hit here == no key found
    free_pem_object(pos);
    return pk;
  }

};


namespace BearSSL {


// ----- Public Key -----

PublicKey::PublicKey() {
  _key = nullptr;
}

PublicKey::PublicKey(const char *pemKey) {
  _key = nullptr;
  parse(pemKey);
}

PublicKey::PublicKey(const uint8_t *derKey, size_t derLen) {
  _key = nullptr;
  parse(derKey, derLen);
}

PublicKey::~PublicKey() {
  if (_key) {
    brssl::free_public_key(_key);
  }
}

bool PublicKey::parse(const char *pemKey) {
  return parse((const uint8_t *)pemKey, strlen_P(pemKey));
}

bool PublicKey::parse(const uint8_t *derKey, size_t derLen) {
  if (_key) {
    brssl::free_public_key(_key);
    _key = nullptr;
  }
  _key = brssl::read_public_key((const char *)derKey, derLen);
  return _key ? true : false;
}

bool PublicKey::isRSA() const {
  if (!_key || _key->key_type != BR_KEYTYPE_RSA) {
    return false;
  }
  return true;
}

bool PublicKey::isEC() const {
  if (!_key || _key->key_type != BR_KEYTYPE_EC) {
    return false;
  }
  return true;
}

const br_rsa_public_key *PublicKey::getRSA() const {
  if (!_key || _key->key_type != BR_KEYTYPE_RSA) {
    return nullptr;
  }
  return &_key->key.rsa;
}

const br_ec_public_key *PublicKey::getEC() const {
  if (!_key || _key->key_type != BR_KEYTYPE_EC) {
    return nullptr;
  }
  return &_key->key.ec;
}

// ----- Private Key -----

PrivateKey::PrivateKey() {
  _key = nullptr;
}

PrivateKey::PrivateKey(const char *pemKey) {
  _key = nullptr;
  parse(pemKey);
}

PrivateKey::PrivateKey(const uint8_t *derKey, size_t derLen) {
  _key = nullptr;
  parse(derKey, derLen);
}

PrivateKey::~PrivateKey() {
  if (_key) {
    brssl::free_private_key(_key);
  }
}

bool PrivateKey::parse(const char *pemKey) {
  return parse((const uint8_t *)pemKey, strlen_P(pemKey));
}

bool PrivateKey::parse(const uint8_t *derKey, size_t derLen) {
  if (_key) {
    brssl::free_private_key(_key);
    _key = nullptr;
  }
  _key = brssl::read_private_key((const char *)derKey, derLen);
  return _key ? true : false;
}

bool PrivateKey::isRSA() const {
  if (!_key || _key->key_type != BR_KEYTYPE_RSA) {
    return false;
  }
  return true;
}

bool PrivateKey::isEC() const {
  if (!_key || _key->key_type != BR_KEYTYPE_EC) {
    return false;
  }
  return true;
}

const br_rsa_private_key *PrivateKey::getRSA() const {
  if (!_key || _key->key_type != BR_KEYTYPE_RSA) {
    return nullptr;
  }
  return &_key->key.rsa;
}

const br_ec_private_key *PrivateKey::getEC() const {
  if (!_key || _key->key_type != BR_KEYTYPE_EC) {
    return nullptr;
  }
  return &_key->key.ec;
}

// ----- Certificate Lists -----

X509List::X509List() {
  _count = 0;
  _cert = nullptr;
  _ta = nullptr;
}

X509List::X509List(const char *pemCert) {
  _count = 0;
  _cert = nullptr;
  _ta = nullptr;
  append(pemCert);
}


X509List::X509List(const uint8_t *derCert, size_t derLen) {
  _count = 0;
  _cert = nullptr;
  _ta = nullptr;
  append(derCert, derLen);
}

X509List::~X509List() {
  brssl::free_certificates(_cert, _count); // also frees cert
  for (size_t i = 0; i < _count; i++) {
    brssl::free_ta_contents(&_ta[i]);
  }
  free(_ta);
}

bool X509List::append(const char *pemCert) {
  return append((const uint8_t *)pemCert, strlen_P(pemCert));
}

bool X509List::append(const uint8_t *derCert, size_t derLen) {
  size_t numCerts;
  br_x509_certificate *newCerts = brssl::read_certificates((const char *)derCert, derLen, &numCerts);
  if (!newCerts) {
    return false;
  }

  // Add in the certificates
  br_x509_certificate *saveCert = _cert;
  _cert = (br_x509_certificate*)realloc(_cert, (numCerts + _count) * sizeof(br_x509_certificate));
  if (!_cert) {
    free(newCerts);
    _cert = saveCert;
    return false;
  }
  memcpy(&_cert[_count], newCerts, numCerts * sizeof(br_x509_certificate));
  free(newCerts);

  // Build TAs for each certificate
  br_x509_trust_anchor *saveTa = _ta;
  _ta = (br_x509_trust_anchor*)realloc(_ta, (numCerts + _count) * sizeof(br_x509_trust_anchor));
  if (!_ta) {
    _ta = saveTa;
    return false;
  }
  for (size_t i = 0; i < numCerts; i++) {
    br_x509_trust_anchor *newTa = brssl::certificate_to_trust_anchor(&_cert[_count + i]);
    if (newTa) {
      _ta[_count + i ] = *newTa;
      free(newTa);
    } else {
      return false; // OOM
    }
  }
  _count += numCerts;

  return true;
}

<<<<<<< HEAD
// SHA256 hash for updater
void HashSHA256::begin() {
  br_sha256_init( &_cc );
  memset( _sha256, 0, sizeof(_sha256) );
}

void HashSHA256::add(const void *data, uint32_t len) {
  br_sha256_update( &_cc, data, len );
}

void HashSHA256::end() {
  br_sha256_out( &_cc, _sha256 );
}

int HashSHA256::len() {
  return sizeof(_sha256);
}

const void *HashSHA256::hash() {
  return (const void*) _sha256;
}

// SHA256 verifier
uint32_t SigningVerifier::length()
{
  if (!_pubKey) {
    return 0;
  } else if (_pubKey->isRSA()) {
    return _pubKey->getRSA()->nlen;
  } else if (_pubKey->isEC()) {
    return _pubKey->getEC()->qlen;
  } else {
    return 0;
  }
}

bool SigningVerifier::verify(UpdaterHashClass *hash, const void *signature, uint32_t signatureLen) {
  if (!_pubKey || !hash || !signature || signatureLen != length()) return false;

  if (_pubKey->isRSA()) {
    bool ret;
    unsigned char vrf[hash->len()];
    br_rsa_pkcs1_vrfy vrfy = br_rsa_pkcs1_vrfy_get_default();
    ret = vrfy((const unsigned char *)signature, signatureLen, NULL, sizeof(vrf), _pubKey->getRSA(), vrf);
    if (!ret || memcmp(vrf, hash->hash(), sizeof(vrf)) ) {
      return false;
    } else {
      return true;
    }
  } else {
    br_ecdsa_vrfy vrfy = br_ecdsa_vrfy_raw_get_default();
    // The EC verifier actually does the compare, unlike the RSA one
    return vrfy(br_ec_get_default(), hash->hash(), hash->len(), _pubKey->getEC(), (const unsigned char *)signature, signatureLen);
  }
};
=======
// Second stack thunked helpers
make_stack_thunk(br_ssl_engine_recvapp_ack);
make_stack_thunk(br_ssl_engine_recvapp_buf);
make_stack_thunk(br_ssl_engine_recvrec_ack);
make_stack_thunk(br_ssl_engine_recvrec_buf);
make_stack_thunk(br_ssl_engine_sendapp_ack);
make_stack_thunk(br_ssl_engine_sendapp_buf);
make_stack_thunk(br_ssl_engine_sendrec_ack);
make_stack_thunk(br_ssl_engine_sendrec_buf);
>>>>>>> 2f438077

};<|MERGE_RESOLUTION|>--- conflicted
+++ resolved
@@ -826,7 +826,6 @@
   return true;
 }
 
-<<<<<<< HEAD
 // SHA256 hash for updater
 void HashSHA256::begin() {
   br_sha256_init( &_cc );
@@ -882,7 +881,7 @@
     return vrfy(br_ec_get_default(), hash->hash(), hash->len(), _pubKey->getEC(), (const unsigned char *)signature, signatureLen);
   }
 };
-=======
+
 // Second stack thunked helpers
 make_stack_thunk(br_ssl_engine_recvapp_ack);
 make_stack_thunk(br_ssl_engine_recvapp_buf);
@@ -892,6 +891,5 @@
 make_stack_thunk(br_ssl_engine_sendapp_buf);
 make_stack_thunk(br_ssl_engine_sendrec_ack);
 make_stack_thunk(br_ssl_engine_sendrec_buf);
->>>>>>> 2f438077
 
 };