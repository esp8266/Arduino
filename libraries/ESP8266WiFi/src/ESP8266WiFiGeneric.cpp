--- conflicted
+++ resolved
@@ -1,726 +1,689 @@
-/*
- ESP8266WiFiGeneric.cpp - WiFi library for esp8266
-
- Copyright (c) 2014 Ivan Grokhotkov. All rights reserved.
- This file is part of the esp8266 core for Arduino environment.
-
- This library is free software; you can redistribute it and/or
- modify it under the terms of the GNU Lesser General Public
- License as published by the Free Software Foundation; either
- version 2.1 of the License, or (at your option) any later version.
-
- This library is distributed in the hope that it will be useful,
- but WITHOUT ANY WARRANTY; without even the implied warranty of
- MERCHANTABILITY or FITNESS FOR A PARTICULAR PURPOSE.  See the GNU
- Lesser General Public License for more details.
-
- You should have received a copy of the GNU Lesser General Public
- License along with this library; if not, write to the Free Software
- Foundation, Inc., 51 Franklin St, Fifth Floor, Boston, MA  02110-1301  USA
-
- Reworked on 28 Dec 2015 by Markus Sattler
-
- */
-
-#include <list>
-#include <string.h>
-#include "ESP8266WiFi.h"
-#include "ESP8266WiFiGeneric.h"
-
-extern "C" {
-#include "c_types.h"
-#include "ets_sys.h"
-#include "os_type.h"
-#include "osapi.h"
-#include "mem.h"
-#include "user_interface.h"
-
-#include "lwip/opt.h"
-#include "lwip/err.h"
-#include "lwip/dns.h"
-#include "lwip/init.h" // LWIP_VERSION_
-}
-
-#include "WiFiClient.h"
-#include "WiFiUdp.h"
-#include "debug.h"
-
-extern "C" void esp_schedule();
-extern "C" void esp_yield();
-
-
-// -----------------------------------------------------------------------------------------------------------------------
-// ------------------------------------------------- Generic WiFi function -----------------------------------------------
-// -----------------------------------------------------------------------------------------------------------------------
-
-struct WiFiEventHandlerOpaque
-{
-    WiFiEventHandlerOpaque(WiFiEvent_t event, std::function<void(System_Event_t*)> handler)
-    : mEvent(event), mHandler(handler)
-    {
-    }
-
-    void operator()(System_Event_t* e)
-    {
-        if (static_cast<WiFiEvent>(e->event) == mEvent || mEvent == WIFI_EVENT_ANY) {
-            mHandler(e);
-        }
-    }
-
-    bool canExpire()
-    {
-        return mCanExpire;
-    }
-
-    WiFiEvent_t mEvent;
-    std::function<void(System_Event_t*)> mHandler;
-    bool mCanExpire = true; /* stopgap solution to handle deprecated void onEvent(cb, evt) case */
-};
-
-static std::list<WiFiEventHandler> sCbEventList;
-
-bool ESP8266WiFiGenericClass::_persistent = true;
-WiFiMode_t ESP8266WiFiGenericClass::_forceSleepLastMode = WIFI_OFF;
-
-ESP8266WiFiGenericClass::ESP8266WiFiGenericClass()
-{
-    wifi_set_event_handler_cb((wifi_event_handler_cb_t) &ESP8266WiFiGenericClass::_eventCallback);
-}
-
-void ESP8266WiFiGenericClass::onEvent(WiFiEventCb f, WiFiEvent_t event)
-{
-    WiFiEventHandler handler = std::make_shared<WiFiEventHandlerOpaque>(event, [f](System_Event_t* e) {
-        (*f)(static_cast<WiFiEvent>(e->event));
-    });
-    handler->mCanExpire = false;
-    sCbEventList.push_back(handler);
-}
-
-WiFiEventHandler ESP8266WiFiGenericClass::onStationModeConnected(std::function<void(const WiFiEventStationModeConnected&)> f)
-{
-    WiFiEventHandler handler = std::make_shared<WiFiEventHandlerOpaque>(WIFI_EVENT_STAMODE_CONNECTED, [f](System_Event_t* e) {
-        auto& src = e->event_info.connected;
-        WiFiEventStationModeConnected dst;
-        dst.ssid = String(reinterpret_cast<char*>(src.ssid));
-        memcpy(dst.bssid, src.bssid, 6);
-        dst.channel = src.channel;
-        f(dst);
-    });
-    sCbEventList.push_back(handler);
-    return handler;
-}
-
-WiFiEventHandler ESP8266WiFiGenericClass::onStationModeDisconnected(std::function<void(const WiFiEventStationModeDisconnected&)> f)
-{
-    WiFiEventHandler handler = std::make_shared<WiFiEventHandlerOpaque>(WIFI_EVENT_STAMODE_DISCONNECTED, [f](System_Event_t* e){
-        auto& src = e->event_info.disconnected;
-        WiFiEventStationModeDisconnected dst;
-        dst.ssid = String(reinterpret_cast<char*>(src.ssid));
-        memcpy(dst.bssid, src.bssid, 6);
-        dst.reason = static_cast<WiFiDisconnectReason>(src.reason);
-        f(dst);
-    });
-    sCbEventList.push_back(handler);
-    return handler;
-}
-
-WiFiEventHandler ESP8266WiFiGenericClass::onStationModeAuthModeChanged(std::function<void(const WiFiEventStationModeAuthModeChanged&)> f)
-{
-    WiFiEventHandler handler = std::make_shared<WiFiEventHandlerOpaque>(WIFI_EVENT_STAMODE_AUTHMODE_CHANGE, [f](System_Event_t* e){
-        auto& src = e->event_info.auth_change;
-        WiFiEventStationModeAuthModeChanged dst;
-        dst.oldMode = src.old_mode;
-        dst.newMode = src.new_mode;
-        f(dst);
-    });
-    sCbEventList.push_back(handler);
-    return handler;
-}
-
-WiFiEventHandler ESP8266WiFiGenericClass::onStationModeGotIP(std::function<void(const WiFiEventStationModeGotIP&)> f)
-{
-    WiFiEventHandler handler = std::make_shared<WiFiEventHandlerOpaque>(WIFI_EVENT_STAMODE_GOT_IP, [f](System_Event_t* e){
-        auto& src = e->event_info.got_ip;
-        WiFiEventStationModeGotIP dst;
-        dst.ip = src.ip.addr;
-        dst.mask = src.mask.addr;
-        dst.gw = src.gw.addr;
-        f(dst);
-    });
-    sCbEventList.push_back(handler);
-    return handler;
-}
-
-WiFiEventHandler ESP8266WiFiGenericClass::onStationModeDHCPTimeout(std::function<void(void)> f)
-{
-    WiFiEventHandler handler = std::make_shared<WiFiEventHandlerOpaque>(WIFI_EVENT_STAMODE_DHCP_TIMEOUT, [f](System_Event_t* e){
-        (void) e;
-        f();
-    });
-    sCbEventList.push_back(handler);
-    return handler;
-}
-
-WiFiEventHandler ESP8266WiFiGenericClass::onSoftAPModeStationConnected(std::function<void(const WiFiEventSoftAPModeStationConnected&)> f)
-{
-    WiFiEventHandler handler = std::make_shared<WiFiEventHandlerOpaque>(WIFI_EVENT_SOFTAPMODE_STACONNECTED, [f](System_Event_t* e){
-        auto& src = e->event_info.sta_connected;
-        WiFiEventSoftAPModeStationConnected dst;
-        memcpy(dst.mac, src.mac, 6);
-        dst.aid = src.aid;
-        f(dst);
-    });
-    sCbEventList.push_back(handler);
-    return handler;
-}
-
-WiFiEventHandler ESP8266WiFiGenericClass::onSoftAPModeStationDisconnected(std::function<void(const WiFiEventSoftAPModeStationDisconnected&)> f)
-{
-    WiFiEventHandler handler = std::make_shared<WiFiEventHandlerOpaque>(WIFI_EVENT_SOFTAPMODE_STADISCONNECTED, [f](System_Event_t* e){
-        auto& src = e->event_info.sta_disconnected;
-        WiFiEventSoftAPModeStationDisconnected dst;
-        memcpy(dst.mac, src.mac, 6);
-        dst.aid = src.aid;
-        f(dst);
-    });
-    sCbEventList.push_back(handler);
-    return handler;
-}
-
-WiFiEventHandler ESP8266WiFiGenericClass::onSoftAPModeProbeRequestReceived(std::function<void(const WiFiEventSoftAPModeProbeRequestReceived&)> f)
-{
-    WiFiEventHandler handler = std::make_shared<WiFiEventHandlerOpaque>(WIFI_EVENT_SOFTAPMODE_PROBEREQRECVED, [f](System_Event_t* e){
-        auto& src = e->event_info.ap_probereqrecved;
-        WiFiEventSoftAPModeProbeRequestReceived dst;
-        memcpy(dst.mac, src.mac, 6);
-        dst.rssi = src.rssi;
-        f(dst);
-    });
-    sCbEventList.push_back(handler);
-    return handler;
-}
-
-// WiFiEventHandler ESP8266WiFiGenericClass::onWiFiModeChange(std::function<void(const WiFiEventModeChange&)> f)
-// {
-//     WiFiEventHandler handler = std::make_shared<WiFiEventHandlerOpaque>(WIFI_EVENT_MODE_CHANGE, [f](System_Event_t* e){
-//         WiFiEventModeChange& dst = *reinterpret_cast<WiFiEventModeChange*>(&e->event_info);
-//         f(dst);
-//     });
-//     sCbEventList.push_back(handler);
-//     return handler;
-// }
-
-/**
- * callback for WiFi events
- * @param arg
- */
-void ESP8266WiFiGenericClass::_eventCallback(void* arg)
-{
-    System_Event_t* event = reinterpret_cast<System_Event_t*>(arg);
-    DEBUG_WIFI("wifi evt: %d\n", event->event);
-
-    if(event->event == EVENT_STAMODE_DISCONNECTED) {
-        DEBUG_WIFI("STA disconnect: %d\n", event->event_info.disconnected.reason);
-        WiFiClient::stopAll();
-    }
-
-    for(auto it = std::begin(sCbEventList); it != std::end(sCbEventList); ) {
-        WiFiEventHandler &handler = *it;
-        if (handler->canExpire() && handler.unique()) {
-            it = sCbEventList.erase(it);
-        }
-        else {
-            (*handler)(event);
-            ++it;
-        }
-    }
-}
-
-/**
- * Return the current channel associated with the network
- * @return channel (1-13)
- */
-int32_t ESP8266WiFiGenericClass::channel(void) {
-    return wifi_get_channel();
-}
-
-/**
- * set Sleep mode
- * @param type sleep_type_t
- * @return bool
- */
-bool ESP8266WiFiGenericClass::setSleepMode(WiFiSleepType_t type, uint8_t listenInterval) {
-
-   /**
-    * datasheet:
-    *
-   wifi_set_sleep_level():
-   Set sleep level of modem sleep and light sleep
-   This configuration should be called before calling wifi_set_sleep_type
-   Modem-sleep and light sleep mode have minimum and maximum sleep levels.
-   - In minimum sleep level, station wakes up at every DTIM to receive
-     beacon.  Broadcast data will not be lost because it is transmitted after
-     DTIM.  However, it can not save much more power if DTIM period is short,
-     as specified in AP.
-   - In maximum sleep level, station wakes up at every listen interval to
-     receive beacon.  Broadcast data may be lost because station may be in sleep
-     state at DTIM time.  If listen interval is longer, more power will be saved, but
-     it’s very likely to lose more broadcast data.
-   - Default setting is minimum sleep level.
-   Further reading: https://routerguide.net/dtim-interval-period-best-setting/
-
-   wifi_set_listen_interval():
-   Set listen interval of maximum sleep level for modem sleep and light sleep
-   It only works when sleep level is set as MAX_SLEEP_T
-   forum: https://github.com/espressif/ESP8266_NONOS_SDK/issues/165#issuecomment-416121920
-   default value seems to be 3 (as recommended by https://routerguide.net/dtim-interval-period-best-setting/)
-
-   call order:
-     wifi_set_sleep_level(MAX_SLEEP_T) (SDK3)
-     wifi_set_listen_interval          (SDK3)
-     wifi_set_sleep_type               (all SDKs)
-
-    */
-
-#ifdef NONOSDK3V0
-
-#ifdef DEBUG_ESP_WIFI
-    if (listenInterval && type == WIFI_NONE_SLEEP)
-        DEBUG_WIFI_GENERIC("listenInterval not usable with WIFI_NONE_SLEEP\n");
-#endif
-
-    if (type == WIFI_LIGHT_SLEEP || type == WIFI_MODEM_SLEEP) {
-        if (listenInterval) {
-            if (!wifi_set_sleep_level(MAX_SLEEP_T)) {
-                DEBUG_WIFI_GENERIC("wifi_set_sleep_level(MAX_SLEEP_T): error\n");
-                return false;
-            }
-            if (listenInterval > 10) {
-                DEBUG_WIFI_GENERIC("listenInterval must be in [1..10]\n");
-#ifndef DEBUG_ESP_WIFI
-                // stay within datasheet range when not in debug mode
-                listenInterval = 10;
-#endif
-            }
-            if (!wifi_set_listen_interval(listenInterval)) {
-                DEBUG_WIFI_GENERIC("wifi_set_listen_interval(%d): error\n", listenInterval);
-                return false;
-            }
-        } else {
-            if (!wifi_set_sleep_level(MIN_SLEEP_T)) {
-                DEBUG_WIFI_GENERIC("wifi_set_sleep_level(MIN_SLEEP_T): error\n");
-                return false;
-            }
-        }
-    }
-#else  // !defined(NONOSDK3V0)
-    (void)listenInterval;
-#endif // !defined(NONOSDK3V0)
-
-    bool ret = wifi_set_sleep_type((sleep_type_t) type);
-    if (!ret) {
-        DEBUG_WIFI_GENERIC("wifi_set_sleep_type(%d): error\n", (int)type);
-    }
-    return ret;
-}
-
-/**
- * get Sleep mode
- * @return sleep_type_t
- */
-WiFiSleepType_t ESP8266WiFiGenericClass::getSleepMode() {
-    return (WiFiSleepType_t) wifi_get_sleep_type();
-}
-
-/**
- * set phy Mode
- * @param mode phy_mode_t
- * @return bool
- */
-bool ESP8266WiFiGenericClass::setPhyMode(WiFiPhyMode_t mode) {
-    return wifi_set_phy_mode((phy_mode_t) mode);
-}
-
-/**
- * get phy Mode
- * @return phy_mode_t
- */
-WiFiPhyMode_t ESP8266WiFiGenericClass::getPhyMode() {
-    return (WiFiPhyMode_t) wifi_get_phy_mode();
-}
-
-/**
- * set the output power of WiFi
- * @param dBm max: +20.5dBm  min: 0dBm
- */
-void ESP8266WiFiGenericClass::setOutputPower(float dBm) {
-
-    if(dBm > 20.5) {
-        dBm = 20.5;
-    } else if(dBm < 0) {
-        dBm = 0;
-    }
-
-    uint8_t val = (dBm*4.0f);
-    system_phy_set_max_tpw(val);
-}
-
-
-/**
- * store WiFi config in SDK flash area
- * @param persistent
- */
-void ESP8266WiFiGenericClass::persistent(bool persistent) {
-    _persistent = persistent;
-}
-
-/**
- * gets the persistent state
- * @return bool
- */
-bool ESP8266WiFiGenericClass::getPersistent(){
-    return _persistent;
-}
-
-/**
- * set new mode
- * @param m WiFiMode_t
- */
-bool ESP8266WiFiGenericClass::mode(WiFiMode_t m) {
-    if(_persistent){
-        if(wifi_get_opmode() == (uint8) m && wifi_get_opmode_default() == (uint8) m){
-            return true;
-        }
-    } else if(wifi_get_opmode() == (uint8) m){
-        return true;
-    }
-
-    bool ret = false;
-
-    if (m != WIFI_STA && m != WIFI_AP_STA)
-        // calls lwIP's dhcp_stop(),
-        // safe to call even if not started
-        wifi_station_dhcpc_stop();
-
-    ETS_UART_INTR_DISABLE();
-    if(_persistent) {
-        ret = wifi_set_opmode(m);
-    } else {
-        ret = wifi_set_opmode_current(m);
-    }
-    ETS_UART_INTR_ENABLE();
-
-    return ret;
-}
-
-/**
- * get WiFi mode
- * @return WiFiMode
- */
-WiFiMode_t ESP8266WiFiGenericClass::getMode() {
-    return (WiFiMode_t) wifi_get_opmode();
-}
-
-/**
- * control STA mode
- * @param enable bool
- * @return ok
- */
-bool ESP8266WiFiGenericClass::enableSTA(bool enable) {
-
-    WiFiMode_t currentMode = getMode();
-    bool isEnabled = ((currentMode & WIFI_STA) != 0);
-
-    if(isEnabled != enable) {
-        if(enable) {
-            return mode((WiFiMode_t)(currentMode | WIFI_STA));
-        } else {
-            return mode((WiFiMode_t)(currentMode & (~WIFI_STA)));
-        }
-    } else {
-        return true;
-    }
-}
-
-/**
- * control AP mode
- * @param enable bool
- * @return ok
- */
-bool ESP8266WiFiGenericClass::enableAP(bool enable){
-
-    WiFiMode_t currentMode = getMode();
-    bool isEnabled = ((currentMode & WIFI_AP) != 0);
-
-    if(isEnabled != enable) {
-        if(enable) {
-            return mode((WiFiMode_t)(currentMode | WIFI_AP));
-        } else {
-            return mode((WiFiMode_t)(currentMode & (~WIFI_AP)));
-        }
-    } else {
-        return true;
-    }
-}
-
-
-/**
- * Disable WiFi for x us when value is not 0
- * @param sleep_time_in_us
- * @return ok
- */
-bool ESP8266WiFiGenericClass::forceSleepBegin(uint32 sleepUs) {
-    _forceSleepLastMode = getMode();
-    if(!mode(WIFI_OFF)) {
-        return false;
-    }
-
-    if(sleepUs == 0) {
-        sleepUs = 0xFFFFFFF;
-    }
-
-    wifi_fpm_set_sleep_type(MODEM_SLEEP_T);
-    wifi_fpm_open();
-    return (wifi_fpm_do_sleep(sleepUs) == 0);
-}
-
-/**
- * wake up WiFi Modem
- * @return ok
- */
-bool ESP8266WiFiGenericClass::forceSleepWake() {
-    wifi_fpm_do_wakeup();
-    wifi_fpm_close();
-
-    // restore last mode
-    if(mode(_forceSleepLastMode)) {
-        if((_forceSleepLastMode & WIFI_STA) != 0){
-            wifi_station_connect();
-        }
-        return true;
-    }
-    return false;
-}
-
-/**
- * Get listen interval of maximum sleep level for modem sleep and light sleep.
- * @return interval
- */
-uint8_t ESP8266WiFiGenericClass::getListenInterval () {
-#ifndef NONOSDK3V0
-    return 0;
-#else
-    return wifi_get_listen_interval();
-#endif
-}
-
-/**
- * Get sleep level of modem sleep and light sleep
- * @return true if max level
- */
-bool ESP8266WiFiGenericClass::isSleepLevelMax () {
-#ifndef NONOSDK3V0
-    return false;
-#else
-    return wifi_get_sleep_level() == MAX_SLEEP_T;
-#endif
-}
-
-
-// -----------------------------------------------------------------------------------------------------------------------
-// ------------------------------------------------ Generic Network function ---------------------------------------------
-// -----------------------------------------------------------------------------------------------------------------------
-
-void wifi_dns_found_callback(const char *name, CONST ip_addr_t *ipaddr, void *callback_arg);
-
-static bool _dns_lookup_pending = false;
-
-/**
- * Resolve the given hostname to an IP address.
- * @param aHostname     Name to be resolved
- * @param aResult       IPAddress structure to store the returned IP address
- * @return 1 if aIPAddrString was successfully converted to an IP address,
- *          else 0
- */
-int ESP8266WiFiGenericClass::hostByName(const char* aHostname, IPAddress& aResult)
-{
-    return hostByName(aHostname, aResult, 10000);
-}
-
-
-int ESP8266WiFiGenericClass::hostByName(const char* aHostname, IPAddress& aResult, uint32_t timeout_ms)
-{
-    ip_addr_t addr;
-    aResult = static_cast<uint32_t>(0);
-
-    if(aResult.fromString(aHostname)) {
-        // Host name is a IP address use it!
-        DEBUG_WIFI_GENERIC("[hostByName] Host: %s is a IP!\n", aHostname);
-        return 1;
-    }
-
-    DEBUG_WIFI_GENERIC("[hostByName] request IP for: %s\n", aHostname);
-    err_t err = dns_gethostbyname(aHostname, &addr, &wifi_dns_found_callback, &aResult);
-    if(err == ERR_OK) {
-        aResult = IPAddress(&addr);
-    } else if(err == ERR_INPROGRESS) {
-        _dns_lookup_pending = true;
-        delay(timeout_ms);
-        _dns_lookup_pending = false;
-        // will return here when dns_found_callback fires
-        if(aResult.isSet()) {
-            err = ERR_OK;
-        }
-    }
-
-    if(err != 0) {
-        DEBUG_WIFI_GENERIC("[hostByName] Host: %s lookup error: %d!\n", aHostname, (int)err);
-    } else {
-        DEBUG_WIFI_GENERIC("[hostByName] Host: %s IP: %s\n", aHostname, aResult.toString().c_str());
-    }
-
-    return (err == ERR_OK) ? 1 : 0;
-}
-
-/**
- * DNS callback
- * @param name
- * @param ipaddr
- * @param callback_arg
- */
-void wifi_dns_found_callback(const char *name, CONST ip_addr_t *ipaddr, void *callback_arg)
-{
-    (void) name;
-    if (!_dns_lookup_pending) {
-        return;
-    }
-    if(ipaddr) {
-        (*reinterpret_cast<IPAddress*>(callback_arg)) = IPAddress(ipaddr);
-    }
-    esp_schedule(); // resume the hostByName function
-}
-
-// Async part
-
-struct host_struct {
-    String hostname;
-    IPAddress addr;
-    err_t status; // failed, ready, in progress (callback not called)
-};
-
-static struct host_struct host_var = { "", IPADDR_ANY, ERR_TIMEOUT };
-
-void wifi_dns_found_callback_async(const char* name, CONST ip_addr_t* ipaddr, void* callback_arg);
-
-int ESP8266WiFiGenericClass::hostByNameAsync(const char* aHostname, IPAddress& aResult) {
-    if (aHostname == NULL) {
-        DEBUG_WIFI_GENERIC("[hostByNameAsync] Hostname is NULL!");
-        return WIFI_CNT_FAILED;
-    }
-    static ip_addr_t addr;
-<<<<<<< HEAD
-    if (!host_var.hostname.length()) {
-        host_var.hostname = aHostname;
-        err_t err = dns_gethostbyname(host_var.hostname.c_str(), &addr, &wifi_dns_found_callback_async, &host_var);
-        if (err == ERR_OK) {
-=======
-    if (!host_var.hostname.length()) { // No DNS search in progress
-        host_var.hostname = aHostname;
-        host_var.status = dns_gethostbyname(aHostname, &addr, &wifi_dns_found_callback_async, &host_var);
-        if (host_var.status == ERR_OK) {
->>>>>>> 6ecc0f91
-            aResult = IPAddress(addr);
-            DEBUG_WIFI_GENERIC("[hostByNameAsync] IP found! Host: %s -> IP %s", aHostname, aResult.toString().c_str());
-            return WIFI_CNT_OK;
-        }
-<<<<<<< HEAD
-        if (err == ERR_INPROGRESS) {
-            DEBUG_WIFI_GENERIC("[hostByNameAsync] DNS query registred, waiting for response");
-        } else {
-            DEBUG_WIFI_GENERIC("[hostByNameAsync] An error occurred!");
-        }
-        return 0;
-    } else if (host_var.hostname.equals(aHostname)) {
-        if (host_var.status == ERR_OK) { // IP found
-            aResult = host_var.addr;
-            DEBUG_WIFI_GENERIC("[hostByNameAsync] IP found!");
-            return 1;
-        }
-        if (host_var.status == ERR_INPROGRESS) { // Search still in progress
-            DEBUG_WIFI_GENERIC("[hostByNameAsync] DNS search still in progress!");
-        } else {  // Generic error, reset
-            host_var.addr = (uint32_t) IPADDR_ANY;
-            host_var.hostname = "";
-            host_var.status = ERR_TIMEOUT; // Generic error
-            DEBUG_WIFI_GENERIC("[hostByNameAsync] IP NOT found! Please retry");
-        }
-        return 0;
-    } else {
-        DEBUG_WIFI_GENERIC("[hostByNameAsync] Another DNS search is in progress, please retry later!");
-=======
-        if (host_var.status == ERR_INPROGRESS) {
-            DEBUG_WIFI_GENERIC("[hostByNameAsync] DNS query registred, waiting for response");
-            return WIFI_CNT_INPROGRESS;
-        }
-        DEBUG_WIFI_GENERIC("[hostByNameAsync] An error occurred! Please retry!");
-        return WIFI_CNT_FAILED;
-    } else if (host_var.hostname.equals(aHostname)) { // DNS search initialized
-        if (host_var.status == ERR_OK) { // IP found
-            aResult = host_var.addr;
-            DEBUG_WIFI_GENERIC("[hostByNameAsync] IP found! Host: %s -> IP %s", aHostname, aResult.toString().c_str());
-            return WIFI_CNT_OK;
-        }
-        if (host_var.status == ERR_INPROGRESS) { // Search still in progress
-            DEBUG_WIFI_GENERIC("[hostByNameAsync] DNS search still in progress!");
-            return WIFI_CNT_INPROGRESS;
-        }
-        // Generic error, reset
-        host_var.addr = (uint32_t) IPADDR_ANY;
-        host_var.hostname = "";
-        host_var.status = ERR_TIMEOUT; // Generic error
-        DEBUG_WIFI_GENERIC("[hostByNameAsync] IP NOT found! Please retry");
-        return WIFI_CNT_FAILED;
-    } else { // When requesting a new DNS search, while the previous hasn't finished yet
-        DEBUG_WIFI_GENERIC("[hostByNameAsync] Another DNS search is still in progress, please retry later!");
-        return WIFI_CNT_FAILED;
->>>>>>> 6ecc0f91
-    }
-}
-
-void wifi_dns_found_callback_async(const char* name, CONST ip_addr_t* ipaddr, void* callback_arg) {
-    (void) name;
-    err_t err = reinterpret_cast<struct host_struct*>(callback_arg)->status;
-    if (ipaddr && err == ERR_INPROGRESS) {
-        reinterpret_cast<struct host_struct*>(callback_arg)->addr = IPAddress(ipaddr);
-        reinterpret_cast<struct host_struct*>(callback_arg)->status = ERR_OK;
-    } else {
-<<<<<<< HEAD
-        reinterpret_cast<struct host_struct*>(callback_arg)->status = ERR_TIMEOUT;
-=======
-        reinterpret_cast<struct host_struct*>(callback_arg)->status = ERR_TIMEOUT; // Generic error
->>>>>>> 6ecc0f91
-    }
-}
-
-//meant to be called from user-defined preinit()
-void ESP8266WiFiGenericClass::preinitWiFiOff () {
-  // https://github.com/esp8266/Arduino/issues/2111#issuecomment-224251391
-  // WiFi.persistent(false);
-  // WiFi.mode(WIFI_OFF);
-  // WiFi.forceSleepBegin();
-
-  //WiFi.mode(WIFI_OFF) equivalent:
-  // datasheet:
-  // Set Wi-Fi working mode to Station mode, SoftAP
-  // or Station + SoftAP, and do not update flash
-  // (not persistent)
-  wifi_set_opmode_current(WIFI_OFF);
-
-  //WiFi.forceSleepBegin(/*default*/0) equivalent:
-  // sleep forever until wifi_fpm_do_wakeup() is called
-  wifi_fpm_set_sleep_type(MODEM_SLEEP_T);
-  wifi_fpm_open();
-  wifi_fpm_do_sleep(0xFFFFFFF);
-
-  // use WiFi.forceSleepWake() to wake WiFi up
-}
+/*
+ ESP8266WiFiGeneric.cpp - WiFi library for esp8266
+
+ Copyright (c) 2014 Ivan Grokhotkov. All rights reserved.
+ This file is part of the esp8266 core for Arduino environment.
+
+ This library is free software; you can redistribute it and/or
+ modify it under the terms of the GNU Lesser General Public
+ License as published by the Free Software Foundation; either
+ version 2.1 of the License, or (at your option) any later version.
+
+ This library is distributed in the hope that it will be useful,
+ but WITHOUT ANY WARRANTY; without even the implied warranty of
+ MERCHANTABILITY or FITNESS FOR A PARTICULAR PURPOSE.  See the GNU
+ Lesser General Public License for more details.
+
+ You should have received a copy of the GNU Lesser General Public
+ License along with this library; if not, write to the Free Software
+ Foundation, Inc., 51 Franklin St, Fifth Floor, Boston, MA  02110-1301  USA
+
+ Reworked on 28 Dec 2015 by Markus Sattler
+
+ */
+
+#include <list>
+#include <string.h>
+#include "ESP8266WiFi.h"
+#include "ESP8266WiFiGeneric.h"
+
+extern "C" {
+#include "c_types.h"
+#include "ets_sys.h"
+#include "os_type.h"
+#include "osapi.h"
+#include "mem.h"
+#include "user_interface.h"
+
+#include "lwip/opt.h"
+#include "lwip/err.h"
+#include "lwip/dns.h"
+#include "lwip/init.h" // LWIP_VERSION_
+}
+
+#include "WiFiClient.h"
+#include "WiFiUdp.h"
+#include "debug.h"
+
+extern "C" void esp_schedule();
+extern "C" void esp_yield();
+
+
+// -----------------------------------------------------------------------------------------------------------------------
+// ------------------------------------------------- Generic WiFi function -----------------------------------------------
+// -----------------------------------------------------------------------------------------------------------------------
+
+struct WiFiEventHandlerOpaque
+{
+    WiFiEventHandlerOpaque(WiFiEvent_t event, std::function<void(System_Event_t*)> handler)
+    : mEvent(event), mHandler(handler)
+    {
+    }
+
+    void operator()(System_Event_t* e)
+    {
+        if (static_cast<WiFiEvent>(e->event) == mEvent || mEvent == WIFI_EVENT_ANY) {
+            mHandler(e);
+        }
+    }
+
+    bool canExpire()
+    {
+        return mCanExpire;
+    }
+
+    WiFiEvent_t mEvent;
+    std::function<void(System_Event_t*)> mHandler;
+    bool mCanExpire = true; /* stopgap solution to handle deprecated void onEvent(cb, evt) case */
+};
+
+static std::list<WiFiEventHandler> sCbEventList;
+
+bool ESP8266WiFiGenericClass::_persistent = true;
+WiFiMode_t ESP8266WiFiGenericClass::_forceSleepLastMode = WIFI_OFF;
+
+ESP8266WiFiGenericClass::ESP8266WiFiGenericClass()
+{
+    wifi_set_event_handler_cb((wifi_event_handler_cb_t) &ESP8266WiFiGenericClass::_eventCallback);
+}
+
+void ESP8266WiFiGenericClass::onEvent(WiFiEventCb f, WiFiEvent_t event)
+{
+    WiFiEventHandler handler = std::make_shared<WiFiEventHandlerOpaque>(event, [f](System_Event_t* e) {
+        (*f)(static_cast<WiFiEvent>(e->event));
+    });
+    handler->mCanExpire = false;
+    sCbEventList.push_back(handler);
+}
+
+WiFiEventHandler ESP8266WiFiGenericClass::onStationModeConnected(std::function<void(const WiFiEventStationModeConnected&)> f)
+{
+    WiFiEventHandler handler = std::make_shared<WiFiEventHandlerOpaque>(WIFI_EVENT_STAMODE_CONNECTED, [f](System_Event_t* e) {
+        auto& src = e->event_info.connected;
+        WiFiEventStationModeConnected dst;
+        dst.ssid = String(reinterpret_cast<char*>(src.ssid));
+        memcpy(dst.bssid, src.bssid, 6);
+        dst.channel = src.channel;
+        f(dst);
+    });
+    sCbEventList.push_back(handler);
+    return handler;
+}
+
+WiFiEventHandler ESP8266WiFiGenericClass::onStationModeDisconnected(std::function<void(const WiFiEventStationModeDisconnected&)> f)
+{
+    WiFiEventHandler handler = std::make_shared<WiFiEventHandlerOpaque>(WIFI_EVENT_STAMODE_DISCONNECTED, [f](System_Event_t* e){
+        auto& src = e->event_info.disconnected;
+        WiFiEventStationModeDisconnected dst;
+        dst.ssid = String(reinterpret_cast<char*>(src.ssid));
+        memcpy(dst.bssid, src.bssid, 6);
+        dst.reason = static_cast<WiFiDisconnectReason>(src.reason);
+        f(dst);
+    });
+    sCbEventList.push_back(handler);
+    return handler;
+}
+
+WiFiEventHandler ESP8266WiFiGenericClass::onStationModeAuthModeChanged(std::function<void(const WiFiEventStationModeAuthModeChanged&)> f)
+{
+    WiFiEventHandler handler = std::make_shared<WiFiEventHandlerOpaque>(WIFI_EVENT_STAMODE_AUTHMODE_CHANGE, [f](System_Event_t* e){
+        auto& src = e->event_info.auth_change;
+        WiFiEventStationModeAuthModeChanged dst;
+        dst.oldMode = src.old_mode;
+        dst.newMode = src.new_mode;
+        f(dst);
+    });
+    sCbEventList.push_back(handler);
+    return handler;
+}
+
+WiFiEventHandler ESP8266WiFiGenericClass::onStationModeGotIP(std::function<void(const WiFiEventStationModeGotIP&)> f)
+{
+    WiFiEventHandler handler = std::make_shared<WiFiEventHandlerOpaque>(WIFI_EVENT_STAMODE_GOT_IP, [f](System_Event_t* e){
+        auto& src = e->event_info.got_ip;
+        WiFiEventStationModeGotIP dst;
+        dst.ip = src.ip.addr;
+        dst.mask = src.mask.addr;
+        dst.gw = src.gw.addr;
+        f(dst);
+    });
+    sCbEventList.push_back(handler);
+    return handler;
+}
+
+WiFiEventHandler ESP8266WiFiGenericClass::onStationModeDHCPTimeout(std::function<void(void)> f)
+{
+    WiFiEventHandler handler = std::make_shared<WiFiEventHandlerOpaque>(WIFI_EVENT_STAMODE_DHCP_TIMEOUT, [f](System_Event_t* e){
+        (void) e;
+        f();
+    });
+    sCbEventList.push_back(handler);
+    return handler;
+}
+
+WiFiEventHandler ESP8266WiFiGenericClass::onSoftAPModeStationConnected(std::function<void(const WiFiEventSoftAPModeStationConnected&)> f)
+{
+    WiFiEventHandler handler = std::make_shared<WiFiEventHandlerOpaque>(WIFI_EVENT_SOFTAPMODE_STACONNECTED, [f](System_Event_t* e){
+        auto& src = e->event_info.sta_connected;
+        WiFiEventSoftAPModeStationConnected dst;
+        memcpy(dst.mac, src.mac, 6);
+        dst.aid = src.aid;
+        f(dst);
+    });
+    sCbEventList.push_back(handler);
+    return handler;
+}
+
+WiFiEventHandler ESP8266WiFiGenericClass::onSoftAPModeStationDisconnected(std::function<void(const WiFiEventSoftAPModeStationDisconnected&)> f)
+{
+    WiFiEventHandler handler = std::make_shared<WiFiEventHandlerOpaque>(WIFI_EVENT_SOFTAPMODE_STADISCONNECTED, [f](System_Event_t* e){
+        auto& src = e->event_info.sta_disconnected;
+        WiFiEventSoftAPModeStationDisconnected dst;
+        memcpy(dst.mac, src.mac, 6);
+        dst.aid = src.aid;
+        f(dst);
+    });
+    sCbEventList.push_back(handler);
+    return handler;
+}
+
+WiFiEventHandler ESP8266WiFiGenericClass::onSoftAPModeProbeRequestReceived(std::function<void(const WiFiEventSoftAPModeProbeRequestReceived&)> f)
+{
+    WiFiEventHandler handler = std::make_shared<WiFiEventHandlerOpaque>(WIFI_EVENT_SOFTAPMODE_PROBEREQRECVED, [f](System_Event_t* e){
+        auto& src = e->event_info.ap_probereqrecved;
+        WiFiEventSoftAPModeProbeRequestReceived dst;
+        memcpy(dst.mac, src.mac, 6);
+        dst.rssi = src.rssi;
+        f(dst);
+    });
+    sCbEventList.push_back(handler);
+    return handler;
+}
+
+// WiFiEventHandler ESP8266WiFiGenericClass::onWiFiModeChange(std::function<void(const WiFiEventModeChange&)> f)
+// {
+//     WiFiEventHandler handler = std::make_shared<WiFiEventHandlerOpaque>(WIFI_EVENT_MODE_CHANGE, [f](System_Event_t* e){
+//         WiFiEventModeChange& dst = *reinterpret_cast<WiFiEventModeChange*>(&e->event_info);
+//         f(dst);
+//     });
+//     sCbEventList.push_back(handler);
+//     return handler;
+// }
+
+/**
+ * callback for WiFi events
+ * @param arg
+ */
+void ESP8266WiFiGenericClass::_eventCallback(void* arg)
+{
+    System_Event_t* event = reinterpret_cast<System_Event_t*>(arg);
+    DEBUG_WIFI("wifi evt: %d\n", event->event);
+
+    if(event->event == EVENT_STAMODE_DISCONNECTED) {
+        DEBUG_WIFI("STA disconnect: %d\n", event->event_info.disconnected.reason);
+        WiFiClient::stopAll();
+    }
+
+    for(auto it = std::begin(sCbEventList); it != std::end(sCbEventList); ) {
+        WiFiEventHandler &handler = *it;
+        if (handler->canExpire() && handler.unique()) {
+            it = sCbEventList.erase(it);
+        }
+        else {
+            (*handler)(event);
+            ++it;
+        }
+    }
+}
+
+/**
+ * Return the current channel associated with the network
+ * @return channel (1-13)
+ */
+int32_t ESP8266WiFiGenericClass::channel(void) {
+    return wifi_get_channel();
+}
+
+/**
+ * set Sleep mode
+ * @param type sleep_type_t
+ * @return bool
+ */
+bool ESP8266WiFiGenericClass::setSleepMode(WiFiSleepType_t type, uint8_t listenInterval) {
+
+   /**
+    * datasheet:
+    *
+   wifi_set_sleep_level():
+   Set sleep level of modem sleep and light sleep
+   This configuration should be called before calling wifi_set_sleep_type
+   Modem-sleep and light sleep mode have minimum and maximum sleep levels.
+   - In minimum sleep level, station wakes up at every DTIM to receive
+     beacon.  Broadcast data will not be lost because it is transmitted after
+     DTIM.  However, it can not save much more power if DTIM period is short,
+     as specified in AP.
+   - In maximum sleep level, station wakes up at every listen interval to
+     receive beacon.  Broadcast data may be lost because station may be in sleep
+     state at DTIM time.  If listen interval is longer, more power will be saved, but
+     it’s very likely to lose more broadcast data.
+   - Default setting is minimum sleep level.
+   Further reading: https://routerguide.net/dtim-interval-period-best-setting/
+
+   wifi_set_listen_interval():
+   Set listen interval of maximum sleep level for modem sleep and light sleep
+   It only works when sleep level is set as MAX_SLEEP_T
+   forum: https://github.com/espressif/ESP8266_NONOS_SDK/issues/165#issuecomment-416121920
+   default value seems to be 3 (as recommended by https://routerguide.net/dtim-interval-period-best-setting/)
+
+   call order:
+     wifi_set_sleep_level(MAX_SLEEP_T) (SDK3)
+     wifi_set_listen_interval          (SDK3)
+     wifi_set_sleep_type               (all SDKs)
+
+    */
+
+#ifdef NONOSDK3V0
+
+#ifdef DEBUG_ESP_WIFI
+    if (listenInterval && type == WIFI_NONE_SLEEP)
+        DEBUG_WIFI_GENERIC("listenInterval not usable with WIFI_NONE_SLEEP\n");
+#endif
+
+    if (type == WIFI_LIGHT_SLEEP || type == WIFI_MODEM_SLEEP) {
+        if (listenInterval) {
+            if (!wifi_set_sleep_level(MAX_SLEEP_T)) {
+                DEBUG_WIFI_GENERIC("wifi_set_sleep_level(MAX_SLEEP_T): error\n");
+                return false;
+            }
+            if (listenInterval > 10) {
+                DEBUG_WIFI_GENERIC("listenInterval must be in [1..10]\n");
+#ifndef DEBUG_ESP_WIFI
+                // stay within datasheet range when not in debug mode
+                listenInterval = 10;
+#endif
+            }
+            if (!wifi_set_listen_interval(listenInterval)) {
+                DEBUG_WIFI_GENERIC("wifi_set_listen_interval(%d): error\n", listenInterval);
+                return false;
+            }
+        } else {
+            if (!wifi_set_sleep_level(MIN_SLEEP_T)) {
+                DEBUG_WIFI_GENERIC("wifi_set_sleep_level(MIN_SLEEP_T): error\n");
+                return false;
+            }
+        }
+    }
+#else  // !defined(NONOSDK3V0)
+    (void)listenInterval;
+#endif // !defined(NONOSDK3V0)
+
+    bool ret = wifi_set_sleep_type((sleep_type_t) type);
+    if (!ret) {
+        DEBUG_WIFI_GENERIC("wifi_set_sleep_type(%d): error\n", (int)type);
+    }
+    return ret;
+}
+
+/**
+ * get Sleep mode
+ * @return sleep_type_t
+ */
+WiFiSleepType_t ESP8266WiFiGenericClass::getSleepMode() {
+    return (WiFiSleepType_t) wifi_get_sleep_type();
+}
+
+/**
+ * set phy Mode
+ * @param mode phy_mode_t
+ * @return bool
+ */
+bool ESP8266WiFiGenericClass::setPhyMode(WiFiPhyMode_t mode) {
+    return wifi_set_phy_mode((phy_mode_t) mode);
+}
+
+/**
+ * get phy Mode
+ * @return phy_mode_t
+ */
+WiFiPhyMode_t ESP8266WiFiGenericClass::getPhyMode() {
+    return (WiFiPhyMode_t) wifi_get_phy_mode();
+}
+
+/**
+ * set the output power of WiFi
+ * @param dBm max: +20.5dBm  min: 0dBm
+ */
+void ESP8266WiFiGenericClass::setOutputPower(float dBm) {
+
+    if(dBm > 20.5) {
+        dBm = 20.5;
+    } else if(dBm < 0) {
+        dBm = 0;
+    }
+
+    uint8_t val = (dBm*4.0f);
+    system_phy_set_max_tpw(val);
+}
+
+
+/**
+ * store WiFi config in SDK flash area
+ * @param persistent
+ */
+void ESP8266WiFiGenericClass::persistent(bool persistent) {
+    _persistent = persistent;
+}
+
+/**
+ * gets the persistent state
+ * @return bool
+ */
+bool ESP8266WiFiGenericClass::getPersistent(){
+    return _persistent;
+}
+
+/**
+ * set new mode
+ * @param m WiFiMode_t
+ */
+bool ESP8266WiFiGenericClass::mode(WiFiMode_t m) {
+    if(_persistent){
+        if(wifi_get_opmode() == (uint8) m && wifi_get_opmode_default() == (uint8) m){
+            return true;
+        }
+    } else if(wifi_get_opmode() == (uint8) m){
+        return true;
+    }
+
+    bool ret = false;
+
+    if (m != WIFI_STA && m != WIFI_AP_STA)
+        // calls lwIP's dhcp_stop(),
+        // safe to call even if not started
+        wifi_station_dhcpc_stop();
+
+    ETS_UART_INTR_DISABLE();
+    if(_persistent) {
+        ret = wifi_set_opmode(m);
+    } else {
+        ret = wifi_set_opmode_current(m);
+    }
+    ETS_UART_INTR_ENABLE();
+
+    return ret;
+}
+
+/**
+ * get WiFi mode
+ * @return WiFiMode
+ */
+WiFiMode_t ESP8266WiFiGenericClass::getMode() {
+    return (WiFiMode_t) wifi_get_opmode();
+}
+
+/**
+ * control STA mode
+ * @param enable bool
+ * @return ok
+ */
+bool ESP8266WiFiGenericClass::enableSTA(bool enable) {
+
+    WiFiMode_t currentMode = getMode();
+    bool isEnabled = ((currentMode & WIFI_STA) != 0);
+
+    if(isEnabled != enable) {
+        if(enable) {
+            return mode((WiFiMode_t)(currentMode | WIFI_STA));
+        } else {
+            return mode((WiFiMode_t)(currentMode & (~WIFI_STA)));
+        }
+    } else {
+        return true;
+    }
+}
+
+/**
+ * control AP mode
+ * @param enable bool
+ * @return ok
+ */
+bool ESP8266WiFiGenericClass::enableAP(bool enable){
+
+    WiFiMode_t currentMode = getMode();
+    bool isEnabled = ((currentMode & WIFI_AP) != 0);
+
+    if(isEnabled != enable) {
+        if(enable) {
+            return mode((WiFiMode_t)(currentMode | WIFI_AP));
+        } else {
+            return mode((WiFiMode_t)(currentMode & (~WIFI_AP)));
+        }
+    } else {
+        return true;
+    }
+}
+
+
+/**
+ * Disable WiFi for x us when value is not 0
+ * @param sleep_time_in_us
+ * @return ok
+ */
+bool ESP8266WiFiGenericClass::forceSleepBegin(uint32 sleepUs) {
+    _forceSleepLastMode = getMode();
+    if(!mode(WIFI_OFF)) {
+        return false;
+    }
+
+    if(sleepUs == 0) {
+        sleepUs = 0xFFFFFFF;
+    }
+
+    wifi_fpm_set_sleep_type(MODEM_SLEEP_T);
+    wifi_fpm_open();
+    return (wifi_fpm_do_sleep(sleepUs) == 0);
+}
+
+/**
+ * wake up WiFi Modem
+ * @return ok
+ */
+bool ESP8266WiFiGenericClass::forceSleepWake() {
+    wifi_fpm_do_wakeup();
+    wifi_fpm_close();
+
+    // restore last mode
+    if(mode(_forceSleepLastMode)) {
+        if((_forceSleepLastMode & WIFI_STA) != 0){
+            wifi_station_connect();
+        }
+        return true;
+    }
+    return false;
+}
+
+/**
+ * Get listen interval of maximum sleep level for modem sleep and light sleep.
+ * @return interval
+ */
+uint8_t ESP8266WiFiGenericClass::getListenInterval () {
+#ifndef NONOSDK3V0
+    return 0;
+#else
+    return wifi_get_listen_interval();
+#endif
+}
+
+/**
+ * Get sleep level of modem sleep and light sleep
+ * @return true if max level
+ */
+bool ESP8266WiFiGenericClass::isSleepLevelMax () {
+#ifndef NONOSDK3V0
+    return false;
+#else
+    return wifi_get_sleep_level() == MAX_SLEEP_T;
+#endif
+}
+
+
+// -----------------------------------------------------------------------------------------------------------------------
+// ------------------------------------------------ Generic Network function ---------------------------------------------
+// -----------------------------------------------------------------------------------------------------------------------
+
+void wifi_dns_found_callback(const char *name, CONST ip_addr_t *ipaddr, void *callback_arg);
+
+static bool _dns_lookup_pending = false;
+
+/**
+ * Resolve the given hostname to an IP address.
+ * @param aHostname     Name to be resolved
+ * @param aResult       IPAddress structure to store the returned IP address
+ * @return 1 if aIPAddrString was successfully converted to an IP address,
+ *          else 0
+ */
+int ESP8266WiFiGenericClass::hostByName(const char* aHostname, IPAddress& aResult)
+{
+    return hostByName(aHostname, aResult, 10000);
+}
+
+
+int ESP8266WiFiGenericClass::hostByName(const char* aHostname, IPAddress& aResult, uint32_t timeout_ms)
+{
+    ip_addr_t addr;
+    aResult = static_cast<uint32_t>(0);
+
+    if(aResult.fromString(aHostname)) {
+        // Host name is a IP address use it!
+        DEBUG_WIFI_GENERIC("[hostByName] Host: %s is a IP!\n", aHostname);
+        return 1;
+    }
+
+    DEBUG_WIFI_GENERIC("[hostByName] request IP for: %s\n", aHostname);
+    err_t err = dns_gethostbyname(aHostname, &addr, &wifi_dns_found_callback, &aResult);
+    if(err == ERR_OK) {
+        aResult = IPAddress(&addr);
+    } else if(err == ERR_INPROGRESS) {
+        _dns_lookup_pending = true;
+        delay(timeout_ms);
+        _dns_lookup_pending = false;
+        // will return here when dns_found_callback fires
+        if(aResult.isSet()) {
+            err = ERR_OK;
+        }
+    }
+
+    if(err != 0) {
+        DEBUG_WIFI_GENERIC("[hostByName] Host: %s lookup error: %d!\n", aHostname, (int)err);
+    } else {
+        DEBUG_WIFI_GENERIC("[hostByName] Host: %s IP: %s\n", aHostname, aResult.toString().c_str());
+    }
+
+    return (err == ERR_OK) ? 1 : 0;
+}
+
+/**
+ * DNS callback
+ * @param name
+ * @param ipaddr
+ * @param callback_arg
+ */
+void wifi_dns_found_callback(const char *name, CONST ip_addr_t *ipaddr, void *callback_arg)
+{
+    (void) name;
+    if (!_dns_lookup_pending) {
+        return;
+    }
+    if(ipaddr) {
+        (*reinterpret_cast<IPAddress*>(callback_arg)) = IPAddress(ipaddr);
+    }
+    esp_schedule(); // resume the hostByName function
+}
+
+// Async part
+
+struct host_struct {
+    String hostname;
+    IPAddress addr;
+    err_t status; // failed, ready, in progress (callback not called)
+};
+
+static struct host_struct host_var = { "", IPADDR_ANY, ERR_TIMEOUT };
+
+void wifi_dns_found_callback_async(const char* name, CONST ip_addr_t* ipaddr, void* callback_arg);
+
+int ESP8266WiFiGenericClass::hostByNameAsync(const char* aHostname, IPAddress& aResult) {
+    if (aHostname == NULL) {
+        DEBUG_WIFI_GENERIC("[hostByNameAsync] Hostname is NULL!");
+        return WIFI_CNT_FAILED;
+    }
+    static ip_addr_t addr;
+    if (!host_var.hostname.length()) { // No DNS search in progress
+        host_var.hostname = aHostname;
+        host_var.status = dns_gethostbyname(aHostname, &addr, &wifi_dns_found_callback_async, &host_var);
+        if (host_var.status == ERR_OK) {
+            aResult = IPAddress(addr);
+            DEBUG_WIFI_GENERIC("[hostByNameAsync] IP found! Host: %s -> IP %s", aHostname, aResult.toString().c_str());
+            return WIFI_CNT_OK;
+        }
+        if (host_var.status == ERR_INPROGRESS) {
+            DEBUG_WIFI_GENERIC("[hostByNameAsync] DNS query registred, waiting for response");
+            return WIFI_CNT_INPROGRESS;
+        }
+        DEBUG_WIFI_GENERIC("[hostByNameAsync] An error occurred! Please retry!");
+        return WIFI_CNT_FAILED;
+    } else if (host_var.hostname.equals(aHostname)) { // DNS search initialized
+        if (host_var.status == ERR_OK) { // IP found
+            aResult = host_var.addr;
+            DEBUG_WIFI_GENERIC("[hostByNameAsync] IP found! Host: %s -> IP %s", aHostname, aResult.toString().c_str());
+            return WIFI_CNT_OK;
+        }
+        if (host_var.status == ERR_INPROGRESS) { // Search still in progress
+            DEBUG_WIFI_GENERIC("[hostByNameAsync] DNS search still in progress!");
+            return WIFI_CNT_INPROGRESS;
+        }
+        // Generic error, reset
+        host_var.addr = (uint32_t) IPADDR_ANY;
+        host_var.hostname = "";
+        host_var.status = ERR_TIMEOUT; // Generic error
+        DEBUG_WIFI_GENERIC("[hostByNameAsync] IP NOT found! Please retry");
+        return WIFI_CNT_FAILED;
+    } else { // When requesting a new DNS search, while the previous hasn't finished yet
+        DEBUG_WIFI_GENERIC("[hostByNameAsync] Another DNS search is still in progress, please retry later!");
+        return WIFI_CNT_FAILED;
+    }
+}
+
+void wifi_dns_found_callback_async(const char* name, CONST ip_addr_t* ipaddr, void* callback_arg) {
+    (void) name;
+    err_t err = reinterpret_cast<struct host_struct*>(callback_arg)->status;
+    if (ipaddr && err == ERR_INPROGRESS) {
+        reinterpret_cast<struct host_struct*>(callback_arg)->addr = IPAddress(ipaddr);
+        reinterpret_cast<struct host_struct*>(callback_arg)->status = ERR_OK;
+    } else {
+        reinterpret_cast<struct host_struct*>(callback_arg)->status = ERR_TIMEOUT; // Generic error
+    }
+}
+
+//meant to be called from user-defined preinit()
+void ESP8266WiFiGenericClass::preinitWiFiOff () {
+  // https://github.com/esp8266/Arduino/issues/2111#issuecomment-224251391
+  // WiFi.persistent(false);
+  // WiFi.mode(WIFI_OFF);
+  // WiFi.forceSleepBegin();
+
+  //WiFi.mode(WIFI_OFF) equivalent:
+  // datasheet:
+  // Set Wi-Fi working mode to Station mode, SoftAP
+  // or Station + SoftAP, and do not update flash
+  // (not persistent)
+  wifi_set_opmode_current(WIFI_OFF);
+
+  //WiFi.forceSleepBegin(/*default*/0) equivalent:
+  // sleep forever until wifi_fpm_do_wakeup() is called
+  wifi_fpm_set_sleep_type(MODEM_SLEEP_T);
+  wifi_fpm_open();
+  wifi_fpm_do_sleep(0xFFFFFFF);
+
+  // use WiFi.forceSleepWake() to wake WiFi up
+}