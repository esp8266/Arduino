--- conflicted
+++ resolved
@@ -1,4 +1,3 @@
-
 /*
   arduino IPv6 example
   released to public domain
@@ -51,30 +50,20 @@
   }
 }
 
-<<<<<<< HEAD
-=======
 #if LWIP_IPV4 && LWIP_IPV6
->>>>>>> 25fdfd4d
 void fqdn_rt(Print& out, const String& fqdn, uint8_t resolveType) {
   out.print(F("resolving "));
   out.print(fqdn);
   out.print(F(": "));
   IPAddress result;
-<<<<<<< HEAD
-  if (WiFi.hostByName(fqdn.c_str(), result), 10000, resolveType) {
-=======
   if (WiFi.hostByName(fqdn.c_str(), result, 10000, resolveType)) {
->>>>>>> 25fdfd4d
     result.printTo(out);
     out.println();
   } else {
     out.println(F("timeout or not found"));
   }
 }
-<<<<<<< HEAD
-=======
-#endif
->>>>>>> 25fdfd4d
+#endif
 
 void status(Print& out) {
   out.println(F("------------------------------"));
@@ -111,15 +100,10 @@
   // an example is provided with a fqdn which does not resolve with IPv4
   fqdn(out, FQDN);
   fqdn(out, FQDN6);
-<<<<<<< HEAD
-  fqdn_rt(out, FQDN, LWIP_DNS_ADDRTYPE_IPV4_IPV6);  // IPv4 before IPv6
-  fqdn_rt(out, FQDN2, LWIP_DNS_ADDRTYPE_IPV6_IPV4); // IPv6 before IPv4 
-=======
 #if LWIP_IPV4 && LWIP_IPV6
   fqdn_rt(out, FQDN, LWIP_DNS_ADDRTYPE_IPV4_IPV6);  // IPv4 before IPv6
   fqdn_rt(out, FQDN2, LWIP_DNS_ADDRTYPE_IPV6_IPV4); // IPv6 before IPv4
 #endif
->>>>>>> 25fdfd4d
   out.println(F("------------------------------"));
 }
 
