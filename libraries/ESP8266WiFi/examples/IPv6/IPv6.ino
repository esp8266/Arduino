--- conflicted
+++ resolved
@@ -98,15 +98,11 @@
   Serial.println();
   Serial.println(ESP.getFullVersion());
 
-<<<<<<< HEAD
-  Serial.printf("IPV6 is%s enabled\n", LWIP_IPV6 ? String::empty().c_str() : " NOT");
-=======
 #if LWIP_IPV6
   Serial.printf("IPV6 is enabled\n");
 #else
   Serial.printf("IPV6 is not enabled\n");
 #endif
->>>>>>> da7ffdaa
 
   WiFi.mode(WIFI_STA);
   WiFi.begin(STASSID, STAPSK);
