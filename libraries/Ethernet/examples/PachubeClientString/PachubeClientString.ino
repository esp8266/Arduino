/*
  Pachube sensor client with Strings
 
 This sketch connects an analog sensor to Pachube (http://www.pachube.com)
 using a Wiznet Ethernet shield. You can use the Arduino Ethernet shield, or
 the Adafruit Ethernet shield, either one will work, as long as it's got
 a Wiznet Ethernet module on board.
 
 This example uses the String library, which is part of the Arduino core from
 version 0019.  
 
 Circuit:
 * Analog sensor attached to analog in 0
 * Ethernet shield attached to pins 10, 11, 12, 13
 
 created 15 March 2010
 updated 26 Oct 2011
 by Tom Igoe
 
 This code is in the public domain.
 
 */

#include <SPI.h>
#include <Ethernet.h>

// assign a MAC address for the ethernet controller.
// fill in your address here:
byte mac[] = { 
  0xDE, 0xAD, 0xBE, 0xEF, 0xFE, 0xED};
<<<<<<< HEAD
// assign an IP address for the controller:
byte ip[] = { 
  192,168,1,20 };
byte gateway[] = {
  192,168,1,1};	
byte subnet[] = { 
  255, 255, 255, 0 };

//  The address of the server you want to connect to (pachube.com):
byte server[] = { 
  173,203,98,29 }; 
=======
// fill in an available IP address on your network here,
// for manual configuration:
IPAddress ip(10,0,1,20);
>>>>>>> 432fab12

// initialize the library instance:
Client client(server, 80);

long lastConnectionTime = 0;        // last time you connected to the server, in milliseconds
boolean lastConnected = false;      // state of the connection last time through the main loop
const int postingInterval = 10000;  //delay between updates to Pachube.com

void setup() {
<<<<<<< HEAD
  // start the ethernet connection and serial port:
  Ethernet.begin(mac, ip);
  Serial.begin(9600);
  // give the ethernet module time to boot up:
  delay(1000);
=======
  // start serial port:
  Serial.begin(9600);
  // give the ethernet module time to boot up:
  delay(1000);
  // start the Ethernet connection:
  if (Ethernet.begin(mac) == 0) {
    Serial.println("Failed to configure Ethernet using DHCP");
    // Configure manually:
    Ethernet.begin(mac, ip);
  }
>>>>>>> 432fab12
}

void loop() {
  // read the analog sensor:
  int sensorReading = analogRead(A0);   
  // convert the data to a String to send it:
  String dataString = String(sensorReading);

  // you can append multiple readings to this String if your
  // pachube feed is set up to handle multiple values:
  int otherSensorReading = analogRead(A1);
  dataString += ",";
  dataString += String(otherSensorReading);

  // if there's incoming data from the net connection.
  // send it out the serial port.  This is for debugging
  // purposes only:
  if (client.available()) {
    char c = client.read();
    Serial.print(c);
  }

  // if there's no net connection, but there was one last time
  // through the loop, then stop the client:
  if (!client.connected() && lastConnected) {
    Serial.println();
    Serial.println("disconnecting.");
    client.stop();
  }

  // if you're not connected, and ten seconds have passed since
  // your last connection, then connect again and send data:
  if(!client.connected() && (millis() - lastConnectionTime > postingInterval)) {
    sendData(dataString);
  }
  // store the state of the connection for next time through
  // the loop:
  lastConnected = client.connected();
}

// this method makes a HTTP connection to the server:
void sendData(String thisData) {
  // if there's a successful connection:
  if (client.connect()) {
    Serial.println("connecting...");
    // send the HTTP PUT request. 
    // fill in your feed address here:
    client.print("PUT /api/YOUR_FEED_HERE.csv HTTP/1.1\n");
    client.print("Host: www.pachube.com\n");
    // fill in your Pachube API key here:
    client.print("X-PachubeApiKey: YOUR_KEY_HERE\n");
    client.print("Content-Length: ");
    client.println(thisData.length(), DEC);

    // last pieces of the HTTP PUT request:
    client.print("Content-Type: text/csv\n");
    client.println("Connection: close\n");

    // here's the actual content of the PUT request:
    client.println(thisData);

    // note the time that the connection was made:
    lastConnectionTime = millis();
  } 
  else {
    // if you couldn't make a connection:
    Serial.println("connection failed");
  }
}<|MERGE_RESOLUTION|>--- conflicted
+++ resolved
@@ -28,39 +28,18 @@
 // fill in your address here:
 byte mac[] = { 
   0xDE, 0xAD, 0xBE, 0xEF, 0xFE, 0xED};
-<<<<<<< HEAD
-// assign an IP address for the controller:
-byte ip[] = { 
-  192,168,1,20 };
-byte gateway[] = {
-  192,168,1,1};	
-byte subnet[] = { 
-  255, 255, 255, 0 };
-
-//  The address of the server you want to connect to (pachube.com):
-byte server[] = { 
-  173,203,98,29 }; 
-=======
 // fill in an available IP address on your network here,
 // for manual configuration:
 IPAddress ip(10,0,1,20);
->>>>>>> 432fab12
 
 // initialize the library instance:
-Client client(server, 80);
+EthernetClient client;
 
 long lastConnectionTime = 0;        // last time you connected to the server, in milliseconds
 boolean lastConnected = false;      // state of the connection last time through the main loop
 const int postingInterval = 10000;  //delay between updates to Pachube.com
 
 void setup() {
-<<<<<<< HEAD
-  // start the ethernet connection and serial port:
-  Ethernet.begin(mac, ip);
-  Serial.begin(9600);
-  // give the ethernet module time to boot up:
-  delay(1000);
-=======
   // start serial port:
   Serial.begin(9600);
   // give the ethernet module time to boot up:
@@ -71,7 +50,6 @@
     // Configure manually:
     Ethernet.begin(mac, ip);
   }
->>>>>>> 432fab12
 }
 
 void loop() {
@@ -115,7 +93,7 @@
 // this method makes a HTTP connection to the server:
 void sendData(String thisData) {
   // if there's a successful connection:
-  if (client.connect()) {
+  if (client.connect("www.pachube.com", 80)) {
     Serial.println("connecting...");
     // send the HTTP PUT request. 
     // fill in your feed address here:
