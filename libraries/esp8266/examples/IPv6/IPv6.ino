--- conflicted
+++ resolved
@@ -64,17 +64,6 @@
   }
 
   out.println(F("Try me at these addresses:"));
-<<<<<<< HEAD
-  out.println(F("(with 'telnet <addr>' or 'nc -u <addr> 23')"));
-  for (auto a : addrList) {
-    out.printf("IF='%s'(%d) IPv6=%d local=%d hostname='%s' addr= ",
-               a->ifname().c_str(),
-               a->ifnumber(),
-               a->isV6(),
-               a->isLocal(),
-               a->ifhostname());
-    a->printTo(out);
-=======
   out.println(F("(with 'telnet <addr> or 'nc -u <addr> 23')"));
   for (auto a : ifList) {
     out.printf("IF='%s' IPv6=%d local=%d hostname='%s' addr= %s",
@@ -83,7 +72,6 @@
                a->addr().isLocal(),
                a->hostname(),
                a->addr().toString().c_str());
->>>>>>> d377bad6
 
     if (a->isLegacy()) {
       out.print(F(" / mask:"));
