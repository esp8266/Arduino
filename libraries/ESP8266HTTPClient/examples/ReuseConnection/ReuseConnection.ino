--- conflicted
+++ resolved
@@ -45,13 +45,8 @@
 
     WiFiClient client;
 
-<<<<<<< HEAD
-    http.begin(client, "http://192.168.1.12/test.html");
-    //http.begin(client, "192.168.1.12", 80, "/test.html");
-=======
     http.begin(client, "http://jigsaw.w3.org/HTTP/connection.html");
     //http.begin(client, "jigsaw.w3.org", 80, "/HTTP/connection.html");
->>>>>>> dc206968
 
     int httpCode = http.GET();
     if (httpCode > 0) {
