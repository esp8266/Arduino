/**
   BasicHTTPClient.ino

    Created on: 24.05.2015

*/

#include <Arduino.h>

#include <ESP8266WiFi.h>
#include <ESP8266WiFiMulti.h>

#include <ESP8266HTTPClient.h>

#include <WiFiClient.h>
<<<<<<< HEAD

#define USE_SERIAL Serial
=======
>>>>>>> dc206968

ESP8266WiFiMulti WiFiMulti;

void setup() {

  Serial.begin(115200);
  // Serial.setDebugOutput(true);

  Serial.println();
  Serial.println();
  Serial.println();

  for (uint8_t t = 4; t > 0; t--) {
    Serial.printf("[SETUP] WAIT %d...\n", t);
    Serial.flush();
    delay(1000);
  }

  WiFi.mode(WIFI_STA);
  WiFiMulti.addAP("SSID", "PASSWORD");

}

void loop() {
  // wait for WiFi connection
  if ((WiFiMulti.run() == WL_CONNECTED)) {

    WiFiClient client;

    HTTPClient http;

<<<<<<< HEAD
    USE_SERIAL.print("[HTTP] begin...\n");
    // configure traged server and url
    //http.begin("https://192.168.1.12/test.html", "7a 9c f4 db 40 d3 62 5a 6e 21 bc 5c cc 66 c8 3e a1 45 59 38"); //HTTPS
    if (http.begin(client, "http://jigsaw.w3.org/HTTP/connection.html")) {  // HTTP


      USE_SERIAL.print("[HTTP] GET...\n");
=======
    Serial.print("[HTTP] begin...\n");
    if (http.begin(client, "http://jigsaw.w3.org/HTTP/connection.html")) {  // HTTP


      Serial.print("[HTTP] GET...\n");
>>>>>>> dc206968
      // start connection and send HTTP header
      int httpCode = http.GET();

      // httpCode will be negative on error
      if (httpCode > 0) {
        // HTTP header has been send and Server response header has been handled
<<<<<<< HEAD
        USE_SERIAL.printf("[HTTP] GET... code: %d\n", httpCode);
=======
        Serial.printf("[HTTP] GET... code: %d\n", httpCode);
>>>>>>> dc206968

        // file found at server
        if (httpCode == HTTP_CODE_OK || httpCode == HTTP_CODE_MOVED_PERMANENTLY) {
          String payload = http.getString();
<<<<<<< HEAD
          USE_SERIAL.println(payload);
        }
      } else {
        USE_SERIAL.printf("[HTTP] GET... failed, error: %s\n", http.errorToString(httpCode).c_str());
=======
          Serial.println(payload);
        }
      } else {
        Serial.printf("[HTTP] GET... failed, error: %s\n", http.errorToString(httpCode).c_str());
>>>>>>> dc206968
      }

      http.end();
    } else {
<<<<<<< HEAD
      USE_SERIAL.printf("Unable to connect\n");
=======
      Serial.printf("[HTTP} Unable to connect\n");
>>>>>>> dc206968
    }
  }

  delay(10000);
}<|MERGE_RESOLUTION|>--- conflicted
+++ resolved
@@ -13,11 +13,6 @@
 #include <ESP8266HTTPClient.h>
 
 #include <WiFiClient.h>
-<<<<<<< HEAD
-
-#define USE_SERIAL Serial
-=======
->>>>>>> dc206968
 
 ESP8266WiFiMulti WiFiMulti;
 
@@ -49,56 +44,31 @@
 
     HTTPClient http;
 
-<<<<<<< HEAD
-    USE_SERIAL.print("[HTTP] begin...\n");
-    // configure traged server and url
-    //http.begin("https://192.168.1.12/test.html", "7a 9c f4 db 40 d3 62 5a 6e 21 bc 5c cc 66 c8 3e a1 45 59 38"); //HTTPS
-    if (http.begin(client, "http://jigsaw.w3.org/HTTP/connection.html")) {  // HTTP
-
-
-      USE_SERIAL.print("[HTTP] GET...\n");
-=======
     Serial.print("[HTTP] begin...\n");
     if (http.begin(client, "http://jigsaw.w3.org/HTTP/connection.html")) {  // HTTP
 
 
       Serial.print("[HTTP] GET...\n");
->>>>>>> dc206968
       // start connection and send HTTP header
       int httpCode = http.GET();
 
       // httpCode will be negative on error
       if (httpCode > 0) {
         // HTTP header has been send and Server response header has been handled
-<<<<<<< HEAD
-        USE_SERIAL.printf("[HTTP] GET... code: %d\n", httpCode);
-=======
         Serial.printf("[HTTP] GET... code: %d\n", httpCode);
->>>>>>> dc206968
 
         // file found at server
         if (httpCode == HTTP_CODE_OK || httpCode == HTTP_CODE_MOVED_PERMANENTLY) {
           String payload = http.getString();
-<<<<<<< HEAD
-          USE_SERIAL.println(payload);
-        }
-      } else {
-        USE_SERIAL.printf("[HTTP] GET... failed, error: %s\n", http.errorToString(httpCode).c_str());
-=======
           Serial.println(payload);
         }
       } else {
         Serial.printf("[HTTP] GET... failed, error: %s\n", http.errorToString(httpCode).c_str());
->>>>>>> dc206968
       }
 
       http.end();
     } else {
-<<<<<<< HEAD
-      USE_SERIAL.printf("Unable to connect\n");
-=======
       Serial.printf("[HTTP} Unable to connect\n");
->>>>>>> dc206968
     }
   }
 
