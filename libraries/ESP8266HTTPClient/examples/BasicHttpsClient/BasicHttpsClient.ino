--- conflicted
+++ resolved
@@ -11,7 +11,6 @@
 #include <ESP8266WiFiMulti.h>
 #include <ESP8266HTTPClient.h>
 #include <WiFiClientSecureBearSSL.h>
-<<<<<<< HEAD
 
 #include "certs.h"
 
@@ -19,10 +18,6 @@
 #define STASSID "your-ssid"
 #define STAPSK  "your-password"
 #endif
-=======
-// Fingerprint for demo URL, expires on June 2, 2021, needs to be updated well before this date
-const uint8_t fingerprint[20] = { 0x40, 0xaf, 0x00, 0x6b, 0xec, 0x90, 0x22, 0x41, 0x8e, 0xa3, 0xad, 0xfa, 0x1a, 0xe8, 0x25, 0x41, 0x1d, 0x1a, 0x54, 0xb3 };
->>>>>>> d7cd4bef
 
 ESP8266WiFiMulti WiFiMulti;
 
