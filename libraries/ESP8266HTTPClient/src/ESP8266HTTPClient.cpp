/**
 * ESP8266HTTPClient.cpp
 *
 * Created on: 02.11.2015
 *
 * Copyright (c) 2015 Markus Sattler. All rights reserved.
 * This file is part of the ESP8266HTTPClient for Arduino.
 *
 * This library is free software; you can redistribute it and/or
 * modify it under the terms of the GNU Lesser General Public
 * License as published by the Free Software Foundation; either
 * version 2.1 of the License, or (at your option) any later version.
 *
 * This library is distributed in the hope that it will be useful,
 * but WITHOUT ANY WARRANTY; without even the implied warranty of
 * MERCHANTABILITY or FITNESS FOR A PARTICULAR PURPOSE.  See the GNU
 * Lesser General Public License for more details.
 *
 * You should have received a copy of the GNU Lesser General Public
 * License along with this library; if not, write to the Free Software
 * Foundation, Inc., 51 Franklin St, Fifth Floor, Boston, MA  02110-1301  USA
 *
 */
#include <Arduino.h>

#include "ESP8266HTTPClient.h"
#include <ESP8266WiFi.h>
#include <StreamDev.h>
#include <base64.h>

static int TO2HTTPC (Stream::toReport_e streamToError)
{
    switch (streamToError)
    {
    case Stream::STREAMTO_TIMED_OUT: return HTTPC_ERROR_READ_TIMEOUT;
    case Stream::STREAMTO_READ_ERROR: return HTTPC_ERROR_NO_STREAM;
    case Stream::STREAMTO_WRITE_ERROR: return HTTPC_ERROR_STREAM_WRITE;
    case Stream::STREAMTO_SHORT: return HTTPC_ERROR_STREAM_WRITE;
    case Stream::STREAMTO_SUCCESS: return 0;
    }
    return 0; // never reached, keep gcc quiet
}

/**
 * constructor
 */
HTTPClient::HTTPClient()
    : _client(nullptr), _userAgent(F("ESP8266HTTPClient"))
{
}

/**
 * destructor
 */
HTTPClient::~HTTPClient()
{
    if(_client) {
        _client->stop();
    }
    if(_currentHeaders) {
        delete[] _currentHeaders;
    }
}

void HTTPClient::clear()
{
    _returnCode = 0;
    _size = -1;
    _headers.clear();
    _location.clear();
    _payload.reset();
}


/**
 * parsing the url for all needed parameters
 * @param client Client&
 * @param url String
 * @param https bool
 * @return success bool
 */
bool HTTPClient::begin(WiFiClient &client, const String& url) {
    _client = &client;

    // check for : (http: or https:)
    int index = url.indexOf(':');
    if(index < 0) {
        DEBUG_HTTPCLIENT("[HTTP-Client][begin] failed to parse protocol\n");
        return false;
    }

    String protocol = url.substring(0, index);
    if(protocol != "http" && protocol != "https") {
        DEBUG_HTTPCLIENT("[HTTP-Client][begin] unknown protocol '%s'\n", protocol.c_str());
        return false;
    }

    _port = (protocol == "https" ? 443 : 80);
    return beginInternal(url, protocol.c_str());
}


/**
 * directly supply all needed parameters
 * @param client Client&
 * @param host String
 * @param port uint16_t
 * @param uri String
 * @param https bool
 * @return success bool
 */
bool HTTPClient::begin(WiFiClient &client, const String& host, uint16_t port, const String& uri, bool https)
{
    _client = &client;

     clear();
    _host = host;
    _port = port;
    _uri = uri;
    _protocol = (https ? "https" : "http");
    return true;
}


bool HTTPClient::beginInternal(const String& __url, const char* expectedProtocol)
{
    String url(__url);

    DEBUG_HTTPCLIENT("[HTTP-Client][begin] url: %s\n", url.c_str());
    clear();

    // check for : (http: or https:
    int index = url.indexOf(':');
    if(index < 0) {
        DEBUG_HTTPCLIENT("[HTTP-Client][begin] failed to parse protocol\n");
        return false;
    }

    _protocol = url.substring(0, index);
    url.remove(0, (index + 3)); // remove http:// or https://

    if (_protocol == "http") {
        // set default port for 'http'
        _port = 80;
    } else if (_protocol == "https") {
        // set default port for 'https'
        _port = 443;
    } else {
        DEBUG_HTTPCLIENT("[HTTP-Client][begin] unsupported protocol: %s\n", _protocol.c_str());
        return false;
    }

    index = url.indexOf('/');
    String host = url.substring(0, index);
    url.remove(0, index); // remove host part

    // get Authorization
    index = host.indexOf('@');
    if(index >= 0) {
        // auth info
        String auth = host.substring(0, index);
        host.remove(0, index + 1); // remove auth part including @
        _base64Authorization = base64::encode(auth, false /* doNewLines */);
    }

    // get port
    index = host.indexOf(':');
    if(index >= 0) {
        _host = host.substring(0, index); // hostname
        host.remove(0, (index + 1)); // remove hostname + :
        _port = host.toInt(); // get port
    } else {
        _host = host;
    }
    _uri = url;

    if ( expectedProtocol != nullptr && _protocol != expectedProtocol) {
        DEBUG_HTTPCLIENT("[HTTP-Client][begin] unexpected protocol: %s, expected %s\n", _protocol.c_str(), expectedProtocol);
        return false;
    }
    DEBUG_HTTPCLIENT("[HTTP-Client][begin] host: %s port: %d url: %s\n", _host.c_str(), _port, _uri.c_str());
    return true;
}


/**
 * end
 * called after the payload is handled
 */
void HTTPClient::end(void)
{
    disconnect(false);
    clear();
}

/**
 * disconnect
 * close the TCP socket
 */
void HTTPClient::disconnect(bool preserveClient)
{
    if(connected()) {
        if(_client->available() > 0) {
            DEBUG_HTTPCLIENT("[HTTP-Client][end] still data in buffer (%d), clean up.\n", _client->available());
            while(_client->available() > 0) {
                _client->read();
            }
        }

        if(_reuse && _canReuse) {
            DEBUG_HTTPCLIENT("[HTTP-Client][end] tcp keep open for reuse\n");
        } else {
            DEBUG_HTTPCLIENT("[HTTP-Client][end] tcp stop\n");
            if(_client) {
                _client->stop();
                if (!preserveClient) {
                    _client = nullptr;
                }
            }
        }
    } else {
        if (!preserveClient && _client) { // Also destroy _client if not connected()
            _client = nullptr;
        }

        DEBUG_HTTPCLIENT("[HTTP-Client][end] tcp is closed\n");
    }
}

/**
 * connected
 * @return connected status
 */
bool HTTPClient::connected()
{
    if(_client) {
        return (_client->connected() || (_client->available() > 0));
    }
    return false;
}

/**
 * try to reuse the connection to the server
 * keep-alive
 * @param reuse bool
 */
void HTTPClient::setReuse(bool reuse)
{
    _reuse = reuse;
}

/**
 * set User Agent
 * @param userAgent const char *
 */
void HTTPClient::setUserAgent(const String& userAgent)
{
    _userAgent = userAgent;
}

/**
 * set the Authorizatio for the http request
 * @param user const char *
 * @param password const char *
 */
void HTTPClient::setAuthorization(const char * user, const char * password)
{
    if(user && password) {
        String auth = user;
        auth += ':';
        auth += password;
        _base64Authorization = base64::encode(auth, false /* doNewLines */);
    }
}

/**
 * set the Authorizatio for the http request
 * @param auth const char * base64
 */
void HTTPClient::setAuthorization(const char * auth)
{
    if(auth) {
        _base64Authorization = auth;
        _base64Authorization.replace(String('\n'), emptyString);
    }
}

/**
 * set the timeout for the TCP connection
 * @param timeout unsigned int
 */
void HTTPClient::setTimeout(uint16_t timeout)
{
    _tcpTimeout = timeout;
    if(connected()) {
        _client->setTimeout(timeout);
    }
}

/**
 * set the URL to a new value. Handy for following redirects.
 * @param url
 */
bool HTTPClient::setURL(const String& url)
{
    // if the new location is only a path then only update the URI
    if (url && url[0] == '/') {
        _uri = url;
        clear();
        return true;
    }

    if (!url.startsWith(_protocol + ':')) {
        DEBUG_HTTPCLIENT("[HTTP-Client][setURL] new URL not the same protocol, expected '%s', URL: '%s'\n", _protocol.c_str(), url.c_str());
        return false;
    }
    // disconnect but preserve _client (clear _canReuse so disconnect will close the connection)
    _canReuse = false;
    disconnect(true);
    return beginInternal(url, nullptr);
}

/**
 * set redirect follow mode. See `followRedirects_t` enum for avaliable modes.
 * @param follow
 */
void HTTPClient::setFollowRedirects(followRedirects_t follow)
{
    _followRedirects = follow;
}

void HTTPClient::setRedirectLimit(uint16_t limit)
{
    _redirectLimit = limit;
}

/**
 * use HTTP1.0
 * @param useHTTP10 bool
 */
void HTTPClient::useHTTP10(bool useHTTP10)
{
    _useHTTP10 = useHTTP10;
    _reuse = !useHTTP10;
}

/**
 * send a GET request
 * @return http code
 */
int HTTPClient::GET()
{
    return sendRequest("GET");
}

/**
 * sends a post request to the server
 * @param payload const uint8_t *
 * @param size size_t
 * @return http code
 */
int HTTPClient::POST(const uint8_t* payload, size_t size)
{
    return sendRequest("POST", payload, size);
}

int HTTPClient::POST(const String& payload)
{
    return POST((uint8_t *) payload.c_str(), payload.length());
}

/**
 * sends a put request to the server
 * @param payload uint8_t *
 * @param size size_t
 * @return http code
 */
int HTTPClient::PUT(const uint8_t* payload, size_t size) {
    return sendRequest("PUT", payload, size);
}

int HTTPClient::PUT(const String& payload) {
    return PUT((const uint8_t *) payload.c_str(), payload.length());
}

/**
 * sends a patch request to the server
 * @param payload const uint8_t *
 * @param size size_t
 * @return http code
 */
int HTTPClient::PATCH(const uint8_t * payload, size_t size) {
    return sendRequest("PATCH", payload, size);
}

int HTTPClient::PATCH(const String& payload) {
    return PATCH((const uint8_t *) payload.c_str(), payload.length());
}

/**
 * sendRequest
 * @param type const char *     "GET", "POST", ....
 * @param payload String        data for the message body
 * @return
 */
int HTTPClient::sendRequest(const char * type, const String& payload)
{
    return sendRequest(type, (const uint8_t *) payload.c_str(), payload.length());
}

/**
 * sendRequest
 * @param type const char *           "GET", "POST", ....
 * @param payload const uint8_t *     data for the message body if null not send
 * @param size size_t                 size for the message body if 0 not send
 * @return -1 if no info or > 0 when Content-Length is set by server
 */
int HTTPClient::sendRequest(const char * type, const uint8_t * payload, size_t size)
{
    int code;
    bool redirect = false;
    uint16_t redirectCount = 0;
    do {
        // wipe out any existing headers from previous request
        for(size_t i = 0; i < _headerKeysCount; i++) {
            if (_currentHeaders[i].value.length() > 0) {
                _currentHeaders[i].value.clear();
            }
        }

        DEBUG_HTTPCLIENT("[HTTP-Client][sendRequest] type: '%s' redirCount: %d\n", type, redirectCount);

        // connect to server
        if(!connect()) {
            return returnError(HTTPC_ERROR_CONNECTION_FAILED);
        }

        addHeader(F("Content-Length"), String(payload && size > 0 ? size : 0));

        // send Header
        if(!sendHeader(type)) {
            return returnError(HTTPC_ERROR_SEND_HEADER_FAILED);
        }

        // transfer all of it, with send-timeout
        if (size && StreamPtr(payload, size).toAll(_client) != size)
            return returnError(HTTPC_ERROR_SEND_PAYLOAD_FAILED);

        // handle Server Response (Header)
        code = handleHeaderResponse();

        //
        // Handle redirections as stated in RFC document:
        // https://www.w3.org/Protocols/rfc2616/rfc2616-sec10.html
        //
        // Implementing HTTP_CODE_FOUND as redirection with GET method,
        // to follow most of existing user agent implementations.
        //
        redirect = false;
        if (
            _followRedirects != HTTPC_DISABLE_FOLLOW_REDIRECTS && 
            redirectCount < _redirectLimit &&
            _location.length() > 0
        ) {
            switch (code) {
                // redirecting using the same method
                case HTTP_CODE_MOVED_PERMANENTLY:
                case HTTP_CODE_TEMPORARY_REDIRECT: {
                    if (
                        // allow to force redirections on other methods
                        // (the RFC require user to accept the redirection)
                        _followRedirects == HTTPC_FORCE_FOLLOW_REDIRECTS ||
                        // allow GET and HEAD methods without force
                        !strcmp(type, "GET") || 
                        !strcmp(type, "HEAD")
                    ) {
                        redirectCount += 1;
                        DEBUG_HTTPCLIENT("[HTTP-Client][sendRequest] following redirect (the same method): '%s' redirCount: %d\n", _location.c_str(), redirectCount);
                        if (!setURL(_location)) {
                            DEBUG_HTTPCLIENT("[HTTP-Client][sendRequest] failed setting URL for redirection\n");
                            // no redirection
                            break;
                        }
                        // redirect using the same request method and payload, diffrent URL
                        redirect = true;
                    }
                    break;
                }
                // redirecting with method dropped to GET or HEAD
                // note: it does not need `HTTPC_FORCE_FOLLOW_REDIRECTS` for any method
                case HTTP_CODE_FOUND:
                case HTTP_CODE_SEE_OTHER: {
                    redirectCount += 1;
                    DEBUG_HTTPCLIENT("[HTTP-Client][sendRequest] following redirect (dropped to GET/HEAD): '%s' redirCount: %d\n", _location.c_str(), redirectCount);
                    if (!setURL(_location)) {
                        DEBUG_HTTPCLIENT("[HTTP-Client][sendRequest] failed setting URL for redirection\n");
                        // no redirection
                        break;
                    }
                    // redirect after changing method to GET/HEAD and dropping payload
                    type = "GET";
                    payload = nullptr;
                    size = 0;
                    redirect = true;
                    break;
                }

                default:
                    break;
            }
        }
    } while (redirect);

    // handle Server Response (Header)
    return returnError(code);
}

/**
 * sendRequest
 * @param type const char *     "GET", "POST", ....
 * @param stream Stream *       data stream for the message body
 * @param size size_t           size for the message body if 0 not Content-Length is send
 * @return -1 if no info or > 0 when Content-Length is set by server
 */
int HTTPClient::sendRequest(const char * type, Stream * stream, size_t size)
{

    if(!stream) {
        return returnError(HTTPC_ERROR_NO_STREAM);
    }

    // connect to server
    if(!connect()) {
        return returnError(HTTPC_ERROR_CONNECTION_FAILED);
    }

    if(size > 0) {
        addHeader(F("Content-Length"), String(size));
    }

    // send Header
    if(!sendHeader(type)) {
        return returnError(HTTPC_ERROR_SEND_HEADER_FAILED);
    }

    // transfer all of it, with timeout
    size_t transferred = stream->toSize(_client, size);
    if (transferred != size)
    {
        DEBUG_HTTPCLIENT("[HTTP-Client][sendRequest] short write, asked for %d but got %d failed.\n", size, transferred);
        return returnError(HTTPC_ERROR_SEND_PAYLOAD_FAILED);
    }

    // handle Server Response (Header)
    return returnError(handleHeaderResponse());
}

/**
 * size of message body / payload
 * @return -1 if no info or > 0 when Content-Length is set by server
 */
int HTTPClient::getSize(void)
{
    return _size;
}

/**
 * Location if redirect
 */
const String& HTTPClient::getLocation(void)
{
    return _location;
}

/**
 * returns the stream of the tcp connection
 * @return WiFiClient
 */
WiFiClient& HTTPClient::getStream(void)
{
    if(connected()) {
        return *_client;
    }

    DEBUG_HTTPCLIENT("[HTTP-Client] getStream: not connected\n");
    static WiFiClient empty;
    return empty;
}

/**
 * returns the stream of the tcp connection
 * @return WiFiClient *
 */
WiFiClient* HTTPClient::getStreamPtr(void)
{
    if(connected()) {
        return _client;
    }

    DEBUG_HTTPCLIENT("[HTTP-Client] getStreamPtr: not connected\n");
    return nullptr;
}

/**
 * write all  message body / payload to Stream
 * @param stream Stream *
 * @return bytes written ( negative values are error codes )
 */
int HTTPClient::writeToStream(Stream * stream)
{

    if(!stream) {
        return returnError(HTTPC_ERROR_NO_STREAM);
    }

    // Only return error if not connected and no data available, because otherwise ::getString() will return an error instead of an empty
    // string when the server returned a http code 204 (no content)
    if(!connected() && _transferEncoding != HTTPC_TE_IDENTITY && _size > 0) {
        return returnError(HTTPC_ERROR_NOT_CONNECTED);
    }

    // get length of document (is -1 when Server sends no Content-Length header)
    int len = _size;
    int ret = 0;

    if(_transferEncoding == HTTPC_TE_IDENTITY) {
<<<<<<< HEAD
        // len < 0: transfer all of it, with timeout
        // len >= 0: max:len, with timeout
        ret = _client->toSize(stream, len);
=======
        if(len > 0 || len == -1) {
            ret = writeToStreamDataBlock(stream, len);
>>>>>>> 32dbc2cb

        // have we an error?
        if(_client->getLastTo() != Stream::STREAMTO_SUCCESS) {
            return returnError(TO2HTTPC(_client->getLastTo()));
        }
    } else if(_transferEncoding == HTTPC_TE_CHUNKED) {
        int size = 0;
        while(1) {
            if(!connected()) {
                return returnError(HTTPC_ERROR_CONNECTION_LOST);
            }
            String chunkHeader = _client->readStringUntil('\n');

            if(chunkHeader.length() <= 0) {
                return returnError(HTTPC_ERROR_READ_TIMEOUT);
            }

            chunkHeader.trim(); // remove \r

            // read size of chunk
            len = (uint32_t) strtol((const char *) chunkHeader.c_str(), NULL, 16);
            size += len;
            DEBUG_HTTPCLIENT("[HTTP-Client] read chunk len: %d\n", len);

            // data left?
            if(len > 0) {
                // read len bytes with timeout
                int r = _client->toSize(stream, len);
                if (_client->getLastTo() != Stream::STREAMTO_SUCCESS)
                    // not all data transferred
                    return returnError(TO2HTTPC(_client->getLastTo()));
                ret += r;
            } else {

                // if no length Header use global chunk size
                if(_size <= 0) {
                    _size = size;
                }

                // check if we have write all data out
                if(ret != _size) {
                    return returnError(HTTPC_ERROR_STREAM_WRITE);
                }
                break;
            }

            // read trailing \r\n at the end of the chunk
            char buf[2];
            auto trailing_seq_len = _client->readBytes((uint8_t*)buf, 2);
            if (trailing_seq_len != 2 || buf[0] != '\r' || buf[1] != '\n') {
                return returnError(HTTPC_ERROR_READ_TIMEOUT);
            }

            delay(0);
        }
    } else {
        return returnError(HTTPC_ERROR_ENCODING);
    }

    disconnect(true);
    return ret;
}

/**
 * return all payload as String (may need lot of ram or trigger out of memory!)
 * @return String
 */
const String& HTTPClient::getString(void)
{
    if (_payload) {
        return *_payload;
    }

    _payload.reset(new StreamString());

    if(_size > 0) {
        // try to reserve needed memmory
        if(!_payload->reserve((_size + 1))) {
            DEBUG_HTTPCLIENT("[HTTP-Client][getString] not enough memory to reserve a string! need: %d\n", (_size + 1));
            return *_payload;
        }
    }

    writeToStream(_payload.get());
    return *_payload;
}

/**
 * converts error code to String
 * @param error int
 * @return String
 */
String HTTPClient::errorToString(int error)
{
    switch(error) {
    case HTTPC_ERROR_CONNECTION_FAILED:
        return F("connection failed");
    case HTTPC_ERROR_SEND_HEADER_FAILED:
        return F("send header failed");
    case HTTPC_ERROR_SEND_PAYLOAD_FAILED:
        return F("send payload failed");
    case HTTPC_ERROR_NOT_CONNECTED:
        return F("not connected");
    case HTTPC_ERROR_CONNECTION_LOST:
        return F("connection lost");
    case HTTPC_ERROR_NO_STREAM:
        return F("no stream");
    case HTTPC_ERROR_NO_HTTP_SERVER:
        return F("no HTTP server");
    case HTTPC_ERROR_TOO_LESS_RAM:
        return F("not enough ram");
    case HTTPC_ERROR_ENCODING:
        return F("Transfer-Encoding not supported");
    case HTTPC_ERROR_STREAM_WRITE:
        return F("Stream write error");
    case HTTPC_ERROR_READ_TIMEOUT:
        return F("read Timeout");
    default:
        return String();
    }
}

/**
 * adds Header to the request
 * @param name
 * @param value
 * @param first
 */
void HTTPClient::addHeader(const String& name, const String& value, bool first, bool replace)
{
    // not allow set of Header handled by code
    if (!name.equalsIgnoreCase(F("Connection")) &&
        !name.equalsIgnoreCase(F("User-Agent")) &&
        !name.equalsIgnoreCase(F("Host")) &&
        !(name.equalsIgnoreCase(F("Authorization")) && _base64Authorization.length())) {

        String headerLine;
        headerLine.reserve(name.length() + value.length() + 4);
        headerLine += name;
        headerLine += ": ";

        if (replace) {
            int headerStart = _headers.indexOf(headerLine);
            if (headerStart != -1) {
                int headerEnd = _headers.indexOf('\n', headerStart);
                _headers = _headers.substring(0, headerStart) + _headers.substring(headerEnd + 1);
            }
        }

        headerLine += value;
        headerLine += "\r\n";
        if (first) {
            _headers = headerLine + _headers;
        } else {
            _headers += headerLine;
        }
    }
}

void HTTPClient::collectHeaders(const char* headerKeys[], const size_t headerKeysCount)
{
    _headerKeysCount = headerKeysCount;
    if(_currentHeaders) {
        delete[] _currentHeaders;
    }
    _currentHeaders = new RequestArgument[_headerKeysCount];
    for(size_t i = 0; i < _headerKeysCount; i++) {
        _currentHeaders[i].key = headerKeys[i];
    }
}

String HTTPClient::header(const char* name)
{
    for(size_t i = 0; i < _headerKeysCount; ++i) {
        if(_currentHeaders[i].key == name) {
            return _currentHeaders[i].value;
        }
    }
    return String();
}

String HTTPClient::header(size_t i)
{
    if(i < _headerKeysCount) {
        return _currentHeaders[i].value;
    }
    return String();
}

String HTTPClient::headerName(size_t i)
{
    if(i < _headerKeysCount) {
        return _currentHeaders[i].key;
    }
    return String();
}

int HTTPClient::headers()
{
    return _headerKeysCount;
}

bool HTTPClient::hasHeader(const char* name)
{
    for(size_t i = 0; i < _headerKeysCount; ++i) {
        if((_currentHeaders[i].key == name) && (_currentHeaders[i].value.length() > 0)) {
            return true;
        }
    }
    return false;
}

/**
 * init TCP connection and handle ssl verify if needed
 * @return true if connection is ok
 */
bool HTTPClient::connect(void)
{
    if(_reuse && _canReuse && connected()) {
        DEBUG_HTTPCLIENT("[HTTP-Client] connect: already connected, reusing connection\n");
        _client->toNow(devnull); // clear _client's output (all of it, no timeout)
        return true;
    }

    if(!_client) {
        DEBUG_HTTPCLIENT("[HTTP-Client] connect: HTTPClient::begin was not called or returned error\n");
        return false;
    }

    _client->setTimeout(_tcpTimeout);

    if(!_client->connect(_host.c_str(), _port)) {
        DEBUG_HTTPCLIENT("[HTTP-Client] failed connect to %s:%u\n", _host.c_str(), _port);
        return false;
    }

    DEBUG_HTTPCLIENT("[HTTP-Client] connected to %s:%u\n", _host.c_str(), _port);

#ifdef ESP8266
    _client->setNoDelay(true);
#endif
    return connected();
}

/**
 * sends HTTP request header
 * @param type (GET, POST, ...)
 * @return status
 */
bool HTTPClient::sendHeader(const char * type)
{
    if(!connected()) {
        return false;
    }

    String header;
    // 128: Arbitrarily chosen to have enough buffer space for avoiding internal reallocations
    header.reserve(_headers.length() + _uri.length() +
            _base64Authorization.length() + _host.length() + _userAgent.length() + 128);
    header += type;
    header += ' ';
    if (_uri.length()) {
        header += _uri;
    } else {
        header += '/';
    }
    header += F(" HTTP/1.");

    if(_useHTTP10) {
        header += '0';
    } else {
        header += '1';
    }

    header += F("\r\nHost: ");
    header += _host;
    if (_port != 80 && _port != 443)
    {
        header += ':';
        header += String(_port);
    }
    header += F("\r\nUser-Agent: ");
    header += _userAgent;

    if (!_useHTTP10) {
        header += F("\r\nAccept-Encoding: identity;q=1,chunked;q=0.1,*;q=0");
    }

    if (_base64Authorization.length()) {
        header += F("\r\nAuthorization: Basic ");
        header += _base64Authorization;
    }

    header += F("\r\nConnection: ");
    header += _reuse ? F("keep-alive") : F("close");
    header += "\r\n";

    header += _headers;
    header += "\r\n";

    DEBUG_HTTPCLIENT("[HTTP-Client] sending request header\n-----\n%s-----\n", header.c_str());

    // transfer all of it, with timeout
    return StreamPtr(header).toAll(_client) == header.length();
}

/**
 * reads the response from the server
 * @return int http code
 */
int HTTPClient::handleHeaderResponse()
{

    if(!connected()) {
        return HTTPC_ERROR_NOT_CONNECTED;
    }

    clear();

    _canReuse = _reuse;

    String transferEncoding;

    _transferEncoding = HTTPC_TE_IDENTITY;
    unsigned long lastDataTime = millis();

    while(connected()) {
        size_t len = _client->available();
        if(len > 0) {
            int headerSeparator = -1;
            String headerLine = _client->readStringUntil('\n');

            lastDataTime = millis();

            DEBUG_HTTPCLIENT("[HTTP-Client][handleHeaderResponse] RX: '%s'\n", headerLine.c_str());

            if (headerLine.startsWith(F("HTTP/1."))) {

                constexpr auto httpVersionIdx = sizeof "HTTP/1." - 1;
                _canReuse = _canReuse && (headerLine[httpVersionIdx] != '0');
                _returnCode = headerLine.substring(httpVersionIdx + 2, headerLine.indexOf(' ', httpVersionIdx + 2)).toInt();
                _canReuse = _canReuse && (_returnCode > 0) && (_returnCode < 500);

            } else if ((headerSeparator = headerLine.indexOf(':')) > 0) {
                String headerName = headerLine.substring(0, headerSeparator);
                String headerValue = headerLine.substring(headerSeparator + 1);
                headerValue.trim();

                if(headerName.equalsIgnoreCase(F("Content-Length"))) {
                    _size = headerValue.toInt();
                }

                if(_canReuse && headerName.equalsIgnoreCase(F("Connection"))) {
                    if (headerValue.indexOf(F("close")) >= 0 &&
                            headerValue.indexOf(F("keep-alive")) < 0) {
                        _canReuse = false;
                    }
                }

                if(headerName.equalsIgnoreCase(F("Transfer-Encoding"))) {
                    transferEncoding = headerValue;
                }

                if(headerName.equalsIgnoreCase(F("Location"))) {
                    _location = headerValue;
                }

                for (size_t i = 0; i < _headerKeysCount; i++) {
                    if (_currentHeaders[i].key.equalsIgnoreCase(headerName)) {
                        if (!_currentHeaders[i].value.isEmpty()) {
                            // Existing value, append this one with a comma
                            _currentHeaders[i].value += ',';
                            _currentHeaders[i].value += headerValue;
                        } else {
                            _currentHeaders[i].value = headerValue;
                        }
                        break; // We found a match, stop looking
                    }
                }
                continue;
            }

            headerLine.trim(); // remove \r

            if (headerLine.isEmpty()) {
                DEBUG_HTTPCLIENT("[HTTP-Client][handleHeaderResponse] code: %d\n", _returnCode);

                if(_size > 0) {
                    DEBUG_HTTPCLIENT("[HTTP-Client][handleHeaderResponse] size: %d\n", _size);
                }

                if(transferEncoding.length() > 0) {
                    DEBUG_HTTPCLIENT("[HTTP-Client][handleHeaderResponse] Transfer-Encoding: %s\n", transferEncoding.c_str());
                    if(transferEncoding.equalsIgnoreCase(F("chunked"))) {
                        _transferEncoding = HTTPC_TE_CHUNKED;
                    } else {
                        return HTTPC_ERROR_ENCODING;
                    }
                } else {
                    _transferEncoding = HTTPC_TE_IDENTITY;
                }

                if(_returnCode) {
                    return _returnCode;
                } else {
                    DEBUG_HTTPCLIENT("[HTTP-Client][handleHeaderResponse] Remote host is not an HTTP Server!");
                    return HTTPC_ERROR_NO_HTTP_SERVER;
                }
            }

        } else {
            if((millis() - lastDataTime) > _tcpTimeout) {
                return HTTPC_ERROR_READ_TIMEOUT;
            }
            delay(0);
        }
    }

    return HTTPC_ERROR_CONNECTION_LOST;
}

/**
<<<<<<< HEAD
=======
 * write one Data Block to Stream
 * @param stream Stream *
 * @param size int
 * @return < 0 = error >= 0 = size written
 */
int HTTPClient::writeToStreamDataBlock(Stream * stream, int size)
{
    int buff_size = HTTP_TCP_BUFFER_SIZE;
    int len = size; // left size to read
    int bytesWritten = 0;

    // if possible create smaller buffer then HTTP_TCP_BUFFER_SIZE
    if((len > 0) && (len < HTTP_TCP_BUFFER_SIZE)) {
        buff_size = len;
    }

    // create buffer for read
    uint8_t * buff = (uint8_t *) malloc(buff_size);

    if(!buff) {
        DEBUG_HTTPCLIENT("[HTTP-Client][writeToStreamDataBlock] not enough ram! need %d\n", HTTP_TCP_BUFFER_SIZE);
        return HTTPC_ERROR_TOO_LESS_RAM;
    }

    // read all data from server
    while(connected() && (len > 0 || len == -1))
    {
        int readBytes = len;

        // not read more the buffer can handle
        if(readBytes > buff_size) {
            readBytes = buff_size;
        }
    
        // len == -1 or len > what is available, read only what is available
        int av = _client->available();
        if (readBytes < 0 || readBytes > av) {
            readBytes = av;
        }

        // read data
        int bytesRead = _client->readBytes(buff, readBytes);
        if (!bytesRead)
        {
            DEBUG_HTTPCLIENT("[HTTP-Client][writeToStreamDataBlock] input stream timeout\n");
            free(buff);
            return HTTPC_ERROR_READ_TIMEOUT;
        }

        // write it to Stream
        int bytesWrite = stream->write(buff, bytesRead);
        bytesWritten += bytesWrite;

        // are all Bytes a writen to stream ?
        if(bytesWrite != bytesRead) {
            DEBUG_HTTPCLIENT("[HTTP-Client][writeToStream] short write asked for %d but got %d retry...\n", bytesRead, bytesWrite);

            // check for write error
            if(stream->getWriteError()) {
                DEBUG_HTTPCLIENT("[HTTP-Client][writeToStreamDataBlock] stream write error %d\n", stream->getWriteError());

                //reset write error for retry
                stream->clearWriteError();
            }

            // some time for the stream
            delay(1);

            int leftBytes = (bytesRead - bytesWrite);

            // retry to send the missed bytes
            bytesWrite = stream->write((buff + bytesWrite), leftBytes);
            bytesWritten += bytesWrite;

            if(bytesWrite != leftBytes) {
                // failed again
                DEBUG_HTTPCLIENT("[HTTP-Client][writeToStream] short write asked for %d but got %d failed.\n", leftBytes, bytesWrite);
                free(buff);
                return HTTPC_ERROR_STREAM_WRITE;
            }
        }

        // check for write error
        if(stream->getWriteError()) {
            DEBUG_HTTPCLIENT("[HTTP-Client][writeToStreamDataBlock] stream write error %d\n", stream->getWriteError());
            free(buff);
            return HTTPC_ERROR_STREAM_WRITE;
        }

        // count bytes to read left
        if(len > 0) {
            len -= bytesRead;
        }

        delay(0);
    }

    free(buff);

    DEBUG_HTTPCLIENT("[HTTP-Client][writeToStreamDataBlock] end of chunk or data (transferred: %d).\n", bytesWritten);

    if((size > 0) && (size != bytesWritten)) {
        DEBUG_HTTPCLIENT("[HTTP-Client][writeToStreamDataBlock] transferred size %d and request size %d mismatch!.\n", bytesWritten, size);
        return HTTPC_ERROR_STREAM_WRITE;
    }

    return bytesWritten;
}

/**
>>>>>>> 32dbc2cb
 * called to handle error return, may disconnect the connection if still exists
 * @param error
 * @return error
 */
int HTTPClient::returnError(int error)
{
    if(error < 0) {
        DEBUG_HTTPCLIENT("[HTTP-Client][returnError] error(%d): %s\n", error, errorToString(error).c_str());
        if(connected()) {
            DEBUG_HTTPCLIENT("[HTTP-Client][returnError] tcp stop\n");
            _client->stop();
        }
    }
    return error;
}<|MERGE_RESOLUTION|>--- conflicted
+++ resolved
@@ -624,16 +624,11 @@
     int ret = 0;
 
     if(_transferEncoding == HTTPC_TE_IDENTITY) {
-<<<<<<< HEAD
         // len < 0: transfer all of it, with timeout
         // len >= 0: max:len, with timeout
         ret = _client->toSize(stream, len);
-=======
-        if(len > 0 || len == -1) {
-            ret = writeToStreamDataBlock(stream, len);
->>>>>>> 32dbc2cb
-
-        // have we an error?
+
+        // do we have an error?
         if(_client->getLastTo() != Stream::STREAMTO_SUCCESS) {
             return returnError(TO2HTTPC(_client->getLastTo()));
         }
@@ -1054,119 +1049,6 @@
 }
 
 /**
-<<<<<<< HEAD
-=======
- * write one Data Block to Stream
- * @param stream Stream *
- * @param size int
- * @return < 0 = error >= 0 = size written
- */
-int HTTPClient::writeToStreamDataBlock(Stream * stream, int size)
-{
-    int buff_size = HTTP_TCP_BUFFER_SIZE;
-    int len = size; // left size to read
-    int bytesWritten = 0;
-
-    // if possible create smaller buffer then HTTP_TCP_BUFFER_SIZE
-    if((len > 0) && (len < HTTP_TCP_BUFFER_SIZE)) {
-        buff_size = len;
-    }
-
-    // create buffer for read
-    uint8_t * buff = (uint8_t *) malloc(buff_size);
-
-    if(!buff) {
-        DEBUG_HTTPCLIENT("[HTTP-Client][writeToStreamDataBlock] not enough ram! need %d\n", HTTP_TCP_BUFFER_SIZE);
-        return HTTPC_ERROR_TOO_LESS_RAM;
-    }
-
-    // read all data from server
-    while(connected() && (len > 0 || len == -1))
-    {
-        int readBytes = len;
-
-        // not read more the buffer can handle
-        if(readBytes > buff_size) {
-            readBytes = buff_size;
-        }
-    
-        // len == -1 or len > what is available, read only what is available
-        int av = _client->available();
-        if (readBytes < 0 || readBytes > av) {
-            readBytes = av;
-        }
-
-        // read data
-        int bytesRead = _client->readBytes(buff, readBytes);
-        if (!bytesRead)
-        {
-            DEBUG_HTTPCLIENT("[HTTP-Client][writeToStreamDataBlock] input stream timeout\n");
-            free(buff);
-            return HTTPC_ERROR_READ_TIMEOUT;
-        }
-
-        // write it to Stream
-        int bytesWrite = stream->write(buff, bytesRead);
-        bytesWritten += bytesWrite;
-
-        // are all Bytes a writen to stream ?
-        if(bytesWrite != bytesRead) {
-            DEBUG_HTTPCLIENT("[HTTP-Client][writeToStream] short write asked for %d but got %d retry...\n", bytesRead, bytesWrite);
-
-            // check for write error
-            if(stream->getWriteError()) {
-                DEBUG_HTTPCLIENT("[HTTP-Client][writeToStreamDataBlock] stream write error %d\n", stream->getWriteError());
-
-                //reset write error for retry
-                stream->clearWriteError();
-            }
-
-            // some time for the stream
-            delay(1);
-
-            int leftBytes = (bytesRead - bytesWrite);
-
-            // retry to send the missed bytes
-            bytesWrite = stream->write((buff + bytesWrite), leftBytes);
-            bytesWritten += bytesWrite;
-
-            if(bytesWrite != leftBytes) {
-                // failed again
-                DEBUG_HTTPCLIENT("[HTTP-Client][writeToStream] short write asked for %d but got %d failed.\n", leftBytes, bytesWrite);
-                free(buff);
-                return HTTPC_ERROR_STREAM_WRITE;
-            }
-        }
-
-        // check for write error
-        if(stream->getWriteError()) {
-            DEBUG_HTTPCLIENT("[HTTP-Client][writeToStreamDataBlock] stream write error %d\n", stream->getWriteError());
-            free(buff);
-            return HTTPC_ERROR_STREAM_WRITE;
-        }
-
-        // count bytes to read left
-        if(len > 0) {
-            len -= bytesRead;
-        }
-
-        delay(0);
-    }
-
-    free(buff);
-
-    DEBUG_HTTPCLIENT("[HTTP-Client][writeToStreamDataBlock] end of chunk or data (transferred: %d).\n", bytesWritten);
-
-    if((size > 0) && (size != bytesWritten)) {
-        DEBUG_HTTPCLIENT("[HTTP-Client][writeToStreamDataBlock] transferred size %d and request size %d mismatch!.\n", bytesWritten, size);
-        return HTTPC_ERROR_STREAM_WRITE;
-    }
-
-    return bytesWritten;
-}
-
-/**
->>>>>>> 32dbc2cb
  * called to handle error return, may disconnect the connection if still exists
  * @param error
  * @return error
