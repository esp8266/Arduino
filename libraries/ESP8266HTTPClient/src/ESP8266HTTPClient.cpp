--- conflicted
+++ resolved
@@ -556,12 +556,8 @@
     size_t transferred = stream->sendSize(_client.get(), size);
     if (transferred != size)
     {
-<<<<<<< HEAD
         DEBUG_HTTPCLIENT("[HTTP-Client][sendRequest] short write, asked for %u but got %u failed.\n", (unsigned int)size, (unsigned int)transferred);
-=======
-        DEBUG_HTTPCLIENT("[HTTP-Client][sendRequest] short write, asked for %d but got %d failed.\n", size, transferred);
         esp_yield();
->>>>>>> 0cd90ed4
         return returnError(HTTPC_ERROR_SEND_PAYLOAD_FAILED);
     }
 
