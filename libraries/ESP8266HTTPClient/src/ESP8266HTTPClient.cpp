--- conflicted
+++ resolved
@@ -1104,15 +1104,7 @@
     DEBUG_HTTPCLIENT("[HTTP-Client] sending request header\n-----\n%s-----\n", header.c_str());
 
     // transfer all of it, with timeout
-<<<<<<< HEAD
-#if STRING_IS_STREAM
-    return header.toAll(_client, header.length()) == header.length();
-#else
     return StreamPtr(header).toAll(_client) == header.length();
-#endif
-=======
-    return StreamPtr(header).toAll(_client) == header.length();
->>>>>>> 39f6f563
 }
 
 /**
