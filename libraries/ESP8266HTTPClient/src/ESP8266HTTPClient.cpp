/**
 * ESP8266HTTPClient.cpp
 *
 * Created on: 02.11.2015
 *
 * Copyright (c) 2015 Markus Sattler. All rights reserved.
 * This file is part of the ESP8266HTTPClient for Arduino.
 *
 * This library is free software; you can redistribute it and/or
 * modify it under the terms of the GNU Lesser General Public
 * License as published by the Free Software Foundation; either
 * version 2.1 of the License, or (at your option) any later version.
 *
 * This library is distributed in the hope that it will be useful,
 * but WITHOUT ANY WARRANTY; without even the implied warranty of
 * MERCHANTABILITY or FITNESS FOR A PARTICULAR PURPOSE.  See the GNU
 * Lesser General Public License for more details.
 *
 * You should have received a copy of the GNU Lesser General Public
 * License along with this library; if not, write to the Free Software
 * Foundation, Inc., 51 Franklin St, Fifth Floor, Boston, MA  02110-1301  USA
 *
 */
#include <Arduino.h>

#include "ESP8266HTTPClient.h"

#if HTTPCLIENT_1_1_COMPATIBLE
#include <ESP8266WiFi.h>
#include <WiFiClientSecureAxTLS.h>
#endif

#include <StreamString.h>
#include <base64.h>

#if HTTPCLIENT_1_1_COMPATIBLE
class TransportTraits
{
public:
    virtual ~TransportTraits()
    {
    }

    virtual std::unique_ptr<WiFiClient> create()
    {
        return std::unique_ptr<WiFiClient>(new WiFiClient());
    }

    virtual bool verify(WiFiClient& client, const char* host)
    {
        (void)client;
        (void)host;
        return true;
    }
};

class TLSTraits : public TransportTraits
{
public:
    TLSTraits(const String& fingerprint) :
        _fingerprint(fingerprint)
    {
    }

    std::unique_ptr<WiFiClient> create() override
    {
#pragma GCC diagnostic push
#pragma GCC diagnostic ignored  "-Wdeprecated-declarations"
        return std::unique_ptr<WiFiClient>(new axTLS::WiFiClientSecure());
#pragma GCC diagnostic pop
    }

    bool verify(WiFiClient& client, const char* host) override
    {
        auto wcs = static_cast<axTLS::WiFiClientSecure&>(client);
        return wcs.verify(_fingerprint.c_str(), host);
    }

protected:
    String _fingerprint;
};

class BearSSLTraits : public TransportTraits
{
public:
    BearSSLTraits(const uint8_t fingerprint[20])
    {
        memcpy(_fingerprint, fingerprint, sizeof(_fingerprint));
    }

    std::unique_ptr<WiFiClient> create() override
    {
        BearSSL::WiFiClientSecure *client = new BearSSL::WiFiClientSecure();
        client->setFingerprint(_fingerprint);
        return std::unique_ptr<WiFiClient>(client);
    }

    bool verify(WiFiClient& client, const char* host) override
    {
        // No-op.  BearSSL will not connect if the fingerprint doesn't match.
        // So if you get to here you've already connected and it matched
        (void) client;
        (void) host;
        return true;
    }

protected:
    uint8_t _fingerprint[20];
};
#endif // HTTPCLIENT_1_1_COMPATIBLE

/**
 * constructor
 */
HTTPClient::HTTPClient()
{
    _client = nullptr;
#if HTTPCLIENT_1_1_COMPATIBLE
    _tcpDeprecated.reset(nullptr);
#endif
}

/**
 * destructor
 */
HTTPClient::~HTTPClient()
{
    if(_client) {
        _client->stop();
    }
    if(_currentHeaders) {
        delete[] _currentHeaders;
    }
}

void HTTPClient::clear()
{
    _returnCode = 0;
    _size = -1;
    _headers = "";
    _payload.reset();
    _location = "";
}


/**
 * parsing the url for all needed parameters
 * @param client Client&
 * @param url String
 * @param https bool
 * @return success bool
 */
bool HTTPClient::begin(WiFiClient &client, String url) {
#if HTTPCLIENT_1_1_COMPATIBLE
    if(_tcpDeprecated) {
        DEBUG_HTTPCLIENT("[HTTP-Client][begin] mix up of new and deprecated api\n");
        _canReuse = false;
        end();
    }
#endif

    _client = &client;

    // check for : (http: or https:)
    int index = url.indexOf(':');
    if(index < 0) {
        DEBUG_HTTPCLIENT("[HTTP-Client][begin] failed to parse protocol\n");
        return false;
    }

    String protocol = url.substring(0, index);
    if(protocol != "http" && protocol != "https") {
        DEBUG_HTTPCLIENT("[HTTP-Client][begin] unknown protocol '%s'\n", protocol.c_str());
        return false;
    }

    _port = (protocol == "https" ? 443 : 80);
    return beginInternal(url, protocol.c_str());
}


/**
 * directly supply all needed parameters
 * @param client Client&
 * @param host String
 * @param port uint16_t
 * @param uri String
 * @param https bool
 * @return success bool
 */
bool HTTPClient::begin(WiFiClient &client, String host, uint16_t port, String uri, bool https)
{
#if HTTPCLIENT_1_1_COMPATIBLE
    if(_tcpDeprecated) {
        DEBUG_HTTPCLIENT("[HTTP-Client][begin] mix up of new and deprecated api\n");
        _canReuse = false;
        end();
    }
#endif

    _client = &client;

     clear();
    _host = host;
    _port = port;
    _uri = uri;
    _protocol = (https ? "https" : "http");
    return true;
}


#if HTTPCLIENT_1_1_COMPATIBLE
bool HTTPClient::begin(String url, String httpsFingerprint)
{
    if(_client && !_tcpDeprecated) {
        DEBUG_HTTPCLIENT("[HTTP-Client][begin] mix up of new and deprecated api\n");
        _canReuse = false;
        end();
    }

    if (httpsFingerprint.length() == 0) {
        return false;
    }
    if (!beginInternal(url, "https")) {
        return false;
    }
    _transportTraits = TransportTraitsPtr(new TLSTraits(httpsFingerprint));
    if(!_transportTraits) {
        DEBUG_HTTPCLIENT("[HTTP-Client][begin] could not create transport traits\n");
        return false;
    }

    DEBUG_HTTPCLIENT("[HTTP-Client][begin] httpsFingerprint: %s\n", httpsFingerprint.c_str());
    return true;
}


bool HTTPClient::begin(String url, const uint8_t httpsFingerprint[20])
{
    if(_client && !_tcpDeprecated) {
        DEBUG_HTTPCLIENT("[HTTP-Client][begin] mix up of new and deprecated api\n");
        _canReuse = false;
        end();
    }

    if (!beginInternal(url, "https")) {
        return false;
    }
    _transportTraits = TransportTraitsPtr(new BearSSLTraits(httpsFingerprint));
    if(!_transportTraits) {
        DEBUG_HTTPCLIENT("[HTTP-Client][begin] could not create transport traits\n");
        return false;
    }

    DEBUG_HTTPCLIENT("[HTTP-Client][begin] BearSSL-httpsFingerprint:");
    for (size_t i=0; i < 20; i++) {
        DEBUG_HTTPCLIENT(" %02x", httpsFingerprint[i]);
    }
    DEBUG_HTTPCLIENT("\n");
    return true;
}


/**
 * parsing the url for all needed parameters
 * @param url String
 */
bool HTTPClient::begin(String url)
{
    if(_client && !_tcpDeprecated) {
        DEBUG_HTTPCLIENT("[HTTP-Client][begin] mix up of new and deprecated api\n");
        _canReuse = false;
        end();
    }

    if (!beginInternal(url, "http")) {
        return false;
    }
    _transportTraits = TransportTraitsPtr(new TransportTraits());
    return true;
}
#endif // HTTPCLIENT_1_1_COMPATIBLE

bool HTTPClient::beginInternal(String url, const char* expectedProtocol)
{
    DEBUG_HTTPCLIENT("[HTTP-Client][begin] url: %s\n", url.c_str());
    clear();

    // check for : (http: or https:
    int index = url.indexOf(':');
    if(index < 0) {
        DEBUG_HTTPCLIENT("[HTTP-Client][begin] failed to parse protocol\n");
        return false;
    }

    _protocol = url.substring(0, index);
    url.remove(0, (index + 3)); // remove http:// or https://

    if (_protocol == "http") {
        // set default port for 'http'
        _port = 80;
    } else if (_protocol == "https") {
        // set default port for 'https'
        _port = 443;
    } else {
        DEBUG_HTTPCLIENT("[HTTP-Client][begin] unsupported protocol: %s\n", _protocol.c_str());
        return false;
    }

    index = url.indexOf('/');
    String host = url.substring(0, index);
    url.remove(0, index); // remove host part

    // get Authorization
    index = host.indexOf('@');
    if(index >= 0) {
        // auth info
        String auth = host.substring(0, index);
        host.remove(0, index + 1); // remove auth part including @
        _base64Authorization = base64::encode(auth);
    }

    // get port
    index = host.indexOf(':');
    if(index >= 0) {
        _host = host.substring(0, index); // hostname
        host.remove(0, (index + 1)); // remove hostname + :
        _port = host.toInt(); // get port
    } else {
        _host = host;
    }
    _uri = url;

    if ( expectedProtocol != nullptr && _protocol != expectedProtocol) {
        DEBUG_HTTPCLIENT("[HTTP-Client][begin] unexpected protocol: %s, expected %s\n", _protocol.c_str(), expectedProtocol);
        return false;
    }
    DEBUG_HTTPCLIENT("[HTTP-Client][begin] host: %s port: %d url: %s\n", _host.c_str(), _port, _uri.c_str());
    return true;
}

#if HTTPCLIENT_1_1_COMPATIBLE
bool HTTPClient::begin(String host, uint16_t port, String uri)
{
    if(_client && !_tcpDeprecated) {
        DEBUG_HTTPCLIENT("[HTTP-Client][begin] mix up of new and deprecated api\n");
        _canReuse = false;
        end();
    }

    clear();
    _host = host;
    _port = port;
    _uri = uri;
    _transportTraits = TransportTraitsPtr(new TransportTraits());
    DEBUG_HTTPCLIENT("[HTTP-Client][begin] host: %s port: %d uri: %s\n", host.c_str(), port, uri.c_str());
    return true;
}

#pragma GCC diagnostic push
#pragma GCC diagnostic ignored  "-Wdeprecated-declarations"
bool HTTPClient::begin(String host, uint16_t port, String uri, bool https, String httpsFingerprint)
{
    if (https) {
        return begin(host, port, uri, httpsFingerprint);
    } else {
        return begin(host, port, uri);
    }
}
#pragma GCC diagnostic pop

bool HTTPClient::begin(String host, uint16_t port, String uri, String httpsFingerprint)
{
    if(_client && !_tcpDeprecated) {
        DEBUG_HTTPCLIENT("[HTTP-Client][begin] mix up of new and deprecated api\n");
        _canReuse = false;
        end();
    }

    clear();
    _host = host;
    _port = port;
    _uri = uri;

    if (httpsFingerprint.length() == 0) {
        return false;
    }
    _transportTraits = TransportTraitsPtr(new TLSTraits(httpsFingerprint));
    DEBUG_HTTPCLIENT("[HTTP-Client][begin] host: %s port: %d url: %s httpsFingerprint: %s\n", host.c_str(), port, uri.c_str(), httpsFingerprint.c_str());
    return true;
}

bool HTTPClient::begin(String host, uint16_t port, String uri, const uint8_t httpsFingerprint[20])
{
    if(_client && !_tcpDeprecated) {
        DEBUG_HTTPCLIENT("[HTTP-Client][begin] mix up of new and deprecated api\n");
        _canReuse = false;
        end();
    }

    clear();
    _host = host;
    _port = port;
    _uri = uri;

    _transportTraits = TransportTraitsPtr(new BearSSLTraits(httpsFingerprint));
    DEBUG_HTTPCLIENT("[HTTP-Client][begin] host: %s port: %d url: %s BearSSL-httpsFingerprint:", host.c_str(), port, uri.c_str());
    for (size_t i=0; i < 20; i++) {
        DEBUG_HTTPCLIENT(" %02x", httpsFingerprint[i]);
    }
    DEBUG_HTTPCLIENT("\n");
    return true;
}
#endif // HTTPCLIENT_1_1_COMPATIBLE

/**
 * end
 * called after the payload is handled
 */
void HTTPClient::end(void)
{
    disconnect(false);
    clear();
    _redirectCount = 0;
}

/**
 * disconnect
 * close the TCP socket
 */
void HTTPClient::disconnect(bool preserveClient)
{
    if(connected()) {
        if(_client->available() > 0) {
            DEBUG_HTTPCLIENT("[HTTP-Client][end] still data in buffer (%d), clean up.\n", _client->available());
            while(_client->available() > 0) {
                _client->read();
            }
        }

        if(_reuse && _canReuse) {
            DEBUG_HTTPCLIENT("[HTTP-Client][end] tcp keep open for reuse\n");
        } else {
            DEBUG_HTTPCLIENT("[HTTP-Client][end] tcp stop\n");
            if(_client) {
                _client->stop();
                if (!preserveClient) {
                    _client = nullptr;
                }
            }
#if HTTPCLIENT_1_1_COMPATIBLE
            if(_tcpDeprecated) {
                _transportTraits.reset(nullptr);
                _tcpDeprecated.reset(nullptr);
            }
#endif
        }
    } else {
        DEBUG_HTTPCLIENT("[HTTP-Client][end] tcp is closed\n");
    }
}

/**
 * connected
 * @return connected status
 */
bool HTTPClient::connected()
{
    if(_client) {
        return (_client->connected() || (_client->available() > 0));
    }
    return false;
}

/**
 * try to reuse the connection to the server
 * keep-alive
 * @param reuse bool
 */
void HTTPClient::setReuse(bool reuse)
{
    _reuse = reuse;
}

/**
 * set User Agent
 * @param userAgent const char *
 */
void HTTPClient::setUserAgent(const String& userAgent)
{
    _userAgent = userAgent;
}

/**
 * set the Authorizatio for the http request
 * @param user const char *
 * @param password const char *
 */
void HTTPClient::setAuthorization(const char * user, const char * password)
{
    if(user && password) {
        String auth = user;
        auth += ":";
        auth += password;
        _base64Authorization = base64::encode(auth);
    }
}

/**
 * set the Authorizatio for the http request
 * @param auth const char * base64
 */
void HTTPClient::setAuthorization(const char * auth)
{
    if(auth) {
        _base64Authorization = auth;
    }
}

/**
 * set the timeout for the TCP connection
 * @param timeout unsigned int
 */
void HTTPClient::setTimeout(uint16_t timeout)
{
    _tcpTimeout = timeout;
    if(connected()) {
        _client->setTimeout(timeout);
    }
}

/**
 * set the URL to a new value. Handy for following redirects.
 * @param url
 */
bool HTTPClient::setURL(String url)
{
    // if the new location is only a path then only update the URI
    if (url && url[0] == '/') {
        _uri = url;
        clear();
        return true;
    }

    if (!url.startsWith(_protocol + ":")) {
        DEBUG_HTTPCLIENT("[HTTP-Client][setURL] new URL not the same protocol, expected '%s', URL: '%s'\n", _protocol.c_str(), url.c_str());
        return false;
    }
    // disconnect but preserve _client
    disconnect(true);
    clear();
    return beginInternal(url, nullptr);
}

/**
 * set true to follow redirects.
 * @param follow
 */
void HTTPClient::setFollowRedirects(bool follow)
{
    _followRedirects = follow;
}

void HTTPClient::setRedirectLimit(uint16_t limit)
{
    _redirectLimit = limit;
}

/**
 * use HTTP1.0
 * @param useHTTP10 bool
 */
void HTTPClient::useHTTP10(bool useHTTP10)
{
    _useHTTP10 = useHTTP10;
    _reuse = !useHTTP10;
}

/**
 * send a GET request
 * @return http code
 */
int HTTPClient::GET()
{
    return sendRequest("GET");
}

/**
 * sends a post request to the server
 * @param payload uint8_t *
 * @param size size_t
 * @return http code
 */
int HTTPClient::POST(uint8_t * payload, size_t size)
{
    return sendRequest("POST", payload, size);
}

int HTTPClient::POST(String payload)
{
    return POST((uint8_t *) payload.c_str(), payload.length());
}

/**
 * sends a put request to the server
 * @param payload uint8_t *
 * @param size size_t
 * @return http code
 */
int HTTPClient::PUT(uint8_t * payload, size_t size) {
    return sendRequest("PUT", payload, size);
}

int HTTPClient::PUT(String payload) {
    return PUT((uint8_t *) payload.c_str(), payload.length());
}

/**
 * sends a patch request to the server
 * @param payload uint8_t *
 * @param size size_t
 * @return http code
 */
int HTTPClient::PATCH(uint8_t * payload, size_t size) {
    return sendRequest("PATCH", payload, size);
}

int HTTPClient::PATCH(String payload) {
    return PATCH((uint8_t *) payload.c_str(), payload.length());
}

/**
 * sendRequest
 * @param type const char *     "GET", "POST", ....
 * @param payload String        data for the message body
 * @return
 */
int HTTPClient::sendRequest(const char * type, String payload)
{
    return sendRequest(type, (uint8_t *) payload.c_str(), payload.length());
}

/**
 * sendRequest
 * @param type const char *     "GET", "POST", ....
 * @param payload uint8_t *     data for the message body if null not send
 * @param size size_t           size for the message body if 0 not send
 * @return -1 if no info or > 0 when Content-Length is set by server
 */
int HTTPClient::sendRequest(const char * type, uint8_t * payload, size_t size)
{
    bool redirect = false;
    int code = 0;
    do {
        // wipe out any existing headers from previous request
        for(size_t i = 0; i < _headerKeysCount; i++) {
            if (_currentHeaders[i].value.length() > 0) {
                _currentHeaders[i].value = "";
            }
        }

        redirect = false;
        DEBUG_HTTPCLIENT("[HTTP-Client][sendRequest] type: '%s' redirCount: %d\n", type, _redirectCount);

        // connect to server
        if(!connect()) {
            return returnError(HTTPC_ERROR_CONNECTION_REFUSED);
        }

<<<<<<< HEAD
    // send Payload if needed
    if(payload && size > 0) {
        size_t byteswritten = 0;
        uint8_t * p = payload;
        while(byteswritten < size) {
            int written;
            int towrite = size;
            // Note: this cap may be on the small size; but over about 2k will cause coredumps.
            //
            if (towrite > HTTP_TCP_BUFFER_SIZE)
                towrite = HTTP_TCP_BUFFER_SIZE;
            written  = _tcp->write(&p[0], towrite);
            if (written < 0)
                 return returnError(HTTPC_ERROR_SEND_PAYLOAD_FAILED);
            else 
            if (written == 0)
                  return returnError(HTTPC_ERROR_CONNECTION_LOST);
            byteswritten += size; 
            size -= written;
=======
        addHeader(F("Content-Length"), String(payload && size > 0 ? size : 0));

        // send Header
        if(!sendHeader(type)) {
            return returnError(HTTPC_ERROR_SEND_HEADER_FAILED);
        }

        // send Payload if needed
        if(payload && size > 0) {
            if(_client->write(&payload[0], size) != size) {
                return returnError(HTTPC_ERROR_SEND_PAYLOAD_FAILED);
            }
        }

        // handle Server Response (Header)
        code = handleHeaderResponse();

        //
        // We can follow redirects for 301/302/307 for GET and HEAD requests and
        // and we have not exceeded the redirect limit preventing an infinite
        // redirect loop.
        //
        // https://www.w3.org/Protocols/rfc2616/rfc2616-sec10.html
        //
        if (_followRedirects &&
                (_redirectCount < _redirectLimit) &&
                (_location.length() > 0) &&
                (code == 301 || code == 302 || code == 307) &&
                (!strcmp(type, "GET") || !strcmp(type, "HEAD"))
                ) {
            _redirectCount += 1; // increment the count for redirect.
            redirect = true;
            DEBUG_HTTPCLIENT("[HTTP-Client][sendRequest] following redirect:: '%s' redirCount: %d\n", _location.c_str(), _redirectCount);
            if (!setURL(_location)) {
                // return the redirect instead of handling on failure of setURL()
                redirect = false;
            }
        }

    } while (redirect);

    // handle 303 redirect for non GET/HEAD by changing to GET and requesting new url
    if (_followRedirects &&
            (_redirectCount < _redirectLimit) &&
            (_location.length() > 0) &&
            (code == 303) &&
            strcmp(type, "GET") && strcmp(type, "HEAD")
            ) {
        _redirectCount += 1;
        if (setURL(_location)) {
            code = sendRequest("GET");
>>>>>>> 215459fd
        }
    }

    // handle Server Response (Header)
    return returnError(code);
}

/**
 * sendRequest
 * @param type const char *     "GET", "POST", ....
 * @param stream Stream *       data stream for the message body
 * @param size size_t           size for the message body if 0 not Content-Length is send
 * @return -1 if no info or > 0 when Content-Length is set by server
 */
int HTTPClient::sendRequest(const char * type, Stream * stream, size_t size)
{

    if(!stream) {
        return returnError(HTTPC_ERROR_NO_STREAM);
    }

    // connect to server
    if(!connect()) {
        return returnError(HTTPC_ERROR_CONNECTION_REFUSED);
    }

    if(size > 0) {
        addHeader("Content-Length", String(size));
    }

    // send Header
    if(!sendHeader(type)) {
        return returnError(HTTPC_ERROR_SEND_HEADER_FAILED);
    }

    int buff_size = HTTP_TCP_BUFFER_SIZE;

    int len = size;
    int bytesWritten = 0;

    if(len == 0) {
        len = -1;
    }

    // if possible create smaller buffer then HTTP_TCP_BUFFER_SIZE
    if((len > 0) && (len < HTTP_TCP_BUFFER_SIZE)) {
        buff_size = len;
    }

    // create buffer for read
    uint8_t * buff = (uint8_t *) malloc(buff_size);

    if(buff) {
        // read all data from stream and send it to server
        while(connected() && (stream->available() > 0) && (len > 0 || len == -1)) {

            // get available data size
            int sizeAvailable = stream->available();

            if(sizeAvailable) {

                int readBytes = sizeAvailable;

                // read only the asked bytes
                if(len > 0 && readBytes > len) {
                    readBytes = len;
                }

                // not read more the buffer can handle
                if(readBytes > buff_size) {
                    readBytes = buff_size;
                }

                // read data
                int bytesRead = stream->readBytes(buff, readBytes);

                // write it to Stream
                int bytesWrite = _client->write((const uint8_t *) buff, bytesRead);
                bytesWritten += bytesWrite;

                // are all Bytes a writen to stream ?
                if(bytesWrite != bytesRead) {
                    DEBUG_HTTPCLIENT("[HTTP-Client][sendRequest] short write, asked for %d but got %d retry...\n", bytesRead, bytesWrite);

                    // check for write error
                    if(_client->getWriteError()) {
                        DEBUG_HTTPCLIENT("[HTTP-Client][sendRequest] stream write error %d\n", _client->getWriteError());

                        //reset write error for retry
                        _client->clearWriteError();
                    }

                    // some time for the stream
                    delay(1);

                    int leftBytes = (readBytes - bytesWrite);

                    // retry to send the missed bytes
                    bytesWrite = _client->write((const uint8_t *) (buff + bytesWrite), leftBytes);
                    bytesWritten += bytesWrite;

                    if(bytesWrite != leftBytes) {
                        // failed again
                        DEBUG_HTTPCLIENT("[HTTP-Client][sendRequest] short write, asked for %d but got %d failed.\n", leftBytes, bytesWrite);
                        free(buff);
                        return returnError(HTTPC_ERROR_SEND_PAYLOAD_FAILED);
                    }
                }

                // check for write error
                if(_client->getWriteError()) {
                    DEBUG_HTTPCLIENT("[HTTP-Client][sendRequest] stream write error %d\n", _client->getWriteError());
                    free(buff);
                    return returnError(HTTPC_ERROR_SEND_PAYLOAD_FAILED);
                }

                // count bytes to read left
                if(len > 0) {
                    len -= readBytes;
                }

                delay(0);
            } else {
                delay(1);
            }
        }

        free(buff);

        if(size && (int) size != bytesWritten) {
            DEBUG_HTTPCLIENT("[HTTP-Client][sendRequest] Stream payload bytesWritten %d and size %zd mismatch!.\n", bytesWritten, size);
            DEBUG_HTTPCLIENT("[HTTP-Client][sendRequest] ERROR SEND PAYLOAD FAILED!");
            return returnError(HTTPC_ERROR_SEND_PAYLOAD_FAILED);
        } else {
            DEBUG_HTTPCLIENT("[HTTP-Client][sendRequest] Stream payload written: %d\n", bytesWritten);
        }

    } else {
        DEBUG_HTTPCLIENT("[HTTP-Client][sendRequest] not enough ram! need %d\n", HTTP_TCP_BUFFER_SIZE);
        return returnError(HTTPC_ERROR_TOO_LESS_RAM);
    }

    // handle Server Response (Header)
    return returnError(handleHeaderResponse());
}

/**
 * size of message body / payload
 * @return -1 if no info or > 0 when Content-Length is set by server
 */
int HTTPClient::getSize(void)
{
    return _size;
}

/**
 * Location if redirect
 */
const String& HTTPClient::getLocation(void)
{
    return _location;
}

/**
 * returns the stream of the tcp connection
 * @return WiFiClient
 */
WiFiClient& HTTPClient::getStream(void)
{
    if(connected()) {
        return *_client;
    }

    DEBUG_HTTPCLIENT("[HTTP-Client] getStream: not connected\n");
    static WiFiClient empty;
    return empty;
}

/**
 * returns the stream of the tcp connection
 * @return WiFiClient *
 */
WiFiClient* HTTPClient::getStreamPtr(void)
{
    if(connected()) {
        return _client;
    }

    DEBUG_HTTPCLIENT("[HTTP-Client] getStreamPtr: not connected\n");
    return nullptr;
}

/**
 * write all  message body / payload to Stream
 * @param stream Stream *
 * @return bytes written ( negative values are error codes )
 */
int HTTPClient::writeToStream(Stream * stream)
{

    if(!stream) {
        return returnError(HTTPC_ERROR_NO_STREAM);
    }

    if(!connected()) {
        return returnError(HTTPC_ERROR_NOT_CONNECTED);
    }

    // get length of document (is -1 when Server sends no Content-Length header)
    int len = _size;
    int ret = 0;

    if(_transferEncoding == HTTPC_TE_IDENTITY) {
        ret = writeToStreamDataBlock(stream, len);

        // have we an error?
        if(ret < 0) {
            return returnError(ret);
        }
    } else if(_transferEncoding == HTTPC_TE_CHUNKED) {
        int size = 0;
        while(1) {
            if(!connected()) {
                return returnError(HTTPC_ERROR_CONNECTION_LOST);
            }
            String chunkHeader = _client->readStringUntil('\n');

            if(chunkHeader.length() <= 0) {
                return returnError(HTTPC_ERROR_READ_TIMEOUT);
            }

            chunkHeader.trim(); // remove \r

            // read size of chunk
            len = (uint32_t) strtol((const char *) chunkHeader.c_str(), NULL, 16);
            size += len;
            DEBUG_HTTPCLIENT("[HTTP-Client] read chunk len: %d\n", len);

            // data left?
            if(len > 0) {
                int r = writeToStreamDataBlock(stream, len);
                if(r < 0) {
                    // error in writeToStreamDataBlock
                    return returnError(r);
                }
                ret += r;
            } else {

                // if no length Header use global chunk size
                if(_size <= 0) {
                    _size = size;
                }

                // check if we have write all data out
                if(ret != _size) {
                    return returnError(HTTPC_ERROR_STREAM_WRITE);
                }
                break;
            }

            // read trailing \r\n at the end of the chunk
            char buf[2];
            auto trailing_seq_len = _client->readBytes((uint8_t*)buf, 2);
            if (trailing_seq_len != 2 || buf[0] != '\r' || buf[1] != '\n') {
                return returnError(HTTPC_ERROR_READ_TIMEOUT);
            }

            delay(0);
        }
    } else {
        return returnError(HTTPC_ERROR_ENCODING);
    }

    disconnect(true);
    return ret;
}

/**
 * return all payload as String (may need lot of ram or trigger out of memory!)
 * @return String
 */
const String& HTTPClient::getString(void)
{
    if (_payload) {
        return *_payload;
    }

    _payload.reset(new StreamString());

    if(_size > 0) {
        // try to reserve needed memmory
        if(!_payload->reserve((_size + 1))) {
            DEBUG_HTTPCLIENT("[HTTP-Client][getString] not enough memory to reserve a string! need: %d\n", (_size + 1));
            return *_payload;
        }
    }

    writeToStream(_payload.get());
    return *_payload;
}

/**
 * converts error code to String
 * @param error int
 * @return String
 */
String HTTPClient::errorToString(int error)
{
    switch(error) {
    case HTTPC_ERROR_CONNECTION_REFUSED:
        return F("connection refused");
    case HTTPC_ERROR_SEND_HEADER_FAILED:
        return F("send header failed");
    case HTTPC_ERROR_SEND_PAYLOAD_FAILED:
        return F("send payload failed");
    case HTTPC_ERROR_NOT_CONNECTED:
        return F("not connected");
    case HTTPC_ERROR_CONNECTION_LOST:
        return F("connection lost");
    case HTTPC_ERROR_NO_STREAM:
        return F("no stream");
    case HTTPC_ERROR_NO_HTTP_SERVER:
        return F("no HTTP server");
    case HTTPC_ERROR_TOO_LESS_RAM:
        return F("not enough ram");
    case HTTPC_ERROR_ENCODING:
        return F("Transfer-Encoding not supported");
    case HTTPC_ERROR_STREAM_WRITE:
        return F("Stream write error");
    case HTTPC_ERROR_READ_TIMEOUT:
        return F("read Timeout");
    default:
        return String();
    }
}

/**
 * adds Header to the request
 * @param name
 * @param value
 * @param first
 */
void HTTPClient::addHeader(const String& name, const String& value, bool first, bool replace)
{
    // not allow set of Header handled by code
    if(!name.equalsIgnoreCase(F("Connection")) &&
       !name.equalsIgnoreCase(F("User-Agent")) &&
       !name.equalsIgnoreCase(F("Host")) &&
       !(name.equalsIgnoreCase(F("Authorization")) && _base64Authorization.length())){

        String headerLine = name;
        headerLine += ": ";

        if (replace) {
            int headerStart = _headers.indexOf(headerLine);
            if (headerStart != -1) {
                int headerEnd = _headers.indexOf('\n', headerStart);
                _headers = _headers.substring(0, headerStart) + _headers.substring(headerEnd + 1);
            }
        }

        headerLine += value;
        headerLine += "\r\n";
        if(first) {
            _headers = headerLine + _headers;
        } else {
            _headers += headerLine;
        }
    }

}

void HTTPClient::collectHeaders(const char* headerKeys[], const size_t headerKeysCount)
{
    _headerKeysCount = headerKeysCount;
    if(_currentHeaders) {
        delete[] _currentHeaders;
    }
    _currentHeaders = new RequestArgument[_headerKeysCount];
    for(size_t i = 0; i < _headerKeysCount; i++) {
        _currentHeaders[i].key = headerKeys[i];
    }
}

String HTTPClient::header(const char* name)
{
    for(size_t i = 0; i < _headerKeysCount; ++i) {
        if(_currentHeaders[i].key == name) {
            return _currentHeaders[i].value;
        }
    }
    return String();
}

String HTTPClient::header(size_t i)
{
    if(i < _headerKeysCount) {
        return _currentHeaders[i].value;
    }
    return String();
}

String HTTPClient::headerName(size_t i)
{
    if(i < _headerKeysCount) {
        return _currentHeaders[i].key;
    }
    return String();
}

int HTTPClient::headers()
{
    return _headerKeysCount;
}

bool HTTPClient::hasHeader(const char* name)
{
    for(size_t i = 0; i < _headerKeysCount; ++i) {
        if((_currentHeaders[i].key == name) && (_currentHeaders[i].value.length() > 0)) {
            return true;
        }
    }
    return false;
}

/**
 * init TCP connection and handle ssl verify if needed
 * @return true if connection is ok
 */
bool HTTPClient::connect(void)
{
    if(connected()) {
        if(_reuse) {
            DEBUG_HTTPCLIENT("[HTTP-Client] connect: already connected, reusing connection\n");
        } else {
            DEBUG_HTTPCLIENT("[HTTP-Client] connect: already connected, try reuse!\n");
        }
        while(_client->available() > 0) {
            _client->read();
        }
        return true;
    }

#if HTTPCLIENT_1_1_COMPATIBLE
    if(!_client && _transportTraits) {
        _tcpDeprecated = _transportTraits->create();
        if(!_tcpDeprecated) {
            DEBUG_HTTPCLIENT("[HTTP-Client] connect: could not create tcp\n");
            return false;
        }
        _client = _tcpDeprecated.get();
    }
#endif

    if(!_client) {
        DEBUG_HTTPCLIENT("[HTTP-Client] connect: HTTPClient::begin was not called or returned error\n");
        return false;
    }

    _client->setTimeout(_tcpTimeout);

    if(!_client->connect(_host.c_str(), _port)) {
        DEBUG_HTTPCLIENT("[HTTP-Client] failed connect to %s:%u\n", _host.c_str(), _port);
        return false;
    }

    DEBUG_HTTPCLIENT("[HTTP-Client] connected to %s:%u\n", _host.c_str(), _port);

#if HTTPCLIENT_1_1_COMPATIBLE
    if (_tcpDeprecated && !_transportTraits->verify(*_tcpDeprecated, _host.c_str())) {
        DEBUG_HTTPCLIENT("[HTTP-Client] transport level verify failed\n");
        _client->stop();
        return false;
    }
#endif


#ifdef ESP8266
    _client->setNoDelay(true);
#endif
    return connected();
}

/**
 * sends HTTP request header
 * @param type (GET, POST, ...)
 * @return status
 */
bool HTTPClient::sendHeader(const char * type)
{
    if(!connected()) {
        return false;
    }

    String header = String(type) + " " + (_uri.length() ? _uri : F("/")) + F(" HTTP/1.");

    if(_useHTTP10) {
        header += "0";
    } else {
        header += "1";
    }

    header += String(F("\r\nHost: ")) + _host;
    if (_port != 80 && _port != 443)
    {
        header += ':';
        header += String(_port);
    }
    header += String(F("\r\nUser-Agent: ")) + _userAgent +
              F("\r\nConnection: ");

    if(_reuse) {
        header += F("keep-alive");
    } else {
        header += F("close");
    }
    header += "\r\n";

    if(!_useHTTP10) {
        header += F("Accept-Encoding: identity;q=1,chunked;q=0.1,*;q=0\r\n");
    }

    if(_base64Authorization.length()) {
        _base64Authorization.replace("\n", "");
        header += F("Authorization: Basic ");
        header += _base64Authorization;
        header += "\r\n";
    }

    header += _headers + "\r\n";

    DEBUG_HTTPCLIENT("[HTTP-Client] sending request header\n-----\n%s-----\n", header.c_str());

    return (_client->write((const uint8_t *) header.c_str(), header.length()) == header.length());
}

/**
 * reads the response from the server
 * @return int http code
 */
int HTTPClient::handleHeaderResponse()
{

    if(!connected()) {
        return HTTPC_ERROR_NOT_CONNECTED;
    }

    clear();

    _canReuse = _reuse;

    String transferEncoding;

    _transferEncoding = HTTPC_TE_IDENTITY;
    unsigned long lastDataTime = millis();

    while(connected()) {
        size_t len = _client->available();
        if(len > 0) {
            String headerLine = _client->readStringUntil('\n');
            headerLine.trim(); // remove \r

            lastDataTime = millis();

            DEBUG_HTTPCLIENT("[HTTP-Client][handleHeaderResponse] RX: '%s'\n", headerLine.c_str());

            if(headerLine.startsWith("HTTP/1.")) {
                if(_canReuse) {
                    _canReuse = (headerLine[sizeof "HTTP/1." - 1] != '0');
                }
                _returnCode = headerLine.substring(9, headerLine.indexOf(' ', 9)).toInt();
            } else if(headerLine.indexOf(':')) {
                String headerName = headerLine.substring(0, headerLine.indexOf(':'));
                String headerValue = headerLine.substring(headerLine.indexOf(':') + 1);
                headerValue.trim();

                if(headerName.equalsIgnoreCase("Content-Length")) {
                    _size = headerValue.toInt();
                }

                if(_canReuse && headerName.equalsIgnoreCase("Connection")) {
                    if(headerValue.indexOf("close") >= 0 && headerValue.indexOf("keep-alive") < 0) {
                        _canReuse = false;
                    }
                }

                if(headerName.equalsIgnoreCase("Transfer-Encoding")) {
                    transferEncoding = headerValue;
                }

                if(headerName.equalsIgnoreCase("Location")) {
                    _location = headerValue;
                }

                for(size_t i = 0; i < _headerKeysCount; i++) {
                    if(_currentHeaders[i].key.equalsIgnoreCase(headerName)) {
                        if (_currentHeaders[i].value != "") {
                            // Existing value, append this one with a comma
                            _currentHeaders[i].value += "," + headerValue;
                        } else {
                            _currentHeaders[i].value = headerValue;
                        }
                        break; // We found a match, stop looking
                    }
                }
            }

            if(headerLine == "") {
                DEBUG_HTTPCLIENT("[HTTP-Client][handleHeaderResponse] code: %d\n", _returnCode);

                if(_size > 0) {
                    DEBUG_HTTPCLIENT("[HTTP-Client][handleHeaderResponse] size: %d\n", _size);
                }

                if(transferEncoding.length() > 0) {
                    DEBUG_HTTPCLIENT("[HTTP-Client][handleHeaderResponse] Transfer-Encoding: %s\n", transferEncoding.c_str());
                    if(transferEncoding.equalsIgnoreCase("chunked")) {
                        _transferEncoding = HTTPC_TE_CHUNKED;
                    } else {
                        return HTTPC_ERROR_ENCODING;
                    }
                } else {
                    _transferEncoding = HTTPC_TE_IDENTITY;
                }

                if(_returnCode) {
                    return _returnCode;
                } else {
                    DEBUG_HTTPCLIENT("[HTTP-Client][handleHeaderResponse] Remote host is not an HTTP Server!");
                    return HTTPC_ERROR_NO_HTTP_SERVER;
                }
            }

        } else {
            if((millis() - lastDataTime) > _tcpTimeout) {
                return HTTPC_ERROR_READ_TIMEOUT;
            }
            delay(0);
        }
    }

    return HTTPC_ERROR_CONNECTION_LOST;
}

/**
 * write one Data Block to Stream
 * @param stream Stream *
 * @param size int
 * @return < 0 = error >= 0 = size written
 */
int HTTPClient::writeToStreamDataBlock(Stream * stream, int size)
{
    int buff_size = HTTP_TCP_BUFFER_SIZE;
    int len = size; // left size to read
    int bytesWritten = 0;

    // if possible create smaller buffer then HTTP_TCP_BUFFER_SIZE
    if((len > 0) && (len < HTTP_TCP_BUFFER_SIZE)) {
        buff_size = len;
    }

    // create buffer for read
    uint8_t * buff = (uint8_t *) malloc(buff_size);

    if(!buff) {
        DEBUG_HTTPCLIENT("[HTTP-Client][writeToStreamDataBlock] not enough ram! need %d\n", HTTP_TCP_BUFFER_SIZE);
        return HTTPC_ERROR_TOO_LESS_RAM;
    }

    // read all data from server
    while(connected() && (len > 0 || len == -1))
    {
        int readBytes = len;

        // not read more the buffer can handle
        if(readBytes > buff_size) {
            readBytes = buff_size;
        }

        // read data
        int bytesRead = _client->readBytes(buff, readBytes);
        if (!bytesRead)
        {
            DEBUG_HTTPCLIENT("[HTTP-Client][writeToStreamDataBlock] input stream timeout\n");
            free(buff);
            return HTTPC_ERROR_READ_TIMEOUT;
        }

        // write it to Stream
        int bytesWrite = stream->write(buff, bytesRead);
        bytesWritten += bytesWrite;

        // are all Bytes a writen to stream ?
        if(bytesWrite != bytesRead) {
            DEBUG_HTTPCLIENT("[HTTP-Client][writeToStream] short write asked for %d but got %d retry...\n", bytesRead, bytesWrite);

            // check for write error
            if(stream->getWriteError()) {
                DEBUG_HTTPCLIENT("[HTTP-Client][writeToStreamDataBlock] stream write error %d\n", stream->getWriteError());

                //reset write error for retry
                stream->clearWriteError();
            }

            // some time for the stream
            delay(1);

            int leftBytes = (bytesRead - bytesWrite);

            // retry to send the missed bytes
            bytesWrite = stream->write((buff + bytesWrite), leftBytes);
            bytesWritten += bytesWrite;

            if(bytesWrite != leftBytes) {
                // failed again
                DEBUG_HTTPCLIENT("[HTTP-Client][writeToStream] short write asked for %d but got %d failed.\n", leftBytes, bytesWrite);
                free(buff);
                return HTTPC_ERROR_STREAM_WRITE;
            }
        }

        // check for write error
        if(stream->getWriteError()) {
            DEBUG_HTTPCLIENT("[HTTP-Client][writeToStreamDataBlock] stream write error %d\n", stream->getWriteError());
            free(buff);
            return HTTPC_ERROR_STREAM_WRITE;
        }

        // count bytes to read left
        if(len > 0) {
            len -= bytesRead;
        }

        delay(0);
    }

    free(buff);

    DEBUG_HTTPCLIENT("[HTTP-Client][writeToStreamDataBlock] end of chunk or data (transferred: %d).\n", bytesWritten);

    if((size > 0) && (size != bytesWritten)) {
        DEBUG_HTTPCLIENT("[HTTP-Client][writeToStreamDataBlock] transferred size %d and request size %d mismatch!.\n", bytesWritten, size);
        return HTTPC_ERROR_STREAM_WRITE;
    }

    return bytesWritten;
}

/**
 * called to handle error return, may disconnect the connection if still exists
 * @param error
 * @return error
 */
int HTTPClient::returnError(int error)
{
    if(error < 0) {
        DEBUG_HTTPCLIENT("[HTTP-Client][returnError] error(%d): %s\n", error, errorToString(error).c_str());
        if(connected()) {
            DEBUG_HTTPCLIENT("[HTTP-Client][returnError] tcp stop\n");
            _client->stop();
        }
    }
    return error;
}<|MERGE_RESOLUTION|>--- conflicted
+++ resolved
@@ -667,27 +667,6 @@
             return returnError(HTTPC_ERROR_CONNECTION_REFUSED);
         }
 
-<<<<<<< HEAD
-    // send Payload if needed
-    if(payload && size > 0) {
-        size_t byteswritten = 0;
-        uint8_t * p = payload;
-        while(byteswritten < size) {
-            int written;
-            int towrite = size;
-            // Note: this cap may be on the small size; but over about 2k will cause coredumps.
-            //
-            if (towrite > HTTP_TCP_BUFFER_SIZE)
-                towrite = HTTP_TCP_BUFFER_SIZE;
-            written  = _tcp->write(&p[0], towrite);
-            if (written < 0)
-                 return returnError(HTTPC_ERROR_SEND_PAYLOAD_FAILED);
-            else 
-            if (written == 0)
-                  return returnError(HTTPC_ERROR_CONNECTION_LOST);
-            byteswritten += size; 
-            size -= written;
-=======
         addHeader(F("Content-Length"), String(payload && size > 0 ? size : 0));
 
         // send Header
@@ -739,7 +718,6 @@
         _redirectCount += 1;
         if (setURL(_location)) {
             code = sendRequest("GET");
->>>>>>> 215459fd
         }
     }
 
