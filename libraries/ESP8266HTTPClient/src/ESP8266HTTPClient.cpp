--- conflicted
+++ resolved
@@ -648,21 +648,15 @@
             }
         }
 
-<<<<<<< HEAD
-    addHeader(F("Content-Length"), String(payload && size > 0 ? size : 0));
-=======
         redirect = false;
         DEBUG_HTTPCLIENT("[HTTP-Client][sendRequest] type: '%s' redirCount: %d\n", type, _redirectCount);
->>>>>>> 70362979
 
         // connect to server
         if(!connect()) {
             return returnError(HTTPC_ERROR_CONNECTION_REFUSED);
         }
 
-        if(payload && size > 0) {
-            addHeader(F("Content-Length"), String(size));
-        }
+        addHeader(F("Content-Length"), String(payload && size > 0 ? size : 0));
 
         // send Header
         if(!sendHeader(type)) {
