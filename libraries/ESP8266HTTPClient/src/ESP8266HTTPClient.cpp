--- conflicted
+++ resolved
@@ -698,30 +698,9 @@
             return returnError(HTTPC_ERROR_SEND_HEADER_FAILED);
         }
 
-<<<<<<< HEAD
         // transfer all of it, with timeout
         if (size && StreamPtr(payload, size).to(_client) != size)
             return returnError(HTTPC_ERROR_SEND_PAYLOAD_FAILED);
-=======
-        // send Payload if needed
-        if (payload && size > 0) {
-            size_t bytesWritten = 0;
-            const uint8_t *p = payload;
-            size_t originalSize = size;
-            while (bytesWritten < originalSize) {
-                int written;
-                int towrite = std::min((int)size, (int)HTTP_TCP_BUFFER_SIZE);
-                written = _client->write(p + bytesWritten, towrite);
-                if (written < 0) {
-                        return returnError(HTTPC_ERROR_SEND_PAYLOAD_FAILED);
-                } else if (written == 0) {
-                        return returnError(HTTPC_ERROR_CONNECTION_LOST);
-                }
-                bytesWritten += written;
-                size -= written;
-            }
-        }
->>>>>>> a04c3244
 
         // handle Server Response (Header)
         code = handleHeaderResponse();
