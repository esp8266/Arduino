--- conflicted
+++ resolved
@@ -26,11 +26,7 @@
 #ifndef ESP8266HTTPClient_H_
 #define ESP8266HTTPClient_H_
 
-<<<<<<< HEAD
-#define KEEP_PRESENT_API
-=======
 #define HTTPCLIENT_1_1_COMPATIBLE
->>>>>>> dc206968
 
 #include <memory>
 #include <Arduino.h>
@@ -132,11 +128,7 @@
     HTTPC_TE_CHUNKED
 } transferEncoding_t;
 
-<<<<<<< HEAD
-#ifdef KEEP_PRESENT_API
-=======
 #ifdef HTTPCLIENT_1_1_COMPATIBLE
->>>>>>> dc206968
 class TransportTraits;
 typedef std::unique_ptr<TransportTraits> TransportTraitsPtr;
 #endif
@@ -147,12 +139,6 @@
     HTTPClient();
     ~HTTPClient();
 
-<<<<<<< HEAD
-    bool begin(WiFiClient &client, String url);
-    bool begin(WiFiClient &client, String host, uint16_t port, String uri = "/", bool https = false);
-
-#ifdef KEEP_PRESENT_API
-=======
 /*
  * Since both begin() functions take a reference to client as a parameter, you need to 
  * ensure the client object lives the entire time of the HTTPClient
@@ -161,7 +147,6 @@
     bool begin(WiFiClient &client, String host, uint16_t port, String uri = "/", bool https = false);
 
 #ifdef HTTPCLIENT_1_1_COMPATIBLE
->>>>>>> dc206968
     // Plain HTTP connection, unencrypted
     bool begin(String url)  __attribute__ ((deprecated));
     bool begin(String host, uint16_t port, String uri = "/")  __attribute__ ((deprecated));
@@ -234,19 +219,11 @@
     int writeToStreamDataBlock(Stream * stream, int len);
 
 
-<<<<<<< HEAD
-#ifdef KEEP_PRESENT_API
-    TransportTraitsPtr _transportTraits;
-    std::unique_ptr<WiFiClient> _tcpDeprecated;
-#endif
-    WiFiClient* _tcp;
-=======
 #ifdef HTTPCLIENT_1_1_COMPATIBLE
     TransportTraitsPtr _transportTraits;
     std::unique_ptr<WiFiClient> _tcpDeprecated;
 #endif
     WiFiClient* _client;
->>>>>>> dc206968
 
     /// request handling
     String _host;
