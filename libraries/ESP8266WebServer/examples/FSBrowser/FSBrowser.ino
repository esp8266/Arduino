--- conflicted
+++ resolved
@@ -143,105 +143,6 @@
 unsigned char h2int(char c) {
   if (c >= '0' && c <= '9') {
     return ((unsigned char)c - '0');
-<<<<<<< HEAD
-  }
-  if (c >= 'a' && c <= 'f') {
-    return ((unsigned char)c - 'a' + 10);
-  }
-  if (c >= 'A' && c <= 'F') {
-    return ((unsigned char)c - 'A' + 10);
-  }
-  return (0);
-}
-
-String urlDecode(String str) {
-  String decodedString = "";
-  char c;
-  char code0;
-  char code1;
-  for (unsigned int i = 0; i < str.length(); i++) {
-    c = str.charAt(i);
-    if (c == '+') {
-      decodedString += ' ';
-    } else if (c == '%') {
-      i++;
-      code0 = str.charAt(i);
-      i++;
-      code1 = str.charAt(i);
-      c = (h2int(code0) << 4) | h2int(code1);
-      decodedString += c;
-    } else {
-      decodedString += c;
-    }
-  }
-
-  return decodedString;
-}
-
-
-/*
-   Checks filename for unsupported combinations
-   Returns an empty String if supported, or detail of error(s) if unsupported
-*/
-String getFileError(String path) {
-  String error = String();
-  if (!path.startsWith("/")) {
-    error += "!NO_LEADING_SLASH! ";
-  }
-  if (path.indexOf("//") != -1) {
-    error += "!DOUBLE_SLASH! ";
-  }
-  if (path.endsWith("/")) {
-    error += "!TRAILING_SLASH! ";
-  }
-  return error;
-}
-
-
-////////////////////////////////
-// Request handlers
-
-/*
-   Return the FS type, status and size info
-*/
-void handleStatus() {
-  DBG_OUTPUT_PORT.println("handleStatus");
-  FSInfo fs_info;
-  String json = String("{\"type\":\"") + fsName + "\", \"isOk\":";
-
-  if (fsOK) {
-    fileSystem->info(fs_info);
-    json += String("\"true\", \"totalBytes\":\"") + fs_info.totalBytes + "\", \"usedBytes\":\""  + fs_info.usedBytes + "\"";
-  } else {
-    json += "\"false\"";
-  }
-  json += String(",\"unsupportedFiles\":\"") + unsupportedFiles + "\"";
-  json += "}";
-  server.send(200, "application/json", json);
-}
-
-
-/*
-   Return the list of files in the directory specified by the "dir" query string parameter
-*/
-void handleFileList() {
-  if (!fsOK) {
-    return returnFail("FS INIT ERROR");
-  }
-
-  if (!server.hasArg("dir")) {
-    return returnFail("BAD ARGS");
-  }
-
-  String path = urlDecode(server.arg("dir"));
-  if (path != "/" && !fileSystem->exists(path)) {
-    return returnFail("BAD PATH");
-  }
-
-  DBG_OUTPUT_PORT.println(String("handleFileList: ") + path);
-  Dir dir = fileSystem->openDir(path);
-  path = String();
-=======
   }
   if (c >= 'a' && c <= 'f') {
     return ((unsigned char)c - 'a' + 10);
@@ -547,37 +448,8 @@
 
   // Otherwise delete its contents first
   Dir dir = fileSystem->openDir(path);
->>>>>>> b0fa0967
 
   while (dir.next()) {
-<<<<<<< HEAD
-#ifdef USE_SPIFFS
-    String error = getFileError(dir.fileName());
-    if (error.length() > 0) {
-      DBG_OUTPUT_PORT.println(String("Ignoring ") + error + dir.fileName());
-      continue;
-    }
-#endif
-    if (output != "[") {
-      output += ',';
-    }
-    output += "{\"type\":\"";
-    if (dir.isDirectory()) {
-      output += "dir";
-    } else {
-      output += String("file\",\"size\":\"") + dir.fileSize();
-    }
-
-    output += "\",\"name\":\"";
-    // Always return names without leading "/"
-    if (dir.fileName()[0] == '/') {
-      output += &(dir.fileName()[1]);
-    } else {
-      output += dir.fileName();
-    }
-
-    output += "\"}";
-=======
     deleteRecursive(path + "/" + dir.fileName());
   }
 
@@ -645,7 +517,6 @@
       uploadFile.close();
     }
     DBG_OUTPUT_PORT.println(String("Upload: END, Size: ") + upload.totalSize);
->>>>>>> b0fa0967
   }
 }
 
@@ -680,271 +551,6 @@
 }
 
 
-<<<<<<< HEAD
-/*
-   Read the given file from the filesystem and stream it back to the client
-*/
-bool handleFileRead(String path) {
-  DBG_OUTPUT_PORT.println(String("handleFileRead: ") + path);
-  if (!fsOK) {
-    returnFail("FS INIT ERROR");
-    return true;
-  }
-
-  if (path.endsWith("/")) {
-    path += "index.htm";
-  }
-
-  String contentType;
-  if (server.hasArg("download")) {
-    contentType = "application/octet-stream";
-  } else {
-    contentType = getContentType(path);
-  }
-
-  if (!fileSystem->exists(path)) {
-    // File not found, try gzip version
-    path = path + ".gz";
-  }
-  if (fileSystem->exists(path)) {
-    File file = fileSystem->open(path, "r");
-    if (server.streamFile(file, contentType) != file.size()) {
-      DBG_OUTPUT_PORT.println("Sent less data than expected!");
-    }
-    file.close();
-    return true;
-  }
-
-  return false;
-}
-
-
-/*
-   As some FS (e.g. LittleFS) delete the parent folder when the last child has been removed,
-   return the path of the closest parent still existing
-*/
-String lastExistingParent(String path) {
-  while (path != "" && !fileSystem->exists(path)) {
-    if (path.lastIndexOf("/") > 0) {
-      path = path.substring(0, path.lastIndexOf("/"));
-    } else {
-      path = String();  // No slash => the top folder does not exist
-    }
-  }
-  DBG_OUTPUT_PORT.println(String("Last existing parent: ") + path);
-  return path;
-}
-
-/*
-   Handle the creation/rename of a new file
-   Operation      | req.responseText
-   ---------------+--------------------------------------------------------------
-   Create file    | parent of created file
-   Create folder  | parent of created folder
-   Rename file    | parent of source file
-   Move file      | parent of source file, or remaining ancestor
-   Rename folder  | parent of source folder
-   Move folder    | parent of source folder, or remaining ancestor
-*/
-void handleFileCreate() {
-  if (!fsOK) {
-    return returnFail("FS INIT ERROR");
-  }
-  if (server.args() == 0 || server.args() > 2) {
-    return returnFail("BAD ARGS");
-  }
-
-  String path = server.arg("path");
-  if (path == "") {
-    return returnFail("MISSING PATH ARG");
-  }
-
-#ifdef USE_SPIFFS
-  if (getFileError(path).length() > 0) {
-    return returnFail("INVALID FILENAME");
-  }
-#endif
-
-  if (path == "/") {
-    return returnFail("BAD PATH");
-  }
-  if (fileSystem->exists(path)) {
-    return returnFail("PATH FILE EXISTS");
-  }
-
-  if (server.args() == 1) {
-    // One argument: create
-    DBG_OUTPUT_PORT.println(String("handleFileCreate: ") + path);
-    if (path.endsWith("/")) {
-      // Create a folder
-      path.remove(path.length() - 1);
-      if (!fileSystem->mkdir(path)) {
-        return returnFail("MKDIR FAILED");
-      }
-    } else {
-      // Create a file
-      File file = fileSystem->open(path, "w");
-      if (file) {
-        file.write((const char *)0);
-        file.close();
-      } else {
-        return returnFail("CREATE FAILED");
-      }
-    }
-    if (path.lastIndexOf("/") > -1) {
-      path = path.substring(0, path.lastIndexOf("/"));
-    }
-    returnOKWithMsg(path);
-  } else {
-    // Two arguments: rename
-    String src = server.arg("src");
-    if (src == "") {
-      return returnFail("MISSING SRC ARG");
-    }
-    if (src == "/") {
-      return returnFail("BAD SRC");
-    }
-    if (!fileSystem->exists(src)) {
-      return returnFail("SRC FILE NOT FOUND");
-    }
-
-    DBG_OUTPUT_PORT.println(String("handleFileCreate: ") + path + " from " + src);
-
-    if (path.endsWith("/")) {
-      path.remove(path.length() - 1);
-    }
-    if (src.endsWith("/")) {
-      src.remove(src.length() - 1);
-    }
-    if (!fileSystem->rename(src, path)) {
-      return returnFail("RENAME FAILED");
-    }
-    returnOKWithMsg(lastExistingParent(src));
-  }
-}
-
-
-/*
-   Delete the file or folder designed by the given path.
-   If it's a file, delete it.
-   If it's a folder, delete all nested contents first then the folder itself
-*/
-void deleteRecursive(String path) {
-  File file = fileSystem->open(path, "r");
-  bool isDir = file.isDirectory();
-  file.close();
-
-  // If it's a plain file, delete it
-  if (!isDir) {
-    fileSystem->remove(path);
-    return;
-  }
-
-  // Otherwise delete its contents first
-  Dir dir = fileSystem->openDir(path);
-
-  while (dir.next()) {
-    deleteRecursive(path + "/" + dir.fileName());
-  }
-
-  // Then delete the folder itself
-  fileSystem->rmdir(path);
-}
-
-
-/*
-   Handle a file deletion request
-   Operation      | req.responseText
-   ---------------+--------------------------------------------------------------
-   Delete file    | parent of deleted file, or remaining ancestor
-   Delete folder  | parent of deleted folder, or remaining ancestor
-*/
-void handleFileDelete() {
-  if (!fsOK) {
-    return returnFail("FS INIT ERROR");
-  }
-  if (server.args() == 0) {
-    return returnFail("BAD ARGS");
-  }
-  String path = server.arg(0);
-  DBG_OUTPUT_PORT.println(String("handleFileDelete: ") + path);
-  if (path == "/" || !fileSystem->exists(path)) {
-    return returnFail("BAD PATH");
-  }
-  deleteRecursive(path);
-
-  returnOKWithMsg(lastExistingParent(path));
-}
-
-/*
-   Handle a file upload request
-*/
-void handleFileUpload() {
-  if (!fsOK) {
-    return returnFail("FS INIT ERROR");
-  }
-  if (server.uri() != "/edit") {
-    return;
-  }
-  HTTPUpload& upload = server.upload();
-  if (upload.status == UPLOAD_FILE_START) {
-    String filename = upload.filename;
-    // Make sure paths always start with "/"
-    if (!filename.startsWith("/")) {
-      filename = "/" + filename;
-    }
-    DBG_OUTPUT_PORT.println(String("handleFileUpload Name: ") + filename);
-    uploadFile = fileSystem->open(filename, "w");
-    DBG_OUTPUT_PORT.println(String("Upload: START, filename: ") + filename);
-  } else if (upload.status == UPLOAD_FILE_WRITE) {
-    if (uploadFile) {
-      size_t bytesWritten = uploadFile.write(upload.buf, upload.currentSize);
-      if (bytesWritten != upload.currentSize) {
-        return returnFail("WRITE FAILED");
-      }
-    }
-    DBG_OUTPUT_PORT.println(String("Upload: WRITE, Bytes: ") + upload.currentSize);
-  } else if (upload.status == UPLOAD_FILE_END) {
-    if (uploadFile) {
-      uploadFile.close();
-    }
-    DBG_OUTPUT_PORT.println(String("Upload: END, Size: ") + upload.totalSize);
-  }
-}
-
-
-/*
-   The "Not Found" handler catches all URI not explicitely declared in code
-   First try to find and return the requested file from the filesystem,
-   and if it fails, return a 404 page with debug information
-*/
-void handleNotFound() {
-  if (!fsOK) {
-    return returnFail("FS INIT ERROR");
-  }
-  String uri = urlDecode(server.uri());
-  if (!handleFileRead(uri)) {
-    // Dump debug data
-    String message = "Error: File not found\n\n";
-    message += "URI: ";
-    message += uri;
-    message += "\nMethod: ";
-    message += (server.method() == HTTP_GET) ? "GET" : "POST";
-    message += "\nArguments: ";
-    message += server.args();
-    message += "\n";
-    for (uint8_t i = 0; i < server.args(); i++) {
-      message += String(" NAME:") + server.argName(i) + "\n VALUE:" + server.arg(i) + "\n";
-    }
-    message += String("path=") + server.arg("path") + "\n";
-    DBG_OUTPUT_PORT.print(message);
-    return returnNotFound(message);
-  }
-}
-
-
-=======
->>>>>>> b0fa0967
 void setup(void) {
   ////////////////////////////////
   // SERIAL INIT
