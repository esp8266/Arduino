--- conflicted
+++ resolved
@@ -490,15 +490,7 @@
   if (content_length == 0)
       content_length = std::max((ssize_t)0, stream->streamSize());
   _prepareHeader(header, code, content_type, content_length);
-<<<<<<< HEAD
-#if STRING_IS_STREAM
-  size_t sent = header.toAll(&_currentClient);
-#else
   size_t sent = StreamPtr(header).toAll(&_currentClient);
-#endif
-=======
-  size_t sent = StreamPtr(header).toAll(&_currentClient);
->>>>>>> 39f6f563
   if (sent != header.length())
       DBGWS("HTTPServer: error: sent %zd on %u bytes\n", sent, header.length());
   if (content_length)
