/*
  Parsing.cpp - HTTP request parsing.

  Copyright (c) 2015 Ivan Grokhotkov. All rights reserved.

  This library is free software; you can redistribute it and/or
  modify it under the terms of the GNU Lesser General Public
  License as published by the Free Software Foundation; either
  version 2.1 of the License, or (at your option) any later version.

  This library is distributed in the hope that it will be useful,
  but WITHOUT ANY WARRANTY; without even the implied warranty of
  MERCHANTABILITY or FITNESS FOR A PARTICULAR PURPOSE.  See the GNU
  Lesser General Public License for more details.

  You should have received a copy of the GNU Lesser General Public
  License along with this library; if not, write to the Free Software
  Foundation, Inc., 51 Franklin St, Fifth Floor, Boston, MA  02110-1301  USA
  Modified 8 May 2015 by Hristo Gochkov (proper post and file upload handling)
*/

#include <Arduino.h>
#include "WiFiServer.h"
#include "WiFiClient.h"
#include "ESP8266WebServer.h"
#include "detail/mimetable.h"

#ifndef WEBSERVER_MAX_POST_ARGS
#define WEBSERVER_MAX_POST_ARGS 32
#endif

static const char Content_Type[] PROGMEM = "Content-Type";
static const char filename[] PROGMEM = "filename";

#if STRING_IS_STREAM

template <typename ServerType>
static bool readBytesWithTimeout(typename ServerType::ClientType& client, size_t maxLength, String& data, int timeout_ms)
{
<<<<<<< HEAD
    return client.toSize(data, maxLength, timeout_ms) == maxLength;
=======
  return client.toSize(S2Stream(data), maxLength, timeout_ms) == maxLength;
>>>>>>> 39f6f563
}

#else

template <typename ServerType>
static bool readBytesWithTimeout(typename ServerType::ClientType& client, size_t maxLength, String& data, int timeout_ms)
{
  return client.toSize(sstream(data), maxLength, timeout_ms) == maxLength;
}

#endif

template <typename ServerType>
typename ESP8266WebServerTemplate<ServerType>::ClientFuture ESP8266WebServerTemplate<ServerType>::_parseRequest(ClientType& client) {
  // Read the first line of HTTP request
  String req = client.readStringUntil('\r');
  DBGWS("request: %s\n", req.c_str());
  client.readStringUntil('\n');
  //reset header value
  for (int i = 0; i < _headerKeysCount; ++i) {
    _currentHeaders[i].value.clear();
   }

  // First line of HTTP request looks like "GET /path HTTP/1.1"
  // Retrieve the "/path" part by finding the spaces
  int addr_start = req.indexOf(' ');
  int addr_end = req.indexOf(' ', addr_start + 1);
  if (addr_start == -1 || addr_end == -1) {
    DBGWS("Invalid request\n");
    return CLIENT_MUST_STOP;
  }

  String methodStr = req.substring(0, addr_start);
  String url = req.substring(addr_start + 1, addr_end);
  String versionEnd = req.substring(addr_end + 8);
  _currentVersion = atoi(versionEnd.c_str());
  String searchStr;
  int hasSearch = url.indexOf('?');
  if (hasSearch != -1){
    searchStr = url.substring(hasSearch + 1);
    url = url.substring(0, hasSearch);
  }
  _currentUri = url;
  _chunked = false;

  if (_hook)
  {
    auto whatNow = _hook(methodStr, url, &client, mime::getContentType);
    if (whatNow != CLIENT_REQUEST_CAN_CONTINUE)
        return whatNow;
  }

  HTTPMethod method = HTTP_GET;
  if (methodStr == F("HEAD")) {
    method = HTTP_HEAD;
  } else if (methodStr == F("POST")) {
    method = HTTP_POST;
  } else if (methodStr == F("DELETE")) {
    method = HTTP_DELETE;
  } else if (methodStr == F("OPTIONS")) {
    method = HTTP_OPTIONS;
  } else if (methodStr == F("PUT")) {
    method = HTTP_PUT;
  } else if (methodStr == F("PATCH")) {
    method = HTTP_PATCH;
  }
  _currentMethod = method;

  _keepAlive = _currentVersion > 0; // Keep the connection alive by default
                                    // if the protocol version is greater than HTTP 1.0

  DBGWS("method: %s url: %s search: %s keepAlive=: %d\n",
      methodStr.c_str(), url.c_str(), searchStr.c_str(), _keepAlive);

  //attach handler
  RequestHandlerType* handler;
  for (handler = _firstHandler; handler; handler = handler->next()) {
    if (handler->canHandle(_currentMethod, _currentUri))
      break;
  }
  _currentHandler = handler;

  String formData;
  // below is needed only when POST type request
  if (method == HTTP_POST || method == HTTP_PUT || method == HTTP_PATCH || method == HTTP_DELETE){
    String boundaryStr;
    String headerName;
    String headerValue;
    bool isForm = false;
    bool isEncoded = false;
    uint32_t contentLength = 0;
    //parse headers
    while(1){
      req = client.readStringUntil('\r');
      client.readStringUntil('\n');
      if (req.isEmpty()) break; //no more headers
      int headerDiv = req.indexOf(':');
      if (headerDiv == -1){
        break;
      }
      headerName = req.substring(0, headerDiv);
      headerValue = req.substring(headerDiv + 1);
      headerValue.trim();
       _collectHeader(headerName.c_str(),headerValue.c_str());

      DBGWS("headerName: %s\nheaderValue: %s\n", headerName.c_str(), headerValue.c_str());

      if (headerName.equalsIgnoreCase(FPSTR(Content_Type))){
        using namespace mime;
        if (headerValue.startsWith(FPSTR(mimeTable[txt].mimeType))){
          isForm = false;
        } else if (headerValue.startsWith(F("application/x-www-form-urlencoded"))){
          isForm = false;
          isEncoded = true;
        } else if (headerValue.startsWith(F("multipart/"))){
          boundaryStr = headerValue.substring(headerValue.indexOf('=') + 1);
          boundaryStr.replace("\"","");
          isForm = true;
        }
      } else if (headerName.equalsIgnoreCase(F("Content-Length"))){
        contentLength = headerValue.toInt();
      } else if (headerName.equalsIgnoreCase(F("Host"))){
        _hostHeader = headerValue;
      } else if (headerName.equalsIgnoreCase(F("Connection"))){
        _keepAlive = headerValue.equalsIgnoreCase(F("keep-alive"));
      }
    }

    String plainBuf;
    if (   !isForm
        && // read content into plainBuf
           (   !readBytesWithTimeout<ServerType>(client, contentLength, plainBuf, HTTP_MAX_POST_WAIT)
            || (plainBuf.length() < contentLength)
           )
       )
    {
        return CLIENT_MUST_STOP;
    }

    if (isEncoded) {
        // isEncoded => !isForm => plainBuf is not empty
        // add plainBuf in search str
        if (searchStr.length())
          searchStr += '&';
        searchStr += plainBuf;
    }

    // parse searchStr for key/value pairs
    _parseArguments(searchStr);

    if (!isForm) {
      if (contentLength) {
        // add key=value: plain={body} (post json or other data)
        RequestArgument& arg = _currentArgs[_currentArgCount++];
        arg.key = F("plain");
        arg.value = plainBuf;
        _currentArgsHavePlain = 1;
      }
    } else { // isForm is true
      // here: content is not yet read (plainBuf is still empty)
      if (!_parseForm(client, boundaryStr, contentLength)) {
        return CLIENT_MUST_STOP;
      }
    }
  } else {
    String headerName;
    String headerValue;
    //parse headers
    while(1){
      req = client.readStringUntil('\r');
      client.readStringUntil('\n');
      if (req.isEmpty()) break;//no moar headers
      int headerDiv = req.indexOf(':');
      if (headerDiv == -1){
        break;
      }
      headerName = req.substring(0, headerDiv);
      headerValue = req.substring(headerDiv + 2);
      _collectHeader(headerName.c_str(),headerValue.c_str());

      DBGWS("headerName: %s\nheaderValue: %s\n", headerName.c_str(), headerValue.c_str());

      if (headerName.equalsIgnoreCase(F("Host"))){
        _hostHeader = headerValue;
      } else if (headerName.equalsIgnoreCase(F("Connection"))){
        _keepAlive = headerValue.equalsIgnoreCase(F("keep-alive"));
      }
    }
    _parseArguments(searchStr);
  }
  client.flush();

#ifdef DEBUG_ESP_HTTP_SERVER
  DBGWS("Request: %s\nArguments: %s\nfinal list of key/value pairs:\n",
    url.c_str(), searchStr.c_str());
  for (int i = 0; i < _currentArgCount; i++)
    DBGWS("  key:'%s' value:'%s'\r\n",
      _currentArgs[i].key.c_str(),
      _currentArgs[i].value.c_str());
#endif

  return CLIENT_REQUEST_CAN_CONTINUE;
}

template <typename ServerType>
bool ESP8266WebServerTemplate<ServerType>::_collectHeader(const char* headerName, const char* headerValue) {
  for (int i = 0; i < _headerKeysCount; i++) {
    if (_currentHeaders[i].key.equalsIgnoreCase(headerName)) {
            _currentHeaders[i].value=headerValue;
            return true;
        }
  }
  return false;
}

template <typename ServerType>
struct storeArgHandler
{
  void operator() (String& key, String& value, const String& data, int equal_index, int pos, int key_end_pos, int next_index)
  {
    key = ESP8266WebServerTemplate<ServerType>::urlDecode(data.substring(pos, key_end_pos));
    if ((equal_index != -1) && ((equal_index < next_index - 1) || (next_index == -1)))
      value = ESP8266WebServerTemplate<ServerType>::urlDecode(data.substring(equal_index + 1, next_index));
  }
};

struct nullArgHandler
{
  void operator() (String& key, String& value, const String& data, int equal_index, int pos, int key_end_pos, int next_index) {
    (void)key; (void)value; (void)data; (void)equal_index; (void)pos; (void)key_end_pos; (void)next_index;
    // do nothing
  }
};

template <typename ServerType>
void ESP8266WebServerTemplate<ServerType>::_parseArguments(const String& data) {
  if (_currentArgs)
    delete[] _currentArgs;

  _currentArgCount = _parseArgumentsPrivate(data, nullArgHandler());

  // allocate one more, this is needed because {"plain": plainBuf} is always added
  _currentArgs = new RequestArgument[_currentArgCount + 1];

  (void)_parseArgumentsPrivate(data, storeArgHandler<ServerType>());
}

template <typename ServerType>
int ESP8266WebServerTemplate<ServerType>::_parseArgumentsPrivate(const String& data, std::function<void(String&,String&,const String&,int,int,int,int)> handler) {

  DBGWS("args: %s\n", data.c_str());

  size_t pos = 0;
  int arg_total = 0;

  while (true) {

    // skip empty expression
    while (data[pos] == '&' || data[pos] == ';')
      if (++pos >= data.length())
        break;

    // locate separators
    int equal_index = data.indexOf('=', pos);
    int key_end_pos = equal_index;
    int next_index = data.indexOf('&', pos);
    int next_index2 = data.indexOf(';', pos);
    if ((next_index == -1) || (next_index2 != -1 && next_index2 < next_index))
      next_index = next_index2;
    if ((key_end_pos == -1) || ((key_end_pos > next_index) && (next_index != -1)))
      key_end_pos = next_index;
    if (key_end_pos == -1)
      key_end_pos = data.length();

    // handle key/value
    if ((int)pos < key_end_pos) {

      RequestArgument& arg = _currentArgs[arg_total];
      handler(arg.key, arg.value, data, equal_index, pos, key_end_pos, next_index);

      ++arg_total;
      pos = next_index + 1;
    }

    if (next_index == -1)
      break;
  }

  DBGWS("args count: %d\n", (int)arg_total);
  return arg_total;
}

template <typename ServerType>
void ESP8266WebServerTemplate<ServerType>::_uploadWriteByte(uint8_t b){
  if (_currentUpload->currentSize == HTTP_UPLOAD_BUFLEN){
    if(_currentHandler && _currentHandler->canUpload(_currentUri))
      _currentHandler->upload(*this, _currentUri, *_currentUpload);
    _currentUpload->totalSize += _currentUpload->currentSize;
    _currentUpload->currentSize = 0;
  }
  _currentUpload->buf[_currentUpload->currentSize++] = b;
}

template <typename ServerType>
uint8_t ESP8266WebServerTemplate<ServerType>::_uploadReadByte(ClientType& client){
  int res = client.read();
  if(res == -1){
    while(!client.available() && client.connected())
      yield();
    res = client.read();
  }
  return (uint8_t)res;
}

template <typename ServerType>
bool ESP8266WebServerTemplate<ServerType>::_parseForm(ClientType& client, const String& boundary, uint32_t len){
  (void) len;
  DBGWS("Parse Form: Boundary: '%s' Length: %d\n", boundary.c_str(), (int)len);
  String line;
  int retry = 0;
  do {
    line = client.readStringUntil('\r');
    ++retry;
  } while (line.length() == 0 && retry < 3);

  client.readStringUntil('\n');
  //start reading the form
  if (line == ("--"+boundary)){
    if(_postArgs) delete[] _postArgs;
    _postArgs = new RequestArgument[WEBSERVER_MAX_POST_ARGS];
    _postArgsLen = 0;
    while(1){
      String argName;
      String argValue;
      String argType;
      String argFilename;
      bool argIsFile = false;

      line = client.readStringUntil('\r');
      client.readStringUntil('\n');
      if (line.length() > 19 && line.substring(0, 19).equalsIgnoreCase(F("Content-Disposition"))){
        int nameStart = line.indexOf('=');
        if (nameStart != -1){
          argName = line.substring(nameStart+2);
          nameStart = argName.indexOf('=');
          if (nameStart == -1){
            argName = argName.substring(0, argName.length() - 1);
          } else {
            argFilename = argName.substring(nameStart+2, argName.length() - 1);
            argName = argName.substring(0, argName.indexOf('"'));
            argIsFile = true;
            DBGWS("PostArg FileName: %s\n", argFilename.c_str());
            //use GET to set the filename if uploading using blob
            if (argFilename == F("blob") && hasArg(FPSTR(filename)))
              argFilename = arg(FPSTR(filename));
          }
          DBGWS("PostArg Name: %s\n", argName.c_str());
          using namespace mime;
          argType = FPSTR(mimeTable[txt].mimeType);
          line = client.readStringUntil('\r');
          client.readStringUntil('\n');
          if (line.length() > 12 && line.substring(0, 12).equalsIgnoreCase(FPSTR(Content_Type))){
            argType = line.substring(line.indexOf(':')+2);
            //skip next line
            client.readStringUntil('\r');
            client.readStringUntil('\n');
          }
          DBGWS("PostArg Type: %s\n", argType.c_str());
          if (!argIsFile){
            while(1){
              line = client.readStringUntil('\r');
              client.readStringUntil('\n');
              if (line.startsWith("--"+boundary)) break;
              if (argValue.length() > 0) argValue += '\n';
              argValue += line;
            }
            DBGWS("PostArg Value: %s\n\n", argValue.c_str());

            RequestArgument& arg = _postArgs[_postArgsLen++];
            arg.key = argName;
            arg.value = argValue;

            if (line == ("--"+boundary+"--")){
              DBGWS("Done Parsing POST\n");
              break;
            }
          } else {
            _currentUpload.reset(new HTTPUpload());
            _currentUpload->status = UPLOAD_FILE_START;
            _currentUpload->name = argName;
            _currentUpload->filename = argFilename;
            _currentUpload->type = argType;
            _currentUpload->totalSize = 0;
            _currentUpload->currentSize = 0;
            _currentUpload->contentLength = len;
            DBGWS("Start File: %s Type: %s\n", _currentUpload->filename.c_str(), _currentUpload->type.c_str());
            if(_currentHandler && _currentHandler->canUpload(_currentUri))
              _currentHandler->upload(*this, _currentUri, *_currentUpload);
            _currentUpload->status = UPLOAD_FILE_WRITE;
            uint8_t argByte = _uploadReadByte(client);
readfile:
            while(argByte != 0x0D){
              if (!client.connected()) return _parseFormUploadAborted();
              _uploadWriteByte(argByte);
              argByte = _uploadReadByte(client);
            }

            argByte = _uploadReadByte(client);
            if (!client.connected()) return _parseFormUploadAborted();
            if (argByte == 0x0A){
              argByte = _uploadReadByte(client);
              if (!client.connected()) return _parseFormUploadAborted();
              if ((char)argByte != '-'){
                //continue reading the file
                _uploadWriteByte(0x0D);
                _uploadWriteByte(0x0A);
                goto readfile;
              } else {
                argByte = _uploadReadByte(client);
                if (!client.connected()) return _parseFormUploadAborted();
                if ((char)argByte != '-'){
                  //continue reading the file
                  _uploadWriteByte(0x0D);
                  _uploadWriteByte(0x0A);
                  _uploadWriteByte((uint8_t)('-'));
                  goto readfile;
                }
              }

              uint8_t endBuf[boundary.length()];
              client.readBytes(endBuf, boundary.length());

              if (strstr((const char*)endBuf, boundary.c_str()) != NULL){
                if(_currentHandler && _currentHandler->canUpload(_currentUri))
                  _currentHandler->upload(*this, _currentUri, *_currentUpload);
                _currentUpload->totalSize += _currentUpload->currentSize;
                _currentUpload->status = UPLOAD_FILE_END;
                if(_currentHandler && _currentHandler->canUpload(_currentUri))
                  _currentHandler->upload(*this, _currentUri, *_currentUpload);
                DBGWS("End File: %s Type: %s Size: %d\n",
                    _currentUpload->filename.c_str(),
                    _currentUpload->type.c_str(),
                    (int)_currentUpload->totalSize);
                line = client.readStringUntil(0x0D);
                client.readStringUntil(0x0A);
                if (line == "--"){
                  DBGWS("Done Parsing POST\n");
                  break;
                }
                continue;
              } else {
                _uploadWriteByte(0x0D);
                _uploadWriteByte(0x0A);
                _uploadWriteByte((uint8_t)('-'));
                _uploadWriteByte((uint8_t)('-'));
                uint32_t i = 0;
                while(i < boundary.length()){
                  _uploadWriteByte(endBuf[i++]);
                }
                argByte = _uploadReadByte(client);
                goto readfile;
              }
            } else {
              _uploadWriteByte(0x0D);
              goto readfile;
            }
            break;
          }
        }
      }
    }

    int iarg;
    int totalArgs = ((WEBSERVER_MAX_POST_ARGS - _postArgsLen) < _currentArgCount)?(WEBSERVER_MAX_POST_ARGS - _postArgsLen):_currentArgCount;
    for (iarg = 0; iarg < totalArgs; iarg++){
      RequestArgument& arg = _postArgs[_postArgsLen++];
      arg.key = _currentArgs[iarg].key;
      arg.value = _currentArgs[iarg].value;
    }
    if (_currentArgs) delete[] _currentArgs;
    _currentArgs = new RequestArgument[_postArgsLen];
    for (iarg = 0; iarg < _postArgsLen; iarg++){
      RequestArgument& arg = _currentArgs[iarg];
      arg.key = _postArgs[iarg].key;
      arg.value = _postArgs[iarg].value;
    }
    _currentArgCount = iarg;
    if (_postArgs) {
      delete[] _postArgs;
      _postArgs = nullptr;
      _postArgsLen = 0;
    }
    return true;
  }
  DBGWS("Error: line: %s\n", line.c_str());
  return false;
}

template <typename ServerType>
String ESP8266WebServerTemplate<ServerType>::urlDecode(const String& text)
{
  String decoded;
  char temp[] = "0x00";
  unsigned int len = text.length();
  unsigned int i = 0;
  while (i < len)
  {
    char decodedChar;
    char encodedChar = text.charAt(i++);
    if ((encodedChar == '%') && (i + 1 < len))
    {
      temp[2] = text.charAt(i++);
      temp[3] = text.charAt(i++);

      decodedChar = strtol(temp, NULL, 16);
    }
    else {
      if (encodedChar == '+')
      {
        decodedChar = ' ';
      }
      else {
        decodedChar = encodedChar;  // normal ascii char
      }
    }
    decoded += decodedChar;
  }
  return decoded;
}

template <typename ServerType>
bool ESP8266WebServerTemplate<ServerType>::_parseFormUploadAborted(){
  _currentUpload->status = UPLOAD_FILE_ABORTED;
  if(_currentHandler && _currentHandler->canUpload(_currentUri))
    _currentHandler->upload(*this, _currentUri, *_currentUpload);
  return false;
}<|MERGE_RESOLUTION|>--- conflicted
+++ resolved
@@ -32,27 +32,11 @@
 static const char Content_Type[] PROGMEM = "Content-Type";
 static const char filename[] PROGMEM = "filename";
 
-#if STRING_IS_STREAM
-
 template <typename ServerType>
 static bool readBytesWithTimeout(typename ServerType::ClientType& client, size_t maxLength, String& data, int timeout_ms)
 {
-<<<<<<< HEAD
-    return client.toSize(data, maxLength, timeout_ms) == maxLength;
-=======
   return client.toSize(S2Stream(data), maxLength, timeout_ms) == maxLength;
->>>>>>> 39f6f563
-}
-
-#else
-
-template <typename ServerType>
-static bool readBytesWithTimeout(typename ServerType::ClientType& client, size_t maxLength, String& data, int timeout_ms)
-{
-  return client.toSize(sstream(data), maxLength, timeout_ms) == maxLength;
-}
-
-#endif
+}
 
 template <typename ServerType>
 typename ESP8266WebServerTemplate<ServerType>::ClientFuture ESP8266WebServerTemplate<ServerType>::_parseRequest(ClientType& client) {
