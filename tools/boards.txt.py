#!/usr/bin/env python

# boards.txt python builder for esp8266/Arduino
# Copyright (C) 2017 community
# Permission is hereby granted, free of charge, to any person who buy it,
# use it, break it, fix it, trash it, change it, mail - upgrade it, charge
# it, point it, zoom it, press it, snap it, work it, quick - erase it, write
# it, cut it, paste it, save it, load it, check it, quick - rewrite it, plug
# it, play it, burn it, rip it, drag and drop it, zip - unzip it, lock it,
# fill it, call it, find it, view it, code it, jam - unlock it, surf it,
# scroll it, pause it, click it, cross it, crack it, switch - update it,
# name it, rate it, tune it, print it, scan it, send it, fax - rename it,
# touch it, bring it, pay it, watch it, turn it, leave it, start - format
# it.

# diff ldscripts after regeneration:
# (cd tools/sdk/ld/backup/; for i in *; do diff -u $i ../$i|less; done)

# board descriptor:
#    name     display name
#    opts:    specific entries dicts (overrides same entry in macros)
#    macro:   common entries
#        unmodifiable parameters:
#            resetmethod_ck/_nodemcu/_none/_dtrset: fixed reset method
#            flashmode_qio/_dio/_qout/_dout:        fixed flash mode
#            flashfreq_40/_80:                      fixed flash frequency
#        selection menu:
#            resetmethod_menu            menus for reset method
#            resetmethod_menu_extra      menus for additional reset methods
#            crystalfreq/flashfreq_menu: menus for crystal/flash frequency selection
#            flashmode_menu:             menus for flashmode selection (dio/dout/qio/qout)
#            512K/1M/2M/4M/8M/16M:       menus for flash & SPIFFS size
#            lwip/lwip2                  menus for available lwip versions

import os
import sys
import collections
import getopt
import re
import json

# serial upload speed order in menu
# default is 115 for every board unless specified with 'serial' in board
# or by user command line

speeds = collections.OrderedDict([
    (   '9', [ 's9', 's57', 's115', 's230', 's256', 's460', 's512', 's921' ]),
    (  '57', [ 's57', 's9', 's115', 's230', 's256', 's460', 's512', 's921' ]),
    ( '115', [ 's115', 's9', 's57', 's230', 's256', 's460', 's512', 's921' ]),
    ( '230', [ 's230', 's9', 's57', 's115', 's256', 's460', 's512', 's921' ]),
    ( '256', [ 's256', 's9', 's57', 's115', 's230', 's460', 's512', 's921' ]),
    ( '460', [ 's460', 's9', 's57', 's115', 's230', 's256', 's512', 's921' ]),
    ( '512', [ 's512', 's9', 's57', 's115', 's230', 's256', 's460', 's921' ]),
    ( '921', [ 's921', 's9', 's57', 's115', 's230', 's256', 's460', 's512' ]),
    ])

# boards list

boards = collections.OrderedDict([
    ( 'generic', {
        'name': 'Generic ESP8266 Module',
        'opts': {
            '.build.board': 'ESP8266_GENERIC',
            },
        'macro': [
            'resetmethod_menu',
            'resetmethod_menu_extra',
            'crystalfreq_menu',
            'flashfreq_menu',
            'flashmode_menu',
            '1M', '2M', '4M', '8M', '16M', '512K',
            'led',
            'sdk',
            ],
        'desc': [ 'These modules come in different form factors and pinouts. See the page at ESP8266 community wiki for more info: `ESP8266 Module Family <http://www.esp8266.com/wiki/doku.php?id=esp8266-module-family>`__.',
                  '',
                  'Usually these modules have no bootstapping resistors on board, insufficient decoupling capacitors, no voltage regulator, no reset circuit, and no USB-serial adapter. This makes using them somewhat tricky, compared to development boards which add these features.',
                  '',
                  'In order to use these modules, make sure to observe the following:',
                  '',
                  '-  **Provide sufficient power to the module.** For stable use of the ESP8266 a power supply with 3.3V and >= 250mA is required. Using the power available from USB to Serial adapter is not recommended, these adapters typically do not supply enough current to run ESP8266 reliably in every situation. An external supply or regulator alongwith filtering capacitors is preferred.',
                  '',
                  '-  **Connect bootstapping resistors** to GPIO0, GPIO2, GPIO15 according to the schematics below.',
                  '',
                  '-  **Put ESP8266 into bootloader mode** before uploading code.',
                  '',
                  'Serial Adapter',
                  '--------------',
                  '',
                  'There are many different USB to Serial adapters / boards. To be able to put ESP8266 into bootloader mode using serial handshaking lines, you need the adapter which breaks out RTS and DTR outputs. CTS and DSR are not useful for upload (they are inputs). Make sure the adapter can work with 3.3V IO voltage: it should have a jumper or a switch to select between 5V and 3.3V, or be marked as 3.3V only.',
                  '',
                  'Adapters based around the following ICs should work:',
                  '',
                  '-  FT232RL',
                  '-  CP2102',
                  '-  CH340G',
                  '',
                  'PL2303-based adapters are known not to work on Mac OS X. See https://github.com/igrr/esptool-ck/issues/9 for more info.',
                  '',
                  'Minimal Hardware Setup for Bootloading and Usage',
                  '------------------------------------------------',
                  '',
                  '+-----------------+------------+------------------+',
                  '| PIN             | Resistor   | Serial Adapter   |',
                  '+=================+============+==================+',
                  '| VCC             |            | VCC (3.3V)       |',
                  '+-----------------+------------+------------------+',
                  '| GND             |            | GND              |',
                  '+-----------------+------------+------------------+',
                  '| TX or GPIO2\*   |            | RX               |',
                  '+-----------------+------------+------------------+',
                  '| RX              |            | TX               |',
                  '+-----------------+------------+------------------+',
                  '| GPIO0           | PullUp     | DTR              |',
                  '+-----------------+------------+------------------+',
                  '| Reset\*         | PullUp     | RTS              |',
                  '+-----------------+------------+------------------+',
                  '| GPIO15\*        | PullDown   |                  |',
                  '+-----------------+------------+------------------+',
                  '| CH\_PD          | PullUp     |                  |',
                  '+-----------------+------------+------------------+',
                  '',
                  '-  Note',
                  '-  GPIO15 is also named MTDO',
                  '-  Reset is also named RSBT or REST (adding PullUp improves the',
                  '   stability of the module)',
                  '-  GPIO2 is alternative TX for the boot loader mode',
                  '-  **Directly connecting a pin to VCC or GND is not a substitute for a',
                  '   PullUp or PullDown resistor, doing this can break upload management',
                  '   and the serial console, instability has also been noted in some',
                  '   cases.**',
                  '',
                  'ESP to Serial',
                  '-------------',
                  '',
                  '.. figure:: ESP_to_serial.png',
                  '   :alt: ESP to Serial',
                  '',
                  '   ESP to Serial',
                  '',
                  'Minimal Hardware Setup for Bootloading only',
                  '~~~~~~~~~~~~~~~~~~~~~~~~~~~~~~~~~~~~~~~~~~~',
                  '',
                  'ESPxx Hardware',
                  '',
                  '+---------------+------------+------------------+',
                  '| PIN           | Resistor   | Serial Adapter   |',
                  '+===============+============+==================+',
                  '| VCC           |            | VCC (3.3V)       |',
                  '+---------------+------------+------------------+',
                  '| GND           |            | GND              |',
                  '+---------------+------------+------------------+',
                  '| TX or GPIO2   |            | RX               |',
                  '+---------------+------------+------------------+',
                  '| RX            |            | TX               |',
                  '+---------------+------------+------------------+',
                  '| GPIO0         |            | GND              |',
                  '+---------------+------------+------------------+',
                  '| Reset         |            | RTS\*            |',
                  '+---------------+------------+------------------+',
                  '| GPIO15        | PullDown   |                  |',
                  '+---------------+------------+------------------+',
                  '| CH\_PD        | PullUp     |                  |',
                  '+---------------+------------+------------------+',
                  '',
                  '-  Note',
                  '-  if no RTS is used a manual power toggle is needed',
                  '',
                  'Minimal Hardware Setup for Running only',
                  '~~~~~~~~~~~~~~~~~~~~~~~~~~~~~~~~~~~~~~~',
                  '',
                  'ESPxx Hardware',
                  '',
                  '+----------+------------+----------------+',
                  '| PIN      | Resistor   | Power supply   |',
                  '+==========+============+================+',
                  '| VCC      |            | VCC (3.3V)     |',
                  '+----------+------------+----------------+',
                  '| GND      |            | GND            |',
                  '+----------+------------+----------------+',
                  '| GPIO0    | PullUp     |                |',
                  '+----------+------------+----------------+',
                  '| GPIO15   | PullDown   |                |',
                  '+----------+------------+----------------+',
                  '| CH\_PD   | PullUp     |                |',
                  '+----------+------------+----------------+',
                  '',
                  'Minimal',
                  '-------',
                  '',
                  '.. figure:: ESP_min.png',
                  '   :alt: ESP min',
                  '',
                  '   ESP min',
                  '',
                  'Improved Stability',
                  '------------------',
                  '',
                  '.. figure:: ESP_improved_stability.png',
                  '   :alt: ESP improved stability',
                  '',
                  '   ESP improved stability',
                  '',
                  'Boot Messages and Modes',
                  '-----------------------',
                  '',
                  'The ESP module checks at every boot the Pins 0, 2 and 15. based on them its boots in different modes:',
                  '',
                  '+----------+---------+---------+------------------------------------+',
                  '| GPIO15   | GPIO0   | GPIO2   | Mode                               |',
                  '+==========+=========+=========+====================================+',
                  '| 0V       | 0V      | 3.3V    | Uart Bootloader                    |',
                  '+----------+---------+---------+------------------------------------+',
                  '| 0V       | 3.3V    | 3.3V    | Boot sketch (SPI flash)            |',
                  '+----------+---------+---------+------------------------------------+',
                  '| 3.3V     | x       | x       | SDIO mode (not used for Arduino)   |',
                  '+----------+---------+---------+------------------------------------+',
                  '',
                  'at startup the ESP prints out the current boot mode example:',
                  '',
                  '::',
                  '',
                  '    rst cause:2, boot mode:(3,6)',
                  '',
                  'note: - GPIO2 is used as TX output and the internal Pullup is enabled on boot.',
                  '',
                  'rst cause',
                  '~~~~~~~~~',
                  '',
                  '+----------+------------------+',
                  '| Number   | Description      |',
                  '+==========+==================+',
                  '| 0        | unknown          |',
                  '+----------+------------------+',
                  '| 1        | normal boot      |',
                  '+----------+------------------+',
                  '| 2        | reset pin        |',
                  '+----------+------------------+',
                  '| 3        | software reset   |',
                  '+----------+------------------+',
                  '| 4        | watchdog reset   |',
                  '+----------+------------------+',
                  '',
                  'boot mode',
                  '~~~~~~~~~',
                  '',
                  'the first value respects the pin setup of the Pins 0, 2 and 15.',
                  '',
                  '+----------+----------+---------+---------+-------------+',
                  '| Number   | GPIO15   | GPIO0   | GPIO2   | Mode        |',
                  '+==========+==========+=========+=========+=============+',
                  '| 0        | 0V       | 0V      | 0V      | Not valid   |',
                  '+----------+----------+---------+---------+-------------+',
                  '| 1        | 0V       | 0V      | 3.3V    | Uart        |',
                  '+----------+----------+---------+---------+-------------+',
                  '| 2        | 0V       | 3.3V    | 0V      | Not valid   |',
                  '+----------+----------+---------+---------+-------------+',
                  '| 3        | 0V       | 3.3V    | 3.3V    | Flash       |',
                  '+----------+----------+---------+---------+-------------+',
                  '| 4        | 3.3V     | 0V      | 0V      | SDIO        |',
                  '+----------+----------+---------+---------+-------------+',
                  '| 5        | 3.3V     | 0V      | 3.3V    | SDIO        |',
                  '+----------+----------+---------+---------+-------------+',
                  '| 6        | 3.3V     | 3.3V    | 0V      | SDIO        |',
                  '+----------+----------+---------+---------+-------------+',
                  '| 7        | 3.3V     | 3.3V    | 3.3V    | SDIO        |',
                  '+----------+----------+---------+---------+-------------+',
                  '',
                  'note: - number = ((GPIO15 << 2) \| (GPIO0 << 1) \| GPIO2);',
                  ],
    }),
    ( 'esp8285', {
        'name': 'Generic ESP8285 Module',
        'opts': {
            '.build.board': 'ESP8266_ESP01',
            '.build.variant': 'esp8285'
            },
        'macro': [
            'resetmethod_menu',
            'resetmethod_menu_extra',
            'crystalfreq_menu',
            'flashmode_dout',
            'flashfreq_40',
            '1M',
            'led',
            ],
        'desc': [ 'ESP8285 (`datasheet <http://www.espressif.com/sites/default/files/0a-esp8285_datasheet_en_v1.0_20160422.pdf>`__) is a multi-chip package which contains ESP8266 and 1MB flash. All points related to bootstrapping resistors and recommended circuits listed above apply to ESP8285 as well.',
                  '',
                  'Note that since ESP8285 has SPI flash memory internally connected in DOUT mode, pins 9 and 10 may be used as GPIO / I2C / PWM pins.',
                  ],
    }),
    ( 'espduino', {
        'name': 'ESPDuino (ESP-13 Module)',
        'opts': collections.OrderedDict([
            ( '.build.board', 'ESP8266_ESP13' ),
            ( '.build.variant', 'ESPDuino' ),
            ( '.menu.ResetMethod.v2', 'ESPduino-V2' ),
            ( '.menu.ResetMethod.v2.upload.resetmethod', 'nodemcu' ),
            ( '.menu.ResetMethod.v1', 'ESPduino-V1' ),
            ( '.menu.ResetMethod.v1.upload.resetmethod', 'ck' ),
            ( '.menu.UploadTool.esptool', 'Serial' ),
            ( '.menu.UploadTool.esptool.upload.tool', 'esptool' ),
            ( '.menu.UploadTool.esptool.upload.verbose', '-vv' ),
            ( '.menu.UploadTool.espota', 'OTA' ),
            ( '.menu.UploadTool.espota.upload.tool', 'espota' ),
            ]),
        'macro': [
            'flashmode_dio',
            'flashfreq_40',
            '4M',
            ],
        'desc': [ '*TODO*' ],
    }),
    ( 'huzzah', {
        'name': 'Adafruit Feather HUZZAH ESP8266',
        'opts': {
            '.build.board': 'ESP8266_ESP12',
            '.build.variant': 'adafruit',
            },
        'macro': [
            'resetmethod_nodemcu',
            'flashmode_qio',
            'flashfreq_40',
            '4M',
            ],
        'desc': [ 'The Adafruit Feather HUZZAH ESP8266 is an Arduino-compatible Wi-Fi development board powered by Ai-Thinker\'s ESP-12S, clocked at 80 MHz at 3.3V logic. A high-quality SiLabs CP2104 USB-Serial chip is included so that you can upload code at a blistering 921600 baud for fast development time. It also has auto-reset so no noodling with pins and reset button pressings. A 3.7V Lithium polymer battery connector is included, making it ideal for portable projects. The Adafruit Feather HUZZAH ESP8266 will automatically recharge a connected battery when USB power is available.',
                  '',
                  'Product page: https://www.adafruit.com/product/2821'
                  ],
    }),
    ( 'inventone', {
        'name': 'Invent One',
        'opts': {
            '.build.board': 'ESP8266_GENERIC',
            '.build.variant': 'inventone',
            },
        'macro': [
            'resetmethod_nodemcu',
            'flashmode_dio',
            'flashfreq_40',
            '4M',
            ],
        'desc': [ 'The Invent One is an Arduino-compatible Wi-Fi development board powered by Ai-Thinker\'s ESP-12F, clocked at 80 MHz at 3.3V logic. It has an onboard ADC (PCF8591) so that you can have multiple analog inputs to work with. More information can be found here: https://blog.inventone.ng',
                  '',
                  'Product page: https://inventone.ng'
                  ],
    }),
    ( 'cw01', {
        'name': 'XinaBox CW01',
        'opts': {
            '.build.board': 'ESP8266_GENERIC',
            '.build.variant': 'xinabox',
            },
        'macro': [
            'resetmethod_nodemcu',
            'crystalfreq_menu',
            'flashmode_dio',
            'flashfreq_40',
            '4M',
            ],
        'desc': [ 'The XinaBox CW01(ESP8266) is an Arduino-compatible Wi-Fi development board powered by an ESP-12F, clocked at 80 MHz at 3.3V logic. The CW01 has an onboard RGB LED and 3 xBUS connection ports.',
                  '',
                  'Product page: https://xinabox.cc/products/CW01'
                  ],
    }),  
    ( 'espresso_lite_v1', {
        'name': 'ESPresso Lite 1.0',
        'opts': {
            '.build.board': 'ESP8266_ESPRESSO_LITE_V1',
            '.build.variant': 'espresso_lite_v1',
            },
        'macro': [
            'flashmode_dio',
            'flashfreq_40',
            '4M',
            'resetmethod_menu',
            ],
        'desc': [ 'ESPresso Lite 1.0 (beta version) is an Arduino-compatible Wi-Fi development board powered by Espressif System\'s own ESP8266 WROOM-02 module. It has breadboard-friendly breakout pins with in-built LED, two reset/flash buttons and a user programmable button . The operating voltage is 3.3VDC, regulated with 800mA maximum current. Special distinctive features include on-board I2C pads that allow direct connection to OLED LCD and sensor boards.', ]
    }),
    ( 'espresso_lite_v2', {
        'name': 'ESPresso Lite 2.0',
        'opts': {
            '.build.board': 'ESP8266_ESPRESSO_LITE_V2',
            '.build.variant': 'espresso_lite_v2',
            },
        'macro': [
            'flashmode_dio',
            'flashfreq_40',
            '4M',
            'resetmethod_menu',
            ],
        'desc': [ 'ESPresso Lite 2.0 is an Arduino-compatible Wi-Fi development board based on an earlier V1 (beta version). Re-designed together with Cytron Technologies, the newly-revised ESPresso Lite V2.0 features the auto-load/auto-program function, eliminating the previous need to reset the board manually before flashing a new program. It also feature two user programmable side buttons and a reset button. The special distinctive features of on-board pads for I2C sensor and actuator is retained.', ]
    }),
    ( 'phoenix_v1', {
        'name': 'Phoenix 1.0',
        'opts': {
            '.build.board': 'ESP8266_PHOENIX_V1',
            '.build.variant': 'phoenix_v1',
            },
        'macro': [
            'flashmode_dio',
            'flashfreq_40',
            '4M',
            'resetmethod_menu',
            ],
        'desc': [ 'Product page: http://www.espert.co', ],
    }),
    ( 'phoenix_v2', {
        'name': 'Phoenix 2.0',
        'opts': {
            '.build.board': 'ESP8266_PHOENIX_V2',
            '.build.variant': 'phoenix_v2',
            },
        'macro': [
            'flashmode_dio',
            'flashfreq_40',
            '4M',
            'resetmethod_menu',
            ],
        'desc': [ 'Product page: http://www.espert.co', ],
    }),
    ( 'nodemcu', {
        'name': 'NodeMCU 0.9 (ESP-12 Module)',
        'opts': {
            '.build.board': 'ESP8266_NODEMCU',
            '.build.variant': 'nodemcu',
            },
        'macro': [
            'resetmethod_nodemcu',
            'flashmode_qio',
            'flashfreq_40',
            '4M',
            ],
        'desc': [ 'Pin mapping',
                  '~~~~~~~~~~~',
                  '',
                  'Pin numbers written on the board itself do not correspond to ESP8266 GPIO pin numbers. Constants are defined to make using this board easier:',
                  '',
                  '.. code:: c++',
                  '',
                  '    static const uint8_t D0   = 16;',
                  '    static const uint8_t D1   = 5;',
                  '    static const uint8_t D2   = 4;',
                  '    static const uint8_t D3   = 0;',
                  '    static const uint8_t D4   = 2;',
                  '    static const uint8_t D5   = 14;',
                  '    static const uint8_t D6   = 12;',
                  '    static const uint8_t D7   = 13;',
                  '    static const uint8_t D8   = 15;',
                  '    static const uint8_t D9   = 3;',
                  '    static const uint8_t D10  = 1;',
                  '',
                  'If you want to use NodeMCU pin 5, use D5 for pin number, and it will be translated to \'real\' GPIO pin 14.',
                  ],
    }),
    ( 'nodemcuv2', {
        'name': 'NodeMCU 1.0 (ESP-12E Module)',
        'opts': {
            '.build.board': 'ESP8266_NODEMCU',
            '.build.variant': 'nodemcu',
            },
        'macro': [
            'resetmethod_nodemcu',
            'flashmode_dio',
            'flashfreq_40',
            '4M',
            ],
        'desc': [ 'This module is sold under many names for around $6.50 on AliExpress and it\'s one of the cheapest, fully integrated ESP8266 solutions.',
                  '',
                  'It\'s an open hardware design with an ESP-12E core and 4 MB of SPI flash.',
                  '',
                  'According to the manufacturer, "with a micro USB cable, you can connect NodeMCU devkit to your laptop and flash it without any trouble". This is more or less true: the board comes with a CP2102 onboard USB to serial adapter which just works, well, the majority of the time. Sometimes flashing fails and you have to reset the board by holding down FLASH +',
                  'RST, then releasing FLASH, then releasing RST. This forces the CP2102 device to power cycle and to be re-numbered by Linux.',
                  '',
                  'The board also features a NCP1117 voltage regulator, a blue LED on GPIO16 and a 220k/100k Ohm voltage divider on the ADC input pin.',
                  'The ESP-12E usually has a led connected on GPIO2.',
                  '',
                  'Full pinout and PDF schematics can be found `here <https://github.com/nodemcu/nodemcu-devkit-v1.0>`__',
                  ],
    }),
    ( 'modwifi', {
        'name': 'Olimex MOD-WIFI-ESP8266(-DEV)',
        'opts': {
            '.build.board': 'MOD_WIFI_ESP8266',
            '.build.variant': 'modwifi',
            },
        'macro': [
            'resetmethod_ck',
            'flashmode_qio',
            'flashfreq_40',
            '2M',
            ],
        'desc': [ 'This board comes with 2 MB of SPI flash and optional accessories (e.g. evaluation board ESP8266-EVB or BAT-BOX for batteries).',
                  '',
                  'The basic module has three solder jumpers that allow you to switch the operating mode between SDIO, UART and FLASH.',
                  '',
                  'The board is shipped for FLASH operation mode, with jumpers TD0JP=0, IO0JP=1, IO2JP=1.',
                  '',
                  'Since jumper IO0JP is tied to GPIO0, which is PIN 21, you\'ll have to ground it before programming with a USB to serial adapter and reset the board by power cycling it.',
                  '',
                  'UART pins for programming and serial I/O are GPIO1 (TXD, pin 3) and GPIO3 (RXD, pin 4).',
                  '',
                  'You can find the board schematics `here <https://github.com/OLIMEX/ESP8266/blob/master/HARDWARE/MOD-WIFI-ESP8266-DEV/MOD-WIFI-ESP8266-DEV_schematic.pdf>`__',
                  ],
    }),
    ( 'thing', {
        'name': 'SparkFun ESP8266 Thing',
        'opts': {
            '.build.board': 'ESP8266_THING',
            '.build.variant': 'thing',
            },
        'macro': [
            'resetmethod_ck',
            'flashmode_qio',
            'flashfreq_40',
            '512K',
            ],
        'desc': [ 'Product page: https://www.sparkfun.com/products/13231' ],
    }),
    ( 'thingdev', {
        'name': 'SparkFun ESP8266 Thing Dev',
        'opts': {
            '.build.board': 'ESP8266_THING_DEV',
            '.build.variant': 'thing',
            },
        'macro': [
            'resetmethod_nodemcu',
            'flashmode_dio',
            'flashfreq_40',
            '512K',
            ],
        'desc': [ 'Product page: https://www.sparkfun.com/products/13711' ],
    }),
    ( 'esp210', {
        'name': 'SweetPea ESP-210',
        'opts': {
            '.build.board': 'ESP8266_ESP210',
            },
        'macro': [
            'resetmethod_ck',
            'flashmode_qio',
            'flashfreq_40',
            '4M',
            ],
        'serial': '57',
        'desc': [ '*TODO*' ],
    }),
    ( 'd1_mini', {
        'name': 'LOLIN(WEMOS) D1 R2 & mini',
        'opts': {
            '.build.board': 'ESP8266_WEMOS_D1MINI',
            '.build.variant': 'd1_mini',
            },
        'macro': [
            'resetmethod_nodemcu',
            'flashmode_dio',
            'flashfreq_40',
            '4M',
            ],
        'serial': '921',
        'desc': [ 'Product page: https://www.wemos.cc/' ],
    }),
    ( 'd1_mini_pro', {
        'name': 'LOLIN(WEMOS) D1 mini Pro',
        'opts': {
            '.build.board': 'ESP8266_WEMOS_D1MINIPRO',
            '.build.variant': 'd1_mini',
            },
        'macro': [
            'resetmethod_nodemcu',
            'flashmode_dio',
            'flashfreq_40',
            '16M',
            ],
        'serial': '921',
        'desc': [ 'Product page: https://www.wemos.cc/' ],
    }),
    ( 'd1_mini_lite', {
        'name': 'LOLIN(WEMOS) D1 mini Lite',
        'opts': {
            '.build.board': 'ESP8266_WEMOS_D1MINILITE',
            '.build.variant': 'd1_mini',
            },
        'macro': [
            'resetmethod_nodemcu',
            'flashmode_dout',
            'flashfreq_40',
            '1M',
            ],
        'serial': '921',
        'desc': [ 
            'Parameters in Arduino IDE:',
            '~~~~~~~~~~~~~~~~~~~~~~~~~~',
            '',
            '- Card: "WEMOS D1 Mini Lite"',
            '- Flash Size: "1M (512K SPIFFS)"',
            '- CPU Frequency: "80 Mhz"',
          # '- Upload Speed: "230400"',
            '',
            'Power:',
            '~~~~~~',
            '',
            '- 5V pin : 4.7V 500mA output when the board is powered by USB ; 3.5V-6V input',
            '- 3V3 pin : 3.3V 500mA regulated output',
            '- Digital pins : 3.3V 30mA.',
            '',
            'links:',
            '~~~~~~',
            '',
            '- Product page: https://www.wemos.cc/',
            '- Board schematic: https://wiki.wemos.cc/_media/products:d1:sch_d1_mini_lite_v1.0.0.pdf',
            '- ESP8285 datasheet: https://www.espressif.com/sites/default/files/0a-esp8285_datasheet_en_v1.0_20160422.pdf',
            '- Voltage regulator datasheet: http://pdf-datasheet.datasheet.netdna-cdn.com/pdf-down/M/E/6/ME6211-Microne.pdf',
        ],
    }),
    ( 'd1', {
        'name': 'WeMos D1 R1',
        'opts': {
            '.build.board': 'ESP8266_WEMOS_D1R1',
            '.build.variant': 'd1',
            },
        'macro': [
            'resetmethod_nodemcu',
            'flashmode_dio',
            'flashfreq_40',
            '4M',
            ],
        'serial': '921',
        'desc': [ 'Product page: https://www.wemos.cc/' ],
    }),
    ( 'espino', {
        'name': 'ESPino (ESP-12 Module)',
        'opts': {
            '.build.board': 'ESP8266_ESP12',
            '.build.variant': 'espino',
            },
        'macro': [
            'resetmethod_menu',
            'flashmode_qio',
            'flashfreq_40',
            '4M',
            ],
        'desc': [ 'ESPino integrates the ESP-12 module with a 3.3v regulator, CP2104 USB-Serial bridge and a micro USB connector for easy programming. It is designed for fitting in a breadboard and has an RGB Led and two buttons for easy prototyping.',
                  '',
                  'For more information about the hardware, pinout diagram and programming procedures, please see the `datasheet <https://github.com/makerlabmx/ESPino-tools/raw/master/Docs/ESPino-Datasheet-EN.pdf>`__.',
                  '',
                  'Product page: http://www.espino.io/en',
                  ],
    }),
    ( 'espinotee', {
        'name': 'ThaiEasyElec\'s ESPino',
        'opts': {
            '.build.board': 'ESP8266_ESP13',
            '.build.variant': 'espinotee',
            },
        'macro': [
            'resetmethod_nodemcu',
            'flashmode_qio',
            'flashfreq_40',
            '4M',
            ],
        'desc': [ 'ESPino by ThaiEasyElec using WROOM-02 module from Espressif Systems with 4 MB Flash.',
                  '',
                  'We will update an English description soon. - Product page:',
                  'http://thaieasyelec.com/products/wireless-modules/wifi-modules/espino-wifi-development-board-detail.html',
                  '- Schematics:',
                  'www.thaieasyelec.com/downloads/ETEE052/ETEE052\_ESPino\_Schematic.pdf -',
                  'Dimensions:',
                  'http://thaieasyelec.com/downloads/ETEE052/ETEE052\_ESPino\_Dimension.pdf',
                  '- Pinouts:',
                  'http://thaieasyelec.com/downloads/ETEE052/ETEE052\_ESPino\_User\_Manual\_TH\_v1\_0\_20160204.pdf (Please see pg. 8)',
                  ],
    }),
    ( 'wifinfo', {
        'name': 'WifInfo',
        'opts': collections.OrderedDict([
            ( '.build.board', 'WIFINFO' ),
            ( '.build.variant', 'wifinfo' ),
            ( '.menu.ESPModule.ESP07192', 'ESP07 (1M/192K SPIFFS)' ),
            ( '.menu.ESPModule.ESP07192.build.board', 'ESP8266_ESP07' ),
            ( '.menu.ESPModule.ESP07192.build.flash_size', '1M' ),
            ( '.menu.ESPModule.ESP07192.build.flash_ld', 'eagle.flash.1m192.ld' ),
            ( '.menu.ESPModule.ESP07192.build.spiffs_start', '0xCB000' ),
            ( '.menu.ESPModule.ESP07192.build.spiffs_end', '0xFB000' ),
            ( '.menu.ESPModule.ESP07192.build.spiffs_blocksize', '4096' ),
            ( '.menu.ESPModule.ESP07192.upload.maximum_size', '827376' ),
            ( '.menu.ESPModule.ESP12', 'ESP12 (4M/1M SPIFFS)' ),
            ( '.menu.ESPModule.ESP12.build.board', 'ESP8266_ESP12' ),
            ( '.menu.ESPModule.ESP12.build.flash_size', '4M' ),
            ( '.menu.ESPModule.ESP12.build.flash_ld', 'eagle.flash.4m1m.ld' ),
            ( '.menu.ESPModule.ESP12.build.spiffs_start', '0x300000' ),
            ( '.menu.ESPModule.ESP12.build.spiffs_end', '0x3FB000' ),
            ( '.menu.ESPModule.ESP12.build.spiffs_blocksize', '8192' ),
            ( '.menu.ESPModule.ESP12.build.spiffs_pagesize', '256' ),
            ( '.menu.ESPModule.ESP12.upload.maximum_size', '1044464' ),
        ]),
        'macro': [
            'resetmethod_nodemcu',
            'flashmode_qio',
            'flashfreq_menu',
            '1M',
            ],
        'desc': [ 'WifInfo integrates the ESP-12 or ESP-07+Ext antenna module with a 3.3v regulator and the hardware to be able to measure French telemetry issue from ERDF powering meter serial output. It has a USB connector for powering, an RGB WS2812 Led, 4 pins I2C connector to fit OLED or sensor, and two buttons + FTDI connector and auto reset feature.',
                  '',
                  'For more information, please see WifInfo related `blog <http://hallard.me/category/wifinfo/>`__ entries, `github <https://github.com/hallard/WifInfo>`__ and `community <https://community.hallard.me/category/16/wifinfo>`__ forum.',
                  ],
    }),
    ( 'arduino-esp8266', {
        'name': 'Arduino',
        'opts': collections.OrderedDict([
            ( '.build.board', 'ESP8266_ARDUINO' ),
            ( '.menu.BoardModel.primo', 'Primo' ),
            ( '.menu.BoardModel.primo.build.board', 'ESP8266_ARDUINO_PRIMO' ),
            ( '.menu.BoardModel.primo.build.variant', 'arduino_spi' ),
            ( '.menu.BoardModel.primo.build.extra_flags', '-DF_CRYSTAL=40000000 -DESP8266' ),
            ( '.menu.BoardModel.unowifideved', 'Uno WiFi' ),
            ( '.menu.BoardModel.unowifideved.build.board', 'ESP8266_ARDUINO_UNOWIFI' ),
            ( '.menu.BoardModel.unowifideved.build.variant', 'arduino_uart' ),
            ( '.menu.BoardModel.unowifideved.build.extra_flags=-DF_CRYSTAL', '40000000 -DESP8266' ),
            ( '.menu.BoardModel.starottodeved', 'Star OTTO' ),
            ( '.menu.BoardModel.starottodeved.build.variant', 'arduino_uart' ),
            ( '.menu.BoardModel.starottodeved.build.board', 'ESP8266_ARDUINO_STAR_OTTO' ),
            ( '.menu.BoardModel.starottodeved.build.extra_flags', '-DF_CRYSTAL=40000000 -DESP8266' ),
        ]),
        'macro': [
            'resetmethod_ck',
            'flashmode_qio',
            'flashfreq_40',
            '4M',
            ],
        'desc': [ '*TODO*' ],
    }),
    ( 'gen4iod', {
        'name': '4D Systems gen4 IoD Range',
        'opts': {
            '.build.board': 'GEN4_IOD',
            '.build.f_cpu': '160000000L',
            '.build.variant': 'generic',
            },
        'macro': [
            'resetmethod_nodemcu',
            'flashmode_dio',
            'flashfreq_80',
            '512K',
            ],
        'desc': [ 'gen4-IoD Range of ESP8266 powered Display Modules by 4D Systems.',
                  '',
                  '2.4", 2.8" and 3.2" TFT LCD with uSD card socket and Resistive Touch. Chip Antenna + uFL Connector.',
                  '',
                  'Datasheet and associated downloads can be found on the 4D Systems product page.',
                  '',
                  'The gen4-IoD range can be programmed using the Arduino IDE and also the 4D Systems Workshop4 IDE, which incorporates many additional graphics benefits. GFX4d library is available, along with a number of demo applications.',
                  '',
                  '- Product page: http://www.4dsystems.com.au/product/gen4-IoD',
                  ],
    }),
    ( 'oak', {
        'name': 'Digistump Oak',
        'opts': {
            '.build.board': 'ESP8266_OAK',
            '.build.variant': 'oak',
            '.upload.maximum_size': '1040368',
            },
        'macro': [
            'resetmethod_none',
            'flashmode_dio',
            'flashfreq_40',
            '4M',
            ],
        'serial': '921',
        'desc': [ 'The Oak requires an `Serial Adapter`_ for a serial connection or flashing; its micro USB port is only for power.',
                  '',
                  'To make a serial connection, wire the adapter\'s **TX to P3**, **RX to P4**, and **GND** to **GND**.  Supply 3.3v from the serial adapter if not already powered via USB.',
                  '',
                  'To put the board into bootloader mode, configure a serial connection as above, connect **P2 to GND**, then re-apply power.  Once flashing is complete, remove the connection from P2 to GND, then re-apply power to boot into normal mode.',
                  ],
    }),
    ( 'wifiduino', {
        'name': 'WiFiduino',
        'opts': {
            '.build.board': 'WIFIDUINO_ESP8266',
            '.build.variant': 'wifiduino',
            },
        'macro': [
            'resetmethod_nodemcu',
            'flashmode_dio',
            'flashfreq_40',
            '4M',
            ],
        'serial': '921',
        'desc': [ 'Product page: https://wifiduino.com/esp8266' ],
    }),
    ( 'wifi_slot', {
        'name': 'Amperka WiFi Slot',
        'opts': {
            '.build.board': 'AMPERKA_WIFI_SLOT',
            '.build.variant': 'wifi_slot',
            },
        'macro': [
            'resetmethod_nodemcu',
            'flashfreq_menu',
            'flashmode_menu',
            '1M', '2M',
            ],
        'desc': [ 'Product page: http://wiki.amperka.ru/wifi-slot' ],
    }),
    ( 'wiolink', {
        'name': 'Seeed Wio Link',
        'opts': {
            '.build.board': 'ESP8266_WIO_LINK',
            '.build.variant': 'wiolink',
            },
        'macro': [
            'resetmethod_nodemcu',
            'flashmode_qio',
            'flashfreq_40',
            '4M',
            ],
        'desc': [ 'Wio Link is designed to simplify your IoT development. It is an ESP8266 based open-source Wi-Fi development board to create IoT applications by virtualizing plug-n-play modules to RESTful APIs with mobile APPs. Wio Link is also compatible with the Arduino IDE.',
                  '',
                  'Please DO NOTICE that you MUST pull up pin 15 to enable the power for Grove ports, the board is designed like this for the purpose of peripherals power management.',
                  '',
                  'Product page: https://www.seeedstudio.com/Wio-Link-p-2604.html'
                ],
    }),
    ('espectro', {
        'name': 'ESPectro Core',
        'opts': {
            '.build.board': 'ESP8266_ESPECTRO_CORE',
            '.build.variant': 'espectro',
        },
        'macro': [
            'resetmethod_nodemcu',
            'flashmode_dio',
            'flashfreq_40',
            '4M',
        ],
        'desc': [
            'ESPectro Core is ESP8266 development board as the culmination of our 3+ year experience in exploring and developing products with ESP8266 MCU.',
            '',
            'Initially designed for kids in mind, everybody should be able to use it. Yet it\'s still hacker-friendly as we break out all ESP8266 ESP-12F pins.',
            '',
            'More details at https://shop.makestro.com/product/espectrocore/',
        ],
    })
    ])

################################################################

macros = {
    'defaults': collections.OrderedDict([
        ( '.upload.tool', 'esptool' ),
        ( '.upload.maximum_data_size', '81920' ),
        ( '.upload.wait_for_upload_port', 'true' ),
        ( '.upload.erase_cmd', 'version'),
        ( '.serial.disableDTR', 'true' ),
        ( '.serial.disableRTS', 'true' ),
        ( '.build.mcu', 'esp8266' ),
        ( '.build.core', 'esp8266' ),
        ( '.build.variant', 'generic' ),
        ( '.build.spiffs_pagesize', '256' ),
        ( '.build.debug_port', '' ),
        ( '.build.debug_level', '' ),
        ]),

    #######################

    'cpufreq_menu': collections.OrderedDict([
        ( '.menu.xtal.80', '80 MHz' ),
        ( '.menu.xtal.80.build.f_cpu', '80000000L' ),
        ( '.menu.xtal.160', '160 MHz' ),
        ( '.menu.xtal.160.build.f_cpu', '160000000L' ),
        ]),

    'vtable_menu': collections.OrderedDict([
        ( '.menu.vt.flash', 'Flash'),
        ( '.menu.vt.flash.build.vtable_flags', '-DVTABLES_IN_FLASH'),
        ( '.menu.vt.heap', 'Heap'),
        ( '.menu.vt.heap.build.vtable_flags', '-DVTABLES_IN_DRAM'),
        ( '.menu.vt.iram', 'IRAM'),
        ( '.menu.vt.iram.build.vtable_flags', '-DVTABLES_IN_IRAM'),
        ]),

    'exception_menu': collections.OrderedDict([
        ( '.menu.exception.disabled', 'Disabled' ),
        ( '.menu.exception.disabled.build.exception_flags', '-fno-exceptions' ),
        ( '.menu.exception.disabled.build.stdcpp_lib', '-lstdc++' ),
        ( '.menu.exception.enabled', 'Enabled' ),
        ( '.menu.exception.enabled.build.exception_flags', '-fexceptions' ),
        ( '.menu.exception.enabled.build.stdcpp_lib', '-lstdc++-exc' ),
        ]),

    'crystalfreq_menu': collections.OrderedDict([
        ( '.menu.CrystalFreq.26', '26 MHz' ),
        ( '.menu.CrystalFreq.40', '40 MHz' ),
        ( '.menu.CrystalFreq.40.build.extra_flags', '-DF_CRYSTAL=40000000 -DESP8266' ),
        ]),

    'flashfreq_menu': collections.OrderedDict([
        ( '.menu.FlashFreq.40', '40MHz' ),
        ( '.menu.FlashFreq.40.build.flash_freq', '40' ),
        ( '.menu.FlashFreq.80', '80MHz' ),
        ( '.menu.FlashFreq.80.build.flash_freq', '80' ),
        ]),

    'flashfreq_40': collections.OrderedDict([
        ( '.build.flash_freq', '40' ),
        ]),

    'flashfreq_80': collections.OrderedDict([
        ( '.build.flash_freq', '80' ),
        ]),

    ####################### menu.resetmethod

    'resetmethod_menu': collections.OrderedDict([
        ( '.menu.ResetMethod.ck', 'ck' ),
        ( '.menu.ResetMethod.ck.upload.resetmethod', 'ck' ),
        ( '.menu.ResetMethod.nodemcu', 'nodemcu' ),
        ( '.menu.ResetMethod.nodemcu.upload.resetmethod', 'nodemcu' ),
        ]),

    'resetmethod_menu_extra': collections.OrderedDict([
        ( '.menu.ResetMethod.none', 'none' ),
        ( '.menu.ResetMethod.none.upload.resetmethod', 'none' ),
        ( '.menu.ResetMethod.dtrset', 'dtrset' ),
        ( '.menu.ResetMethod.dtrset.upload.resetmethod', 'dtrset' ),
        ]),

    ####################### upload.resetmethod

    'resetmethod_ck': collections.OrderedDict([
        ( '.upload.resetmethod', 'ck' ),
        ]),

    'resetmethod_nodemcu': collections.OrderedDict([
        ( '.upload.resetmethod', 'nodemcu' ),
        ]),
    
    'resetmethod_none': collections.OrderedDict([
        ( '.upload.resetmethod', 'none' ),
        ]),

    'resetmethod_dtrset': collections.OrderedDict([
        ( '.upload.resetmethod', 'dtrset' ),
        ]),
    
    ####################### menu.FlashMode

    'flashmode_menu': collections.OrderedDict([
        ( '.menu.FlashMode.dout', 'DOUT (compatible)' ),
        ( '.menu.FlashMode.dout.build.flash_mode', 'dout' ),
        ( '.menu.FlashMode.dout.build.flash_flags', '-DFLASHMODE_DOUT' ),
        ( '.menu.FlashMode.dio', 'DIO' ),
        ( '.menu.FlashMode.dio.build.flash_mode', 'dio' ),
        ( '.menu.FlashMode.dio.build.flash_flags', '-DFLASHMODE_DIO' ),
        ( '.menu.FlashMode.qout', 'QOUT' ),
        ( '.menu.FlashMode.qout.build.flash_mode', 'qout' ),
        ( '.menu.FlashMode.qout.build.flash_flags', '-DFLASHMODE_QOUT' ),
        ( '.menu.FlashMode.qio', 'QIO (fast)' ),
        ( '.menu.FlashMode.qio.build.flash_mode', 'qio' ),
        ( '.menu.FlashMode.qio.build.flash_flags', '-DFLASHMODE_QIO' ),
        ]),

    ####################### default flash_mode

    'flashmode_dio': collections.OrderedDict([
        ( '.build.flash_mode', 'dio' ),
        ( '.build.flash_flags', '-DFLASHMODE_DIO' ),
        ]),

    'flashmode_qio': collections.OrderedDict([
        ( '.build.flash_mode', 'qio' ),
        ( '.build.flash_flags', '-DFLASHMODE_QIO' ),
        ]),

    'flashmode_dout': collections.OrderedDict([
        ( '.build.flash_mode', 'dout' ),
        ( '.build.flash_flags', '-DFLASHMODE_DOUT' ),
        ]),

    'flashmode_qout': collections.OrderedDict([
        ( '.build.flash_mode', 'qout' ),
        ( '.build.flash_flags', '-DFLASHMODE_QOUT' ),
        ]),

    ####################### lwip

    'lwip2': collections.OrderedDict([
        ( '.menu.ip.lm2f', 'v2 Lower Memory' ),
        ( '.menu.ip.lm2f.build.lwip_include', 'lwip2/include' ),
        ( '.menu.ip.lm2f.build.lwip_lib', '-llwip2-536-feat' ),
        ( '.menu.ip.lm2f.build.lwip_flags', '-DLWIP_OPEN_SRC -DTCP_MSS=536 -DLWIP_FEATURES=1 -DLWIP_IPV6=0' ),
        ( '.menu.ip.hb2f', 'v2 Higher Bandwidth' ),
        ( '.menu.ip.hb2f.build.lwip_include', 'lwip2/include' ),
        ( '.menu.ip.hb2f.build.lwip_lib', '-llwip2-1460-feat' ),
        ( '.menu.ip.hb2f.build.lwip_flags', '-DLWIP_OPEN_SRC -DTCP_MSS=1460 -DLWIP_FEATURES=1 -DLWIP_IPV6=0' ),
        ( '.menu.ip.lm2n', 'v2 Lower Memory (no features)' ),
        ( '.menu.ip.lm2n.build.lwip_include', 'lwip2/include' ),
        ( '.menu.ip.lm2n.build.lwip_lib', '-llwip2-536' ),
        ( '.menu.ip.lm2n.build.lwip_flags', '-DLWIP_OPEN_SRC -DTCP_MSS=536 -DLWIP_FEATURES=0 -DLWIP_IPV6=0' ),
        ( '.menu.ip.hb2n', 'v2 Higher Bandwidth (no features)' ),
        ( '.menu.ip.hb2n.build.lwip_include', 'lwip2/include' ),
        ( '.menu.ip.hb2n.build.lwip_lib', '-llwip2-1460' ),
        ( '.menu.ip.hb2n.build.lwip_flags', '-DLWIP_OPEN_SRC -DTCP_MSS=1460 -DLWIP_FEATURES=0 -DLWIP_IPV6=0' ),
        ( '.menu.ip.lm6f', 'v2 IPv6 Lower Memory' ),
        ( '.menu.ip.lm6f.build.lwip_include', 'lwip2/include' ),
        ( '.menu.ip.lm6f.build.lwip_lib', '-llwip6-536-feat' ),
        ( '.menu.ip.lm6f.build.lwip_flags', '-DLWIP_OPEN_SRC -DTCP_MSS=536 -DLWIP_FEATURES=1 -DLWIP_IPV6=1' ),
        ( '.menu.ip.hb6f', 'v2 IPv6 Higher Bandwidth' ),
        ( '.menu.ip.hb6f.build.lwip_include', 'lwip2/include' ),
        ( '.menu.ip.hb6f.build.lwip_lib', '-llwip6-1460-feat' ),
        ( '.menu.ip.hb6f.build.lwip_flags', '-DLWIP_OPEN_SRC -DTCP_MSS=1460 -DLWIP_FEATURES=1 -DLWIP_IPV6=1' ),
        ]),

    'lwip': collections.OrderedDict([
        ( '.menu.ip.hb1', 'v1.4 Higher Bandwidth' ),
        ( '.menu.ip.hb1.build.lwip_lib', '-llwip_gcc' ),
        ( '.menu.ip.hb1.build.lwip_flags', '-DLWIP_OPEN_SRC' ),
        #( '.menu.ip.Espressif', 'v1.4 Espressif (xcc)' ),
        #( '.menu.ip.Espressif.build.lwip_lib', '-llwip' ),
        #( '.menu.ip.Espressif.build.lwip_flags', '-DLWIP_MAYBE_XCC' ),
        ( '.menu.ip.src', 'v1.4 Compile from source' ),
        ( '.menu.ip.src.build.lwip_lib', '-llwip_src' ),
        ( '.menu.ip.src.build.lwip_flags', '-DLWIP_OPEN_SRC' ),
        ( '.menu.ip.src.recipe.hooks.sketch.prebuild.1.pattern', 'make -C "{runtime.platform.path}/tools/sdk/lwip/src" install TOOLS_PATH="{runtime.tools.xtensa-lx106-elf-gcc.path}/bin/xtensa-lx106-elf-"' ),
        ]),

    ####################### serial

    's9': collections.OrderedDict([
        ( '.menu.baud.9600', '9600' ),
        ( '.menu.baud.9600.upload.speed', '9600' ),
        ]),
    's57': collections.OrderedDict([
        ( '.menu.baud.57600', '57600' ),
        ( '.menu.baud.57600.upload.speed', '57600' ),
        ]),
    's115': collections.OrderedDict([
        ( '.menu.baud.115200', '115200' ),
        ( '.menu.baud.115200.upload.speed', '115200' ),
        ]),
    's256': collections.OrderedDict([
        ( '.menu.baud.256000.windows', '256000' ),
        ( '.menu.baud.256000.upload.speed', '256000' ),
        ]),
    's230': collections.OrderedDict([
        ( '.menu.baud.230400.linux', '230400' ),
        ( '.menu.baud.230400.macosx', '230400' ),
        ( '.menu.baud.230400.upload.speed', '230400' ),
        ]),
    's460': collections.OrderedDict([
        ( '.menu.baud.460800.linux', '460800' ),
        ( '.menu.baud.460800.macosx', '460800' ),
        ( '.menu.baud.460800.upload.speed', '460800' ),
        ]),
    's512': collections.OrderedDict([
        ( '.menu.baud.512000.windows', '512000' ),
        ( '.menu.baud.512000.upload.speed', '512000' ),
        ]),
    's921': collections.OrderedDict([
        ( '.menu.baud.921600', '921600' ),
        ( '.menu.baud.921600.upload.speed', '921600' ),
        ]),

    ####################### flash erase

    'flash_erase_menu': collections.OrderedDict([
        ( '.menu.wipe.none', 'Only Sketch' ),
        ( '.menu.wipe.none.upload.erase_cmd', 'version' ),
        ( '.menu.wipe.sdk', 'Sketch + WiFi Settings' ),
        ( '.menu.wipe.sdk.upload.erase_cmd', 'erase_region "{build.rfcal_addr}" 0x4000' ),
        ( '.menu.wipe.all', 'All Flash Contents' ),
        ( '.menu.wipe.all.upload.erase_cmd', 'erase_flash' ),
        ]),

    ######################## SSL supported protocols

    'ssl_cipher_menu': collections.OrderedDict([
        ( '.menu.ssl.all', 'All SSL ciphers (most compatible)' ),
        ( '.menu.ssl.all.build.sslflags', ''),
        ( '.menu.ssl.basic', 'Basic SSL ciphers (lower ROM use)' ),
        ( '.menu.ssl.basic.build.sslflags', '-DBEARSSL_SSL_BASIC'),
        ]),

    }

################################################################
# defs

def checkdir ():
    if not os.path.isfile("boards.txt"):
        print("please run me from boards.txt directory (like: ./tools/boards.txt.py -...)")
        sys.exit(1)

################################################################
# debug options

# https://rosettacode.org/wiki/Combinations#Python
def comb (m, lst):
    if m == 0: return [[]]
    return [[x] + suffix for i, x in enumerate(lst) for suffix in comb(m - 1, lst[i + 1:])]

def combn (lst):
    all = []
    for i in range(0, len(lst)):
        all += comb(i + 1, lst)
    return all

def comb1 (lst):
    all = []
    for i in range(0, len(lst)):
        all += [ [ lst[i] ] ]
    all += [ lst ]
    return all

def all_debug ():
    listcomb = [ 'SSL', 'TLS_MEM', 'HTTP_CLIENT', 'HTTP_SERVER' ]
    listnocomb = [ 'CORE', 'WIFI', 'HTTP_UPDATE', 'UPDATER', 'OTA', 'OOM' ]
    listsingle = [ 'NoAssert-NDEBUG' ]
    options = combn(listcomb)
    options += comb1(listnocomb)
    options += [ listcomb + listnocomb ]
    options += [ listsingle ]
    debugmenu = collections.OrderedDict([
            ( '.menu.dbg.Disabled', 'Disabled' ),
            ( '.menu.dbg.Disabled.build.debug_port', '' ),
            ( '.menu.dbg.Serial', 'Serial' ),
            ( '.menu.dbg.Serial.build.debug_port', '-DDEBUG_ESP_PORT=Serial' ),
            ( '.menu.dbg.Serial1', 'Serial1' ),
            ( '.menu.dbg.Serial1.build.debug_port', '-DDEBUG_ESP_PORT=Serial1' ),
            ( '.menu.lvl.None____', 'None' ),
            ( '.menu.lvl.None____.build.debug_level', '' ),
        ])

    for optlist in options:
        debugname = ''
        debugmenuname = ''
        debugdefs = ''
        for opt in optlist:
            space = opt.find(" ")
            if space > 0:
                # remove subsequent associated gcc cmdline option
                simpleopt = opt[0:space]
            else:
                simpleopt = opt
            debugname += simpleopt
            if debugmenuname != '':
                debugmenuname += '+'
            debugmenuname += simpleopt
            if opt == 'NoAssert-NDEBUG':
                debugdefs += ' -DNDEBUG'
            else:
                debugdefs += ' -DDEBUG_ESP_' + opt
        debugmenu.update(collections.OrderedDict([
            ( '.menu.lvl.' + debugname, debugmenuname ),
            ( '.menu.lvl.' + debugname + '.build.debug_level', debugdefs )
            ]))
    return { 'debug_menu': debugmenu }

################################################################
# flash size

def flash_map (flashsize_kb, fs_kb = 0):

    # mapping:
    # flash | reserved | empty | spiffs | eeprom | rf-cal | sdk-wifi-settings

    spi = 0x40200000 # https://github.com/esp8266/esp8266-wiki/wiki/Memory-Map

    reserved = 4112
    eeprom_size_kb = 4
    rfcal_size_kb = 4
    sdkwifi_size_kb = 12
    fs_end = (flashsize_kb - sdkwifi_size_kb - rfcal_size_kb - eeprom_size_kb) * 1024
    rfcal_addr = (flashsize_kb - sdkwifi_size_kb - rfcal_size_kb) * 1024
    if flashsize_kb <= 1024:
        max_upload_size = (flashsize_kb - (fs_kb + eeprom_size_kb + rfcal_size_kb + sdkwifi_size_kb)) * 1024 - reserved
        fs_start = fs_end - fs_kb * 1024
    else:
        max_upload_size = 1024 * 1024 - reserved
        fs_start = (flashsize_kb - fs_kb) * 1024

    if fs_kb < 512:
        fs_blocksize = 4096
    else:
        fs_blocksize = 8192

    # Adjust SPIFFS_end to be a multiple of the block size
    fs_end = fs_blocksize * (int)((fs_end - fs_start)/fs_blocksize) + fs_start;

    max_ota_size = min(max_upload_size, fs_start / 2) # =(max_upload_size+empty_size)/2
    strsize = str(int(flashsize_kb / 1024)) + 'M' if (flashsize_kb >= 1024) else str(flashsize_kb) + 'K'
    strfs = str(int(fs_kb / 1024)) + 'M' if (fs_kb >= 1024) else str(fs_kb) + 'K'
    strfs_strip = str(int(fs_kb / 1024)) + 'M' if (fs_kb >= 1024) else str(fs_kb) if (fs_kb > 0) else ''

    ld = 'eagle.flash.' + strsize.lower() + strfs_strip.lower() + '.ld'
    menu = '.menu.eesz.' + strsize + strfs_strip
    menub = menu + '.build.'
<<<<<<< HEAD
    desc = 'none' if (spiffs_kb == 0) else strspiffs + 'B'
=======
    desc = 'no' if (fs_kb == 0) else strfs + 'B'
>>>>>>> 828857d0
    d = collections.OrderedDict([
        ( menu, strsize + 'B (FS:' + desc + ' OTA:~%iKB)' % (max_ota_size / 1024)),
        ( menub + 'flash_size', strsize ),
        ( menub + 'flash_size_bytes', "0x%X" % (flashsize_kb * 1024)),
        ( menub + 'flash_ld', ld ),
        ( menub + 'spiffs_pagesize', '256' ),
        ( menu + '.upload.maximum_size', "%i" % max_upload_size ),
        ( menub + 'rfcal_addr', "0x%X" % rfcal_addr)
        ])
    if fs_kb > 0:
        d.update(collections.OrderedDict([
            ( menub + 'spiffs_start', "0x%05X" % fs_start ),
            ( menub + 'spiffs_end', "0x%05X" % fs_end ),
            ( menub + 'spiffs_blocksize', "%i" % fs_blocksize ),
            ]))

    if ldshow:
        if ldgen:

            checkdir()

            ldbackupdir = lddir + "backup/"
            if not os.path.isdir(ldbackupdir):
                os.mkdir(ldbackupdir)
            if os.path.isfile(lddir + ld) and not os.path.isfile(ldbackupdir + ld):
                os.rename(lddir + ld, ldbackupdir + ld)
            realstdout = sys.stdout
            sys.stdout = open(lddir + ld, 'w')

        if fs_kb == 0:
            fs_start = fs_end
            page = 0
            fs_blocksize = 0
        else:
            page = 0x100

        print("/* Flash Split for %s chips */" % strsize)
        print("/* sketch @0x%X (~%dKB) (%dB) */" % (spi, (max_upload_size / 1024), max_upload_size))
        empty_size = fs_start - max_upload_size
        if empty_size > 0:
            print("/* empty  @0x%X (~%dKB) (%dB) */" % (spi + max_upload_size, empty_size / 1024, empty_size))
        print("/* spiffs @0x%X (~%dKB) (%dB) */" % (spi + fs_start, ((fs_end - fs_start) / 1024), fs_end - fs_start))
        print("/* eeprom @0x%X (%dKB) */" % (spi + rfcal_addr - eeprom_size_kb * 1024, eeprom_size_kb))
        print("/* rfcal  @0x%X (%dKB) */" % (spi + rfcal_addr, rfcal_size_kb))
        print("/* wifi   @0x%X (%dKB) */" % (spi + rfcal_addr + rfcal_size_kb * 1024, sdkwifi_size_kb))
        print("")
        print("MEMORY")
        print("{")
        print("  dport0_0_seg :                        org = 0x3FF00000, len = 0x10")
        print("  dram0_0_seg :                         org = 0x3FFE8000, len = 0x14000")
        print("  iram1_0_seg :                         org = 0x40100000, len = 0x8000")
        print("  irom0_0_seg :                         org = 0x40201010, len = 0x%x" % max_upload_size)
        print("}")
        print("")
        print("PROVIDE ( _FS_start = 0x%08X );" % (0x40200000 + fs_start))
        print("PROVIDE ( _FS_end = 0x%08X );" % (0x40200000 + fs_end))
        print("PROVIDE ( _FS_page = 0x%X );" % page)
        print("PROVIDE ( _FS_block = 0x%X );" % fs_blocksize)
        print("")
        print('INCLUDE "local.eagle.app.v6.common.ld"')

        if ldgen:
            sys.stdout.close()
            sys.stdout = realstdout

    return d

def all_flash_map ():

    f512 = collections.OrderedDict([])
    f1m  = collections.OrderedDict([])
    f2m  = collections.OrderedDict([])
    f4m  = collections.OrderedDict([])
    f8m  = collections.OrderedDict([])
    f16m = collections.OrderedDict([])

    #                      flash(KB) spiffs(KB)

    f1m.update( flash_map(    1024,      64 ))
    f1m.update( flash_map(    1024,     128 ))
    f1m.update( flash_map(    1024,     144 ))
    f1m.update( flash_map(    1024,     160 ))
    f1m.update( flash_map(    1024,     192 ))
    f1m.update( flash_map(    1024,     256 ))
    f1m.update( flash_map(    1024,     512 ))
    f1m.update( flash_map(    1024))

    f2m.update( flash_map(  2*1024,     128 ))
    f2m.update( flash_map(  2*1024,     256 ))
    f2m.update( flash_map(  2*1024,     512 ))
    f2m.update( flash_map(  2*1024,    1024 ))
    f2m.update( flash_map(  2*1024))

    f4m.update( flash_map(  4*1024,  2*1024 ))
    f4m.update( flash_map(  4*1024,    1024 ))
    f4m.update( flash_map(  4*1024,  3*1024 ))
    f4m.update( flash_map(  4*1024))

    f8m.update( flash_map(  8*1024,  6*1024 ))
    f8m.update( flash_map(  8*1024,  7*1024 ))

    f16m.update(flash_map( 16*1024, 14*1024 ))
    f16m.update(flash_map( 16*1024, 15*1024 ))

    f512.update(flash_map(     512,      32 ))
    f512.update(flash_map(     512,      64 ))
    f512.update(flash_map(     512,     128 ))
    f512.update(flash_map(     512))

    if ldgen:
        print("generated: ldscripts (in %s)" % lddir)

    return {
        '512K': f512,
          '1M':  f1m,
          '2M':  f2m,
          '4M':  f4m,
          '8M':  f8m,
         '16M': f16m
        }

################################################################
# builtin led

def led (default,max):
    led = collections.OrderedDict([
                ('.menu.led.' + str(default), str(default)),
                ('.menu.led.' + str(default) + '.build.led', '-DLED_BUILTIN=' + str(default)),
          ]);
    for i in range(0,max):
        if not i == default:
            led.update(
                collections.OrderedDict([
                    ('.menu.led.' + str(i), str(i)),
                    ('.menu.led.' + str(i) + '.build.led', '-DLED_BUILTIN=' + str(i)),
                ]))
    return { 'led': led }

################################################################
# sdk selection

def sdk ():
    return { 'sdk': collections.OrderedDict([
                        ('.menu.sdk.nonosdk222_100', 'nonos-sdk 2.2.1+100 (testing)'),
                        ('.menu.sdk.nonosdk222_100.build.sdk', 'NONOSDK22y'),
                        ('.menu.sdk.nonosdk221', 'nonos-sdk 2.2.1 (legacy)'),
                        ('.menu.sdk.nonosdk221.build.sdk', 'NONOSDK221'),
                     #  ('.menu.sdk.nonosdk222_61', 'nonos-sdk 2.2.1+61 (testing)'),
                     #  ('.menu.sdk.nonosdk222_61.build.sdk', 'NONOSDK22x'),
                        ('.menu.sdk.nonosdk3v0', 'nonos-sdk pre-3 (known issues)'),
                        ('.menu.sdk.nonosdk3v0.build.sdk', 'NONOSDK3V0'),
                    ])
           }

################################################################

def all_boards ():

    if boardsgen:

        checkdir()

        # check if backup already exists
        if not os.path.isfile("boards.txt.orig"):
            os.rename("boards.txt", "boards.txt.orig")

        realstdout = sys.stdout
        sys.stdout = open("boards.txt", 'w')

    macros.update(all_flash_map())
    macros.update(all_debug())
    macros.update(led(led_default, led_max))
    macros.update(sdk())

    print('#')
    print('# Do not create pull-requests for this file only, CI will not accept them.')
    print('# You *must* edit/modify/run ' + os.path.basename(sys.argv[0]) + ' to regenerate boards.txt.')
    print('# All modified files after running with option "--allgen" must be included in the pull-request.')
    print('#')
    print('')
    print('menu.BoardModel=Model')
    print('menu.baud=Upload Speed')
    print('menu.xtal=CPU Frequency')
    print('menu.CrystalFreq=Crystal Frequency')
    print('menu.eesz=Flash Size')
    print('menu.FlashMode=Flash Mode')
    print('menu.FlashFreq=Flash Frequency')
    print('menu.ResetMethod=Reset Method')
    print('menu.ESPModule=Module')
    print('menu.dbg=Debug port')
    print('menu.lvl=Debug Level')
    print('menu.ip=lwIP Variant')
    print('menu.vt=VTables')
    print('menu.exception=Exceptions')
    print('menu.led=Builtin Led')
    print('menu.wipe=Erase Flash')
    print('menu.sdk=Espressif FW')
    print('menu.ssl=SSL Support')
    print('')

    for id in boards:
        print('##############################################################')
        board = boards[id]
        print(id + '.name=' + board['name'])

        # standalone options
        if 'opts' in board:
            for optname in board['opts']:
                print(id + optname + '=' + board['opts'][optname])

        # macros
        macrolist = [ 'defaults', 'cpufreq_menu', 'vtable_menu', 'exception_menu', 'ssl_cipher_menu' ]
        if 'macro' in board:
            macrolist += board['macro']
        if lwip == 2:
            macrolist += [ 'lwip2', 'lwip' ]
        else:
            macrolist += [ 'lwip', 'lwip2' ]
        macrolist += [ 'debug_menu', 'flash_erase_menu' ]

        for cs in customspeeds:
            print(id + cs)

        if 'serial' in board:
            macrolist += speeds[board['serial']]
        else:
            macrolist += speeds[default_speed]

        for block in macrolist:
            for optname in macros[block]:
                if not ('opts' in board) or not (optname in board['opts']):
                    print(id + optname + '=' + macros[block][optname])

        if nofloat:
            print(id + '.build.float=')

        print('')

    if boardsgen:
        sys.stdout.close()
        sys.stdout = realstdout
        print("generated: boards.txt")

################################################################

def package ():

    pkgfname = "package/package_esp8266com_index.template.json"
    pkgfname_read = pkgfname

    checkdir()

    if packagegen:
        pkgfname_read = pkgfname + '.orig'
        if os.path.isfile(pkgfname_read):
            os.remove(pkgfname_read)
        os.rename(pkgfname, pkgfname_read)

    # read package file
    with open (pkgfname_read, "r") as package_file:
        filestr = package_file.read()

    substitution = '"boards": [\n'
    board_items = ['            {\n              "name": "%s"\n            }' % boards[id]['name']
                    for id in boards]
    substitution += ',\n'.join(board_items)        
    substitution += '\n          ],'

    newfilestr = re.sub(r'"boards":[^\]]*\],', substitution, filestr, re.MULTILINE)

    # To get consistent indent/formatting read the JSON and write it out programattically
    if packagegen:
        with open(pkgfname, 'w') as package_file:
            filejson = json.loads(filestr, object_pairs_hook=collections.OrderedDict)
            package_file.write(json.dumps(filejson, indent=3, separators=(',',': ')))
        print("updated:   %s" % pkgfname)
    else:
        sys.stdout.write(newfilestr)

################################################################

def doc ():

    if docgen:

        checkdir()

        # check if backup already exists
        if not os.path.isfile("doc/boards.rst.orig"):
            os.rename("doc/boards.rst", "doc/boards.rst.orig")

        realstdout = sys.stdout
        sys.stdout = open("doc/boards.rst", 'w')

    print('Boards')
    print('======')
    print('')

    for id in boards:
        board = boards[id]
        print(board['name'])
        dash = ""
        for i in range(len(board['name'])):
            dash += '-'
        print(dash)

        print('')
        if 'desc' in board:
            for line in board['desc']:
                print(line)
        else:
            print('No description')
        print('')

    if docgen:
        sys.stdout.close()
        sys.stdout = realstdout
        print("generated: doc/boards.rst")

################################################################
# help / usage

def usage (name,ret):
    print("")
    print("boards.txt generator for esp8266/Arduino")
    print("")
    print("usage: %s [options]" % name)
    print("")
    print(" -h, --help")
    print(" --lwip            - preferred default lwIP version (default %d)" % lwip)
    print(" --led             - preferred default builtin led for generic boards (default %d)" % led_default)
    print(" --board <b>       - board to modify:")
    print(" --speed <s>       - change default serial speed")
    print(" --customspeed <s> - new serial speed for all boards")
    print(" --nofloat         - disable float support in printf/scanf")
    print("")
    print(" mandatory option (at least one):")
    print("")
    print(" --boards        - show boards.txt")
    print(" --boardsgen     - replace boards.txt")
    print(" --ld            - show ldscripts")
    print(" --ldgen         - replace ldscripts")
    print(" --package       - show package")
    print(" --packagegen    - replace board:[] in package")
    print(" --doc           - shows doc/boards.rst")
    print(" --docgen        - replace doc/boards.rst")
    print(" --allgen        - generate and replace everything")
    print("                   (useful for pushing on github)")
    print("")

    out = ""
    for s in speeds:
        out += s + ' '
    print("available serial speed options (kbps):", out)

    out = ""
    for b in boards:
        out += b + '('
        if 'serial' in boards[b]:
            out += boards[b]['serial']
        else:
            out += default_speed
        out += 'k) '
    print("available board names:", out)

    print("")

    sys.exit(ret)

################################################################
################################################################
# entry point

lwip = 2
default_speed = '115'
led_default = 2
led_max = 16
nofloat = False
ldgen = False
ldshow = False
boardsgen = False
boardsshow = False
packageshow = False
packagegen = False
docshow = False
docgen = False
customspeeds = []
lddir = "tools/sdk/ld/"

#### vvvv cmdline parsing starts

try:
    opts, args = getopt.getopt(sys.argv[1:], "h",
        [ "help", "lwip=", "led=", "speed=", "board=", "customspeed=", "nofloat",
          "noextra4kheap", "allowWPS",
          "ld", "ldgen", "boards", "boardsgen", "package", "packagegen", "doc", "docgen",
          "allgen"] )
except getopt.GetoptError as err:
    print(str(err)) # will print something like "option -a not recognized"
    usage(sys.argv[0], 1)

no = '(not set)'
board = no

for o, a in opts:

    if o in ("-h", "--help"):
        usage(sys.argv[0], 0)

    elif o in ("--lwip"):
        lwip = a

    elif o in ("--led"):
        led_default = int(a)

    elif o in ("--customspeed"):
        customspeeds += [
            '.menu.baud.' + a + '=' + a,
            '.menu.baud.' + a + '.upload.speed' + '=' + a ]

    elif o in ("--board"):
        if not a in boards:
            print("board %s not available" % a)
            usage(sys.argv[0], 1)
        board = a

    elif o in ("--speed"):
        if board == no:
            print("board not set")
            usage(sys.argv[0], 1)
        if not a in speeds:
            print("speed %s not available" % a)
            usage(sys.argv[0], 1)
        boards[board]['serial'] = a

    elif o in ("--nofloat"):
        nofloat=True

    elif o in ("--noextra4kheap", "--allowWPS"):
        print('option ' + o + ' is now deprecated, without effect, and will be removed')

    elif o in ("--ld"):
        ldshow = True

    elif o in ("--ldgen"):
        ldshow = True
        ldgen = True

    elif o in ("--boardsshow"):
        boardsshow = True

    elif o in ("--boardsgen"):
        boardsshow = True
        boardsgen = True

    elif o in ("--package"):
        packageshow = True

    elif o in ("--packagegen"):
        packageshow = True
        packagegen = True

    elif o in ("--doc"):
        docshow = True

    elif o in ("--docgen"):
        docshow = True
        docgen = True

    elif o in ("--allgen"):
        ldshow = True
        ldgen = True
        boardsshow = True
        boardsgen = True
        packageshow = True
        packagegen = True
        docshow = True
        docgen = True

    else:
        assert False, "unhandled option"

#### ^^^^ cmdline parsing ends

did = False

if ldshow:
    all_flash_map()
    did = True

if boardsshow:
    ldshow = False
    ldgen = False
    all_boards()
    did = True

if packageshow:
    package()
    did = True

if docshow:
    doc()
    did = True

if not did:
    usage(sys.argv[0], 0)<|MERGE_RESOLUTION|>--- conflicted
+++ resolved
@@ -1197,11 +1197,7 @@
     ld = 'eagle.flash.' + strsize.lower() + strfs_strip.lower() + '.ld'
     menu = '.menu.eesz.' + strsize + strfs_strip
     menub = menu + '.build.'
-<<<<<<< HEAD
-    desc = 'none' if (spiffs_kb == 0) else strspiffs + 'B'
-=======
-    desc = 'no' if (fs_kb == 0) else strfs + 'B'
->>>>>>> 828857d0
+    desc = 'none' if (fs_kb == 0) else strfs + 'B'
     d = collections.OrderedDict([
         ( menu, strsize + 'B (FS:' + desc + ' OTA:~%iKB)' % (max_ota_size / 1024)),
         ( menub + 'flash_size', strsize ),
