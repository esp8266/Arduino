--- conflicted
+++ resolved
@@ -936,19 +936,6 @@
  */
 #if !defined DHCP_DOES_ARP_CHECK || defined __DOXYGEN__
 #define DHCP_DOES_ARP_CHECK             0 // (LWIP_DHCP && LWIP_ARP)
-<<<<<<< HEAD
-#endif
-
-/**
- * LWIP_DHCP_CHECK_LINK_UP==1: dhcp_start() only really starts if the netif has
- * NETIF_FLAG_LINK_UP set in its flags. As this is only an optimization and
- * netif drivers might not set this flag, the default is off. If enabled,
- * netif_set_link_up() must be called to continue dhcp starting.
- */
-#if !defined LWIP_DHCP_CHECK_LINK_UP
-#define LWIP_DHCP_CHECK_LINK_UP         0
-=======
->>>>>>> a1e59e9c
 #endif
 
 /**
@@ -1279,22 +1266,14 @@
  * Define to 0 if your device is low on memory.
  */
 #if !defined TCP_QUEUE_OOSEQ || defined __DOXYGEN__
-<<<<<<< HEAD
-#define TCP_QUEUE_OOSEQ                 LWIP_TCP
-=======
 #define TCP_QUEUE_OOSEQ                 LWIP_TCP_SACK_OUT // LWIP_TCP
->>>>>>> a1e59e9c
 #endif
 
 /**
  * LWIP_TCP_SACK_OUT==1: TCP will support sending selective acknowledgements (SACKs).
  */
 #if !defined LWIP_TCP_SACK_OUT || defined __DOXYGEN__
-<<<<<<< HEAD
-#define LWIP_TCP_SACK_OUT               1 // 0
-=======
 #define LWIP_TCP_SACK_OUT               LWIP_FEATURES
->>>>>>> a1e59e9c
 #endif
 
 /**
@@ -1319,11 +1298,7 @@
  * an upper limit on the MSS advertised by the remote host.
  */
 #if !defined TCP_MSS || defined __DOXYGEN__
-<<<<<<< HEAD
-//#define TCP_MSS                         536  defined at compile time
-=======
 #error TCP_MSS must be defined
->>>>>>> a1e59e9c
 #endif
 
 /**
@@ -1380,7 +1355,6 @@
  */
 #if !defined TCP_OOSEQ_MAX_BYTES || defined __DOXYGEN__
 #define TCP_OOSEQ_MAX_BYTES             TCP_MSS // 0
-<<<<<<< HEAD
 #endif
 
 /**
@@ -1398,25 +1372,6 @@
 #endif
 
 /**
-=======
-#endif
-
-/**
- * TCP_OOSEQ_BYTES_LIMIT(pcb): Return the maximum number of bytes to be queued
- * on ooseq per pcb, given the pcb. Only valid for TCP_QUEUE_OOSEQ==1 &&
- * TCP_OOSEQ_MAX_BYTES==1.
- * Use this to override TCP_OOSEQ_MAX_BYTES to a dynamic value per pcb.
- */
-#if !defined TCP_OOSEQ_BYTES_LIMIT
-#if TCP_OOSEQ_MAX_BYTES
-#define TCP_OOSEQ_BYTES_LIMIT(pcb)      TCP_OOSEQ_MAX_BYTES
-#elif defined __DOXYGEN__
-#define TCP_OOSEQ_BYTES_LIMIT(pcb)
-#endif
-#endif
-
-/**
->>>>>>> a1e59e9c
  * TCP_OOSEQ_MAX_PBUFS: The default maximum number of pbufs queued on ooseq per
  * pcb if TCP_OOSEQ_BYTES_LIMIT is not defined. Default is 0 (no limit).
  * Only valid for TCP_QUEUE_OOSEQ==1.
@@ -1532,21 +1487,11 @@
 #define LWIP_TCP_PCB_NUM_EXT_ARGS       0
 #endif
 
-<<<<<<< HEAD
-/** LWIP_ALTCP==1: enable the altcp API
-=======
 /** LWIP_ALTCP==1: enable the altcp API.
->>>>>>> a1e59e9c
  * altcp is an abstraction layer that prevents applications linking against the
  * tcp.h functions but provides the same functionality. It is used to e.g. add
  * SSL/TLS or proxy-connect support to an application written for the tcp callback
  * API without that application knowing the protocol details.
-<<<<<<< HEAD
- * Applications written against the altcp API are directly linked against the
- * tcp callback API for LWIP_ALTCP==0, but then cannot use layered protocols.
- */
-#ifndef LWIP_ALTCP
-=======
  *
  * With LWIP_ALTCP==0, applications written against the altcp API can still be
  * compiled but are directly linked against the tcp.h callback API and then
@@ -1555,7 +1500,6 @@
  * See @ref altcp_api
  */
 #if !defined LWIP_ALTCP || defined __DOXYGEN__
->>>>>>> a1e59e9c
 #define LWIP_ALTCP                      0
 #endif
 
@@ -1564,11 +1508,7 @@
  * A port to ARM mbedtls is provided with lwIP, see apps/altcp_tls/ directory
  * and LWIP_ALTCP_TLS_MBEDTLS option.
  */
-<<<<<<< HEAD
-#ifndef LWIP_ALTCP_TLS
-=======
 #if !defined LWIP_ALTCP_TLS || defined __DOXYGEN__
->>>>>>> a1e59e9c
 #define LWIP_ALTCP_TLS                  0
 #endif
 
@@ -2438,16 +2378,7 @@
  * LWIP_IPV6==1: Enable IPv6
  */
 #if !defined LWIP_IPV6 || defined __DOXYGEN__
-#define LWIP_IPV6                       1 // 0
-#endif
-
-/**
- * IPV6_REASS_MAXAGE: Maximum time (in multiples of IP6_REASS_TMR_INTERVAL - so seconds, normally)
- * a fragmented IP packet waits for all fragments to arrive. If not all fragments arrived
- * in this time, the whole packet is discarded.
- */
-#if !defined IPV6_REASS_MAXAGE || defined __DOXYGEN__
-#define IPV6_REASS_MAXAGE               60
+#error LWIP_IPV6 must be defined
 #endif
 
 /**
@@ -2494,22 +2425,14 @@
  * LWIP_IPV6_NUM_ADDRESSES: Number of IPv6 addresses per netif.
  */
 #if !defined LWIP_IPV6_NUM_ADDRESSES || defined __DOXYGEN__
-<<<<<<< HEAD
-#define LWIP_IPV6_NUM_ADDRESSES         2 // 3
-=======
 #define LWIP_IPV6_NUM_ADDRESSES         4 // 3
->>>>>>> a1e59e9c
 #endif
 
 /**
  * LWIP_IPV6_FORWARD==1: Forward IPv6 packets across netifs
  */
 #if !defined LWIP_IPV6_FORWARD || defined __DOXYGEN__
-<<<<<<< HEAD
-#define LWIP_IPV6_FORWARD               1 // 0
-=======
 #define LWIP_IPV6_FORWARD               0 // 0
->>>>>>> a1e59e9c
 #endif
 
 /**
@@ -2743,11 +2666,7 @@
  * servers to the DNS module.
  */
 #if !defined LWIP_ND6_RDNSS_MAX_DNS_SERVERS || defined __DOXYGEN__
-<<<<<<< HEAD
-#define LWIP_ND6_RDNSS_MAX_DNS_SERVERS  1 // 0
-=======
 #define LWIP_ND6_RDNSS_MAX_DNS_SERVERS  0 // 0
->>>>>>> a1e59e9c
 #endif
 /**
  * @}
@@ -2787,7 +2706,6 @@
 */
 #if !defined LWIP_DHCP6_GET_NTP_SRV || defined __DOXYGEN__
 #define LWIP_DHCP6_GET_NTP_SRV          0 // with 1: dhcp6_set_ntp_servers() must be implemented
-<<<<<<< HEAD
 #endif
 
 /**
@@ -2798,18 +2716,6 @@
 #endif
 
 /**
-=======
-#endif
-
-/**
- * The maximum of NTP servers requested
- */
-#if !defined LWIP_DHCP6_MAX_NTP_SERVERS || defined __DOXYGEN__
-#define LWIP_DHCP6_MAX_NTP_SERVERS      1
-#endif
-
-/**
->>>>>>> a1e59e9c
  * LWIP_DHCP6_MAX_DNS_SERVERS > 0: Request DNS servers via DHCPv6.
  * DNS servers received in the response are passed to DNS via @ref dns_setserver()
  * (up to the maximum limit defined here).
@@ -2991,7 +2897,6 @@
  * Returns values:
  * - the destination netif
  * - NULL if no destination netif is found. In that case, ip_route() continues as normal.
-<<<<<<< HEAD
  */
 #ifdef __DOXYGEN__
 #define LWIP_HOOK_IP4_ROUTE_SRC(src, dest)
@@ -3015,31 +2920,6 @@
  * - -1: no decision. In that case, ip4_canforward() continues as normal.
  */
 #ifdef __DOXYGEN__
-=======
- */
-#ifdef __DOXYGEN__
-#define LWIP_HOOK_IP4_ROUTE_SRC(src, dest)
-#endif
-
-/**
- * LWIP_HOOK_IP4_CANFORWARD(src, dest):
- * Check if an IPv4 can be forwarded - called from:
- * ip4_input() -> ip4_forward() -> ip4_canforward() (IPv4)
- * - source address is available via ip4_current_src_addr()
- * - calling an output function in this context (e.g. multicast router) is allowed
- * Signature:\code{.c}
- *   int my_hook(struct pbuf *p, u32_t dest_addr_hostorder);
- * \endcode
- * Arguments:
- * - p: packet to forward
- * - dest: destination IPv4 address
- * Returns values:
- * - 1: forward
- * - 0: don't forward
- * - -1: no decision. In that case, ip4_canforward() continues as normal.
- */
-#ifdef __DOXYGEN__
->>>>>>> a1e59e9c
 #define LWIP_HOOK_IP4_CANFORWARD(src, dest)
 #endif
 
@@ -3223,7 +3103,6 @@
 #ifdef __DOXYGEN__
 #define LWIP_HOOK_DHCP_APPEND_OPTIONS(netif, dhcp, state, msg, msg_type, options_len_ptr)
 #endif
-<<<<<<< HEAD
 
 /**
  * LWIP_HOOK_DHCP_PARSE_OPTION(netif, dhcp, state, msg, msg_type, option, len, pbuf, option_value_offset):
@@ -3305,89 +3184,6 @@
 #endif
 
 /**
-=======
-
-/**
- * LWIP_HOOK_DHCP_PARSE_OPTION(netif, dhcp, state, msg, msg_type, option, len, pbuf, option_value_offset):
- * Called from dhcp_parse_reply when receiving a DHCP message.
- * This hook is called for every option in the received message that is not handled internally.
- * Signature:\code{.c}
- *   void my_hook(struct netif *netif, struct dhcp *dhcp, u8_t state, struct dhcp_msg *msg,
- *                u8_t msg_type, u8_t option, u8_t option_len, struct pbuf *pbuf, u16_t option_value_offset);
- * \endcode
- * Arguments:
- * - netif: struct netif that the packet will be sent through
- * - dhcp: struct dhcp on that netif
- * - state: current dhcp state (dhcp_state_enum_t as an u8_t)
- * - msg: struct dhcp_msg that was received
- * - msg_type: dhcp message type received (u8_t, ATTENTION: only valid after
- *             the message type option has been parsed!)
- * - option: option value (u8_t)
- * - len: option data length (u8_t)
- * - pbuf: pbuf where option data is contained
- * - option_value_offset: offset in pbuf where option data begins
- *
- * A nice way to get the option contents is pbuf_get_contiguous():
- *  u8_t buf[32];
- *  u8_t *ptr = (u8_t*)pbuf_get_contiguous(p, buf, sizeof(buf), LWIP_MIN(option_len, sizeof(buf)), offset);
- */
-#ifdef __DOXYGEN__
-#define LWIP_HOOK_DHCP_PARSE_OPTION(netif, dhcp, state, msg, msg_type, option, len, pbuf, offset)
-#endif
-
-/**
- * LWIP_HOOK_DHCP6_APPEND_OPTIONS(netif, dhcp6, state, msg, msg_type, options_len_ptr, max_len):
- * Called from various dhcp6 functions when sending a DHCP6 message.
- * This hook is called just before the DHCP6 message is sent, so the
- * options are at the end of a DHCP6 message.
- * Signature:\code{.c}
- *   void my_hook(struct netif *netif, struct dhcp6 *dhcp, u8_t state, struct dhcp6_msg *msg,
- *                u8_t msg_type, u16_t *options_len_ptr);
- * \endcode
- * Arguments:
- * - netif: struct netif that the packet will be sent through
- * - dhcp6: struct dhcp6 on that netif
- * - state: current dhcp6 state (dhcp6_state_enum_t as an u8_t)
- * - msg: struct dhcp6_msg that will be sent
- * - msg_type: dhcp6 message type to be sent (u8_t)
- * - options_len_ptr: pointer to the current length of options in the dhcp6_msg "msg"
- *                    (must be increased when options are added!)
- *
- * Options need to appended like this:
- *   u8_t *options = (u8_t *)(msg + 1);
- *   LWIP_ASSERT("dhcp option overflow", sizeof(struct dhcp6_msg) + *options_len_ptr + newoptlen <= max_len);
- *   options[(*options_len_ptr)++] = &lt;option_data&gt;;
- *   [...]
- */
-#ifdef __DOXYGEN__
-#define LWIP_HOOK_DHCP6_APPEND_OPTIONS(netif, dhcp6, state, msg, msg_type, options_len_ptr, max_len)
-#endif
-
-/**
- * LWIP_HOOK_SOCKETS_SETSOCKOPT(s, sock, level, optname, optval, optlen, err)
- * Called from socket API to implement setsockopt() for options not provided by lwIP.
- * Core lock is held when this hook is called.
- * Signature:\code{.c}
- *   int my_hook(int s, struct lwip_sock *sock, int level, int optname, const void *optval, socklen_t optlen, int *err)
- * \endcode
- * Arguments:
- * - s: socket file descriptor
- * - sock: internal socket descriptor (see lwip/priv/sockets_priv.h)
- * - level: protocol level at which the option resides
- * - optname: option to set
- * - optval: value to set
- * - optlen: size of optval
- * - err: output error
- * Return values:
- * - 0: Hook has not consumed the option, code continues as normal (to internal options)
- * - != 0: Hook has consumed the option, 'err' is returned
- */
-#ifdef __DOXYGEN__
-#define LWIP_HOOK_SOCKETS_SETSOCKOPT(s, sock, level, optname, optval, optlen, err)
-#endif
-
-/**
->>>>>>> a1e59e9c
  * LWIP_HOOK_SOCKETS_GETSOCKOPT(s, sock, level, optname, optval, optlen, err)
  * Called from socket API to implement getsockopt() for options not provided by lwIP.
  * Core lock is held when this hook is called.
@@ -3733,13 +3529,10 @@
    ------------- End of original lwipopts -----------
    --------------------------------------------------
 */
-<<<<<<< HEAD
-=======
 
 #ifndef LWIP_FEATURES
-#error LWIP_FEATURES is not defined
-#endif
->>>>>>> a1e59e9c
+#error LWIP_FEATURES must be defined
+#endif
 
 /*
    --------------------------------------------------
