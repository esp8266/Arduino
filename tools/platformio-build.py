--- conflicted
+++ resolved
@@ -274,11 +274,7 @@
     join("$BUILD_DIR", "ld", "local.eagle.app.v6.common.ld"),
     join(FRAMEWORK_DIR, "tools", "sdk", "ld", "eagle.app.v6.common.ld.h"),
     env.VerboseAction(
-<<<<<<< HEAD
-        "$CC -CC -E -P -D%s -D%s $SOURCE -o $TARGET" % (current_vtables, current_mmu_iram_size),
-=======
-        "$CC -CC -E -P -D%s %s $SOURCE -o $TARGET" % (current_vtables, fp_in_irom),
->>>>>>> bc170e6d
+        "$CC -CC -E -P -D%s -D%s %s $SOURCE -o $TARGET" % (current_vtables, current_mmu_iram_size, fp_in_irom),
         "Generating LD script $TARGET"))
 env.Depends("$BUILD_DIR/$PROGNAME$PROGSUFFIX", app_ld)
 
