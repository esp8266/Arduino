# Copyright (c) 2014-present PlatformIO <contact@platformio.org>
#
# Licensed under the Apache License, Version 2.0 (the "License");
# you may not use this file except in compliance with the License.
# You may obtain a copy of the License at
#
#    http://www.apache.org/licenses/LICENSE-2.0
#
# Unless required by applicable law or agreed to in writing, software
# distributed under the License is distributed on an "AS IS" BASIS,
# WITHOUT WARRANTIES OR CONDITIONS OF ANY KIND, either express or implied.
# See the License for the specific language governing permissions and
# limitations under the License.

"""
Arduino

Arduino Wiring-based Framework allows writing cross-platform software to
control devices attached to a wide range of Arduino boards to create all
kinds of creative coding, interactive objects, spaces or physical experiences.

http://arduino.cc/en/Reference/HomePage
"""

# Extends: https://github.com/platformio/platform-espressif8266/blob/develop/builder/main.py

from os.path import isdir, join

from SCons import Builder, Util
from SCons.Script import DefaultEnvironment


def scons_patched_match_splitext(path, suffixes=None):
    """
    Patch SCons Builder, append $OBJSUFFIX to the end of each target
    """
    tokens = Util.splitext(path)
    if suffixes and tokens[1] and tokens[1] in suffixes:
        return (path, tokens[1])
    return tokens


Builder.match_splitext = scons_patched_match_splitext


env = DefaultEnvironment()
platform = env.PioPlatform()

FRAMEWORK_DIR = platform.get_package_dir("framework-arduinoespressif8266")
assert isdir(FRAMEWORK_DIR)


env.Append(
    CCFLAGS=[
        "-Wall"
    ],

    CPPDEFINES=[
        ("ARDUINO", 10805),
        ("ARDUINO_BOARD", '\\"PLATFORMIO_%s\\"'
            % env.BoardConfig().id.upper()),
        "LWIP_OPEN_SRC"
    ],

    CPPPATH=[
        join(FRAMEWORK_DIR, "tools", "sdk", "include"),
        join(FRAMEWORK_DIR, "tools", "sdk", "libc",
             "xtensa-lx106-elf", "include"),
        join(FRAMEWORK_DIR, "cores", env.BoardConfig().get("build.core"))
    ],

    LIBPATH=[
        join("$BUILD_DIR", "ld"),  # eagle.app.v6.common.ld
        join(FRAMEWORK_DIR, "tools", "sdk", "lib"),
        join(FRAMEWORK_DIR, "tools", "sdk", "ld"),
        join(FRAMEWORK_DIR, "tools", "sdk", "libc", "xtensa-lx106-elf", "lib")
    ],

    LIBS=[
<<<<<<< HEAD
        "wpa2", "smartconfig", "espnow", "pp", "main", "wpa", "lwip_gcc",
        "net80211", "wps", "crypto", "phy", "hal", "bearssl", "axtls", "gcc",
        "m", "c", "stdc++"
    ]
)
=======
        "hal", "phy", "pp", "net80211", "wpa", "crypto", "main",
        "wps", "axtls", "espnow", "smartconfig", "airkiss", "wpa2",
        "stdc++", "m", "c", "gcc"
    ],
>>>>>>> c12c9e21

    LIBSOURCE_DIRS=[
        join(FRAMEWORK_DIR, "libraries")
    ]
)

env.Replace(
    LINKFLAGS=[
        "-Os",
        "-nostdlib",
        "-Wl,--no-check-sections",
        "-Wl,-static",
        "-Wl,--gc-sections",
        "-Wl,-wrap,system_restart_local",
        "-Wl,-wrap,spi_flash_read",
        "-u", "app_entry",
        "-u", "_printf_float",
        "-u", "_scanf_float"
    ]
)

flatten_cppdefines = env.Flatten(env['CPPDEFINES'])

#
# lwIP
#
if "PIO_FRAMEWORK_ARDUINO_LWIP2_LOW_MEMORY" in flatten_cppdefines:
    env.Append(
        CPPDEFINES=[("TCP_MSS", 536)],
        CPPPATH=[join(FRAMEWORK_DIR, "tools", "sdk", "lwip2", "include")],
        LIBS=["lwip2"]
    )
elif "PIO_FRAMEWORK_ARDUINO_LWIP2_HIGHER_BANDWIDTH" in flatten_cppdefines:
    env.Append(
        CPPDEFINES=[("TCP_MSS", 1460)],
        CPPPATH=[join(FRAMEWORK_DIR, "tools", "sdk", "lwip2", "include")],
        LIBS=["lwip2_1460"]
    )
else:
    env.Append(
        CPPPATH=[join(FRAMEWORK_DIR, "tools", "sdk", "lwip", "include")],
        LIBS=["lwip_gcc"]
    )

#
# VTables
#

current_vtables = None
for d in flatten_cppdefines:
    if str(d).startswith("VTABLES_IN_"):
        current_vtables = d
if not current_vtables:
    current_vtables = "VTABLES_IN_FLASH"
    env.Append(CPPDEFINES=[current_vtables])
assert current_vtables

# Build the eagle.app.v6.common.ld linker file
app_ld = env.Command(
    join("$BUILD_DIR", "ld", "eagle.app.v6.common.ld"),
    join(FRAMEWORK_DIR, "tools", "sdk", "ld", "eagle.app.v6.common.ld.h"),
    env.VerboseAction(
        "$CC -CC -E -P -D%s $SOURCE -o $TARGET" % current_vtables,
        "Generating LD script $TARGET"))
env.Depends("$BUILD_DIR/$PROGNAME$PROGSUFFIX", app_ld)


#
# Target: Build Core Library
#

libs = []

if "build.variant" in env.BoardConfig():
    env.Append(
        CPPPATH=[
            join(FRAMEWORK_DIR, "variants",
                 env.BoardConfig().get("build.variant"))
        ]
    )
    libs.append(env.BuildLibrary(
        join("$BUILD_DIR", "FrameworkArduinoVariant"),
        join(FRAMEWORK_DIR, "variants", env.BoardConfig().get("build.variant"))
    ))

libs.append(env.BuildLibrary(
    join("$BUILD_DIR", "FrameworkArduino"),
    join(FRAMEWORK_DIR, "cores", env.BoardConfig().get("build.core"))
))

env.Prepend(LIBS=libs)<|MERGE_RESOLUTION|>--- conflicted
+++ resolved
@@ -77,18 +77,10 @@
     ],
 
     LIBS=[
-<<<<<<< HEAD
-        "wpa2", "smartconfig", "espnow", "pp", "main", "wpa", "lwip_gcc",
-        "net80211", "wps", "crypto", "phy", "hal", "bearssl", "axtls", "gcc",
-        "m", "c", "stdc++"
-    ]
-)
-=======
         "hal", "phy", "pp", "net80211", "wpa", "crypto", "main",
-        "wps", "axtls", "espnow", "smartconfig", "airkiss", "wpa2",
+        "wps", "bearssl", "axtls", "espnow", "smartconfig", "airkiss", "wpa2",
         "stdc++", "m", "c", "gcc"
     ],
->>>>>>> c12c9e21
 
     LIBSOURCE_DIRS=[
         join(FRAMEWORK_DIR, "libraries")
