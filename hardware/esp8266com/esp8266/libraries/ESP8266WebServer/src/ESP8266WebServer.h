/* 
  ESP8266WebServer.h - Dead simple web-server.
  Supports only one simultaneous client, knows how to handle GET and POST.

  Copyright (c) 2014 Ivan Grokhotkov. All rights reserved.
 
  This library is free software; you can redistribute it and/or
  modify it under the terms of the GNU Lesser General Public
  License as published by the Free Software Foundation; either
  version 2.1 of the License, or (at your option) any later version.

  This library is distributed in the hope that it will be useful,
  but WITHOUT ANY WARRANTY; without even the implied warranty of
  MERCHANTABILITY or FITNESS FOR A PARTICULAR PURPOSE.  See the GNU
  Lesser General Public License for more details.

  You should have received a copy of the GNU Lesser General Public
  License along with this library; if not, write to the Free Software
  Foundation, Inc., 51 Franklin St, Fifth Floor, Boston, MA  02110-1301  USA
  Modified 8 May 2015 by Hristo Gochkov (proper post and file upload handling)
*/


#ifndef ESP8266WEBSERVER_H
#define ESP8266WEBSERVER_H

#include <functional>

enum HTTPMethod { HTTP_ANY, HTTP_GET, HTTP_POST, HTTP_PUT, HTTP_PATCH, HTTP_DELETE };
enum HTTPUploadStatus { UPLOAD_FILE_START, UPLOAD_FILE_WRITE, UPLOAD_FILE_END };

<<<<<<< HEAD
#define PAYLOAD_UNIT_SIZE 1460
=======
#define HTTP_UPLOAD_BUFLEN 2048
>>>>>>> fa9ee113

typedef struct {
  HTTPUploadStatus status;
  String filename;
  String name;
  String type;
<<<<<<< HEAD
  size_t totalSize; // file size
  size_t  currentSize; // size of data currently in buf
  uint8_t buf[PAYLOAD_UNIT_SIZE];

=======
  size_t size;
  size_t buflen;
  uint8_t buf[HTTP_UPLOAD_BUFLEN];
>>>>>>> fa9ee113
} HTTPUpload;

class ESP8266WebServer
{
public:

  ESP8266WebServer(int port = 80);
  ~ESP8266WebServer();

  void begin();
  void handleClient();

  typedef std::function<void(void)> THandlerFunction;
  void on(const char* uri, THandlerFunction handler);
  void on(const char* uri, HTTPMethod method, THandlerFunction fn);
  void onNotFound(THandlerFunction fn);  //called when handler is not assigned
  void onFileUpload(THandlerFunction fn); //handle file uploads

  String uri() { return _currentUri; }
  HTTPMethod method() { return _currentMethod; }
  WiFiClient client() { return _currentClient; }
  HTTPUpload& upload() { return _currentUpload; }
  
  String arg(const char* name);   // get request argument value by name
  String arg(int i);              // get request argument value by number
  String argName(int i);          // get request argument name by number
  int args();                     // get arguments count
  bool hasArg(const char* name);  // check if argument exists
  
  // send response to the client
  // code - HTTP response code, can be 200 or 404
  // content_type - HTTP content type, like "text/plain" or "image/png"
  // content - actual content body
  void send(int code, const char* content_type = NULL, String content = String(""));

  void sendHeader(String name, String value, bool first = false);
  void sendContent(String content);
protected:
  void _handleRequest();
  bool _parseRequest(WiFiClient& client);
  void _parseArguments(String data);
  static const char* _responseCodeToString(int code);
  void _parseForm(WiFiClient& client, String boundary, uint32_t len);
  void _uploadWriteByte(uint8_t b);
  
  struct RequestHandler;
  struct RequestArgument {
    String key;
    String value;
  };

  WiFiServer  _server;

  WiFiClient  _currentClient;
  HTTPMethod  _currentMethod;
  String      _currentUri;

  size_t           _currentArgCount;
  RequestArgument* _currentArgs;
  HTTPUpload       _currentUpload;

  String           _responseHeaders;

  RequestHandler*  _firstHandler;
  RequestHandler*  _lastHandler;
  THandlerFunction _notFoundHandler;
  THandlerFunction _fileUploadHandler;

};


#endif //ESP8266WEBSERVER_H<|MERGE_RESOLUTION|>--- conflicted
+++ resolved
@@ -29,33 +29,22 @@
 enum HTTPMethod { HTTP_ANY, HTTP_GET, HTTP_POST, HTTP_PUT, HTTP_PATCH, HTTP_DELETE };
 enum HTTPUploadStatus { UPLOAD_FILE_START, UPLOAD_FILE_WRITE, UPLOAD_FILE_END };
 
-<<<<<<< HEAD
-#define PAYLOAD_UNIT_SIZE 1460
-=======
+#define HTTP_DOWNLOAD_UNIT_SIZE 1460
 #define HTTP_UPLOAD_BUFLEN 2048
->>>>>>> fa9ee113
 
 typedef struct {
   HTTPUploadStatus status;
-  String filename;
-  String name;
-  String type;
-<<<<<<< HEAD
-  size_t totalSize; // file size
-  size_t  currentSize; // size of data currently in buf
-  uint8_t buf[PAYLOAD_UNIT_SIZE];
-
-=======
-  size_t size;
-  size_t buflen;
+  String  filename;
+  String  name;
+  String  type;
+  size_t  totalSize;    // file size
+  size_t  currentSize;  // size of data currently in buf
   uint8_t buf[HTTP_UPLOAD_BUFLEN];
->>>>>>> fa9ee113
 } HTTPUpload;
 
 class ESP8266WebServer
 {
 public:
-
   ESP8266WebServer(int port = 80);
   ~ESP8266WebServer();
 
