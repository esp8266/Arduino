/* 
  ESP8266WiFi.cpp - WiFi library for esp8266

  Copyright (c) 2014 Ivan Grokhotkov. All rights reserved.
  This file is part of the esp8266 core for Arduino environment.
 
  This library is free software; you can redistribute it and/or
  modify it under the terms of the GNU Lesser General Public
  License as published by the Free Software Foundation; either
  version 2.1 of the License, or (at your option) any later version.

  This library is distributed in the hope that it will be useful,
  but WITHOUT ANY WARRANTY; without even the implied warranty of
  MERCHANTABILITY or FITNESS FOR A PARTICULAR PURPOSE.  See the GNU
  Lesser General Public License for more details.

  You should have received a copy of the GNU Lesser General Public
  License along with this library; if not, write to the Free Software
  Foundation, Inc., 51 Franklin St, Fifth Floor, Boston, MA  02110-1301  USA
*/

#include "ESP8266WiFi.h"
extern "C" {
#include "c_types.h"
#include "ets_sys.h"
#include "os_type.h"
#include "osapi.h"
#include "mem.h"
#include "user_interface.h"
#include "smartconfig.h"
#include "lwip/opt.h"
#include "lwip/err.h"
#include "lwip/dns.h"
}


extern "C" void esp_schedule();
extern "C" void esp_yield();

ESP8266WiFiClass::ESP8266WiFiClass()
: _useApMode(false)
, _useClientMode(false)
{
}

void ESP8266WiFiClass::mode(WiFiMode m)
{
    ETS_UART_INTR_DISABLE();
    wifi_set_opmode(m);
    ETS_UART_INTR_ENABLE();
}

int ESP8266WiFiClass::begin(char* ssid, char *passphrase, int32_t channel, uint8_t bssid[6]){
    return begin((const char*) ssid, (const char*) passphrase, channel, bssid);
}

int ESP8266WiFiClass::begin(const char* ssid, const char *passphrase, int32_t channel, uint8_t bssid[6]){
    _useClientMode = true;

    if(_useApMode) {
        // turn on AP+STA mode
        mode(WIFI_AP_STA);
    } else {
        // turn on STA mode
        mode(WIFI_STA);
    }

    if(!ssid || strlen(ssid) > 31) {
        // fail SSID to long or missing!
        return WL_CONNECT_FAILED;
    }

    if(passphrase && strlen(passphrase) > 63) {
        // fail passphrase to long!
        return WL_CONNECT_FAILED;
    }

    struct station_config conf;
    strcpy(reinterpret_cast<char*>(conf.ssid), ssid);

    if (passphrase) {
        strcpy(reinterpret_cast<char*>(conf.password), passphrase);
    } else {
        *conf.password = 0;
    }

    if (bssid) {
        conf.bssid_set = 1;
        memcpy((void *) &conf.bssid[0], (void *) bssid, 6);
    } else {
        conf.bssid_set = 0;
    }

    ETS_UART_INTR_DISABLE();
    wifi_station_set_config(&conf);
    wifi_station_connect();
    ETS_UART_INTR_ENABLE();

    if(channel > 0 && channel <= 13) {
        wifi_set_channel(channel);
    }

    wifi_station_dhcpc_start();
    return status();
}

uint8_t ESP8266WiFiClass::waitForConnectResult(){
  if ((wifi_get_opmode() & 1) == 0)//1 and 3 have STA enabled
      return WL_DISCONNECTED;
  while (status() == WL_DISCONNECTED)
    delay(100);
  return status();
}

void ESP8266WiFiClass::config(IPAddress local_ip, IPAddress gateway, IPAddress subnet)
{
    struct ip_info info;
    info.ip.addr = static_cast<uint32_t>(local_ip);
    info.gw.addr = static_cast<uint32_t>(gateway);
    info.netmask.addr = static_cast<uint32_t>(subnet);

    wifi_station_dhcpc_stop();
    wifi_set_ip_info(STATION_IF, &info);
}

int ESP8266WiFiClass::disconnect()
{
    struct station_config conf;
    *conf.ssid = 0;
    *conf.password = 0;
    ETS_UART_INTR_DISABLE();
    wifi_station_set_config(&conf);
    wifi_station_disconnect();
    ETS_UART_INTR_ENABLE();
    return 0;
}

void ESP8266WiFiClass::softAP(const char* ssid)
{
    softAP(ssid, 0);
}
  

void ESP8266WiFiClass::softAP(const char* ssid, const char* passphrase, int channel)
{
    if(_useClientMode) {
        // turn on AP+STA mode
        mode(WIFI_AP_STA);
    } else {
        // turn on STA mode
        mode(WIFI_AP);
    }

    if(!ssid || strlen(ssid) > 31) {
        // fail SSID to long or missing!
        return;
    }

    if(passphrase && strlen(passphrase) > 63) {
        // fail passphrase to long!
        return;
    }

    struct softap_config conf;
    wifi_softap_get_config(&conf);
    strcpy(reinterpret_cast<char*>(conf.ssid), ssid);
    conf.channel = channel;
    conf.ssid_len = strlen(ssid);
    conf.ssid_hidden = 0;
    conf.max_connection = 4;
    conf.beacon_interval = 100;

    if (!passphrase || strlen(passphrase) == 0)
    {
        conf.authmode = AUTH_OPEN;
        *conf.password = 0;
    }
    else
    {
        conf.authmode = AUTH_WPA2_PSK;
        strcpy(reinterpret_cast<char*>(conf.password), passphrase);
    }

    ETS_UART_INTR_DISABLE();
    wifi_softap_set_config(&conf);
    ETS_UART_INTR_ENABLE();
}

void ESP8266WiFiClass::softAPConfig(IPAddress local_ip, IPAddress gateway, IPAddress subnet)
{
    struct ip_info info;
    info.ip.addr = static_cast<uint32_t>(local_ip);
    info.gw.addr = static_cast<uint32_t>(gateway);
    info.netmask.addr = static_cast<uint32_t>(subnet);
    wifi_softap_dhcps_stop();
    wifi_set_ip_info(SOFTAP_IF, &info);
    wifi_softap_dhcps_start();
}

uint8_t* ESP8266WiFiClass::macAddress(uint8_t* mac)
{
    wifi_get_macaddr(STATION_IF, mac);
    return mac;
}

uint8_t* ESP8266WiFiClass::softAPmacAddress(uint8_t* mac)
{
    wifi_get_macaddr(SOFTAP_IF, mac);
    return mac;
}
   
IPAddress ESP8266WiFiClass::localIP()
{
    struct ip_info ip;
    wifi_get_ip_info(STATION_IF, &ip);
    return IPAddress(ip.ip.addr);
}

IPAddress ESP8266WiFiClass::softAPIP()
{
    struct ip_info ip;
    wifi_get_ip_info(SOFTAP_IF, &ip);
    return IPAddress(ip.ip.addr);    
}

IPAddress ESP8266WiFiClass::subnetMask()
{
    struct ip_info ip;
    wifi_get_ip_info(STATION_IF, &ip);
    return IPAddress(ip.netmask.addr);
}

IPAddress ESP8266WiFiClass::gatewayIP()
{
    struct ip_info ip;
    wifi_get_ip_info(STATION_IF, &ip);
    return IPAddress(ip.gw.addr);
}

char* ESP8266WiFiClass::SSID()
{
    static struct station_config conf;
    wifi_station_get_config(&conf);
    return reinterpret_cast<char*>(conf.ssid);
}

uint8_t* ESP8266WiFiClass::BSSID(void)
{
    static struct station_config conf;
    wifi_station_get_config(&conf);
    return reinterpret_cast<uint8_t*>(conf.bssid);
}

<<<<<<< HEAD
int32_t ESP8266WiFiClass::Channel(void) {
=======
int32_t ESP8266WiFiClass::channel(void) {
>>>>>>> 7e763237
    return wifi_get_channel();
}

extern "C"
{
    typedef STAILQ_HEAD(, bss_info) bss_info_head_t;
}

void ESP8266WiFiClass::_scanDone(void* result, int status)
{
    if (status != OK)
    {
        ESP8266WiFiClass::_scanCount = 0;
        ESP8266WiFiClass::_scanResult = 0;
    }
    else
    {
      
        int i = 0;
        bss_info_head_t* head = reinterpret_cast<bss_info_head_t*>(result);

        for (bss_info* it = STAILQ_FIRST(head); it; it = STAILQ_NEXT(it, next), ++i);
        ESP8266WiFiClass::_scanCount = i;
        if (i == 0)
        {
            ESP8266WiFiClass::_scanResult = 0;
        }
        else
        {
            bss_info* copied_info = new bss_info[i];
            i = 0;
            for (bss_info* it = STAILQ_FIRST(head); it; it = STAILQ_NEXT(it, next), ++i)
            {
                memcpy(copied_info + i, it, sizeof(bss_info));
            }

            ESP8266WiFiClass::_scanResult = copied_info;
        }

    }
    esp_schedule();   
}


int8_t ESP8266WiFiClass::scanNetworks()
{
    if ((wifi_get_opmode() & 1) == 0)//1 and 3 have STA enabled
    {
        mode(WIFI_AP_STA);
    }
    int status = wifi_station_get_connect_status();
    if (status != STATION_GOT_IP && status != STATION_IDLE)
    {
        disconnect();
    }

    if (ESP8266WiFiClass::_scanResult)
    {
        delete[] reinterpret_cast<bss_info*>(ESP8266WiFiClass::_scanResult);
        ESP8266WiFiClass::_scanResult = 0;
        ESP8266WiFiClass::_scanCount = 0;
    }
    
    struct scan_config config;
    config.ssid = 0;
    config.bssid = 0;
    config.channel = 0;
    config.show_hidden = 0;
    wifi_station_scan(&config, reinterpret_cast<scan_done_cb_t>(&ESP8266WiFiClass::_scanDone));
    esp_yield();
    return ESP8266WiFiClass::_scanCount;
}

void * ESP8266WiFiClass::_getScanInfoByIndex(int i)
{
    if (!ESP8266WiFiClass::_scanResult || (size_t)i > ESP8266WiFiClass::_scanCount)
    {
        return 0;
    }

    return reinterpret_cast<bss_info*>(ESP8266WiFiClass::_scanResult) + i;
}

const char* ESP8266WiFiClass::SSID(uint8_t i)
{
    struct bss_info* it = reinterpret_cast<struct bss_info*>(_getScanInfoByIndex(i));
    if (!it)
        return 0;

    return reinterpret_cast<const char*>(it->ssid);
}

uint8_t * ESP8266WiFiClass::BSSID(uint8_t i)
{
    struct bss_info* it = reinterpret_cast<struct bss_info*>(_getScanInfoByIndex(i));
    if (!it)
        return 0;

    return it->bssid;
}

<<<<<<< HEAD
int32_t ESP8266WiFiClass::Channel(uint8_t i)
=======
int32_t ESP8266WiFiClass::channel(uint8_t i)
>>>>>>> 7e763237
{
    struct bss_info* it = reinterpret_cast<struct bss_info*>(_getScanInfoByIndex(i));
    if (!it)
        return 0;

    return it->channel;
}

bool ESP8266WiFiClass::isHidden(uint8_t i)
{
    struct bss_info* it = reinterpret_cast<struct bss_info*>(_getScanInfoByIndex(i));
    if (!it)
        return false;

    return (it->is_hidden != 0);
}

bool ESP8266WiFiClass::getNetworkInfo(uint8_t i, String &ssid, uint8_t &encType, int32_t &rssi, uint8_t* &bssid, int32_t &channel, bool &isHidden)
{
    struct bss_info* it = reinterpret_cast<struct bss_info*>(_getScanInfoByIndex(i));
     if (!it)
         return false;

     ssid = (const char*)it->ssid;
     encType = encryptionType(i);
     rssi = it->rssi;
     bssid = it->bssid; // move ptr
     channel = it->channel;
     isHidden = (it->is_hidden != 0);

     return true;
}

int32_t ESP8266WiFiClass::RSSI(uint8_t i)
{
    struct bss_info* it = reinterpret_cast<struct bss_info*>(_getScanInfoByIndex(i));
    if (!it)
        return 0;

    return it->rssi;
}

uint8_t ESP8266WiFiClass::encryptionType(uint8_t i)
{
    struct bss_info* it = reinterpret_cast<struct bss_info*>(_getScanInfoByIndex(i));
    if (!it)
        return -1;

    int authmode = it->authmode;
    if (authmode == AUTH_OPEN)
        return ENC_TYPE_NONE;
    if (authmode == AUTH_WEP)
        return ENC_TYPE_WEP;
    if (authmode == AUTH_WPA_PSK)
        return ENC_TYPE_TKIP;
    if (authmode == AUTH_WPA2_PSK)
        return ENC_TYPE_CCMP;
    if (authmode == AUTH_WPA_WPA2_PSK)
        return ENC_TYPE_AUTO;
    return -1;
}

wl_status_t ESP8266WiFiClass::status()
{
    int status = wifi_station_get_connect_status();

    if (status == STATION_GOT_IP)
      return WL_CONNECTED;
    else if (status == STATION_NO_AP_FOUND)
      return WL_NO_SSID_AVAIL;
    else if (status == STATION_CONNECT_FAIL || status == STATION_WRONG_PASSWORD)
      return WL_CONNECT_FAILED;
    else if (status == STATION_IDLE)
      return WL_IDLE_STATUS;
    else
      return WL_DISCONNECTED;
}

void wifi_dns_found_callback(const char *name, ip_addr_t *ipaddr, void *callback_arg)
{
    if (ipaddr)
        (*reinterpret_cast<IPAddress*>(callback_arg)) = ipaddr->addr;
    esp_schedule(); // resume the hostByName function
}

int ESP8266WiFiClass::hostByName(const char* aHostname, IPAddress& aResult)
{
    ip_addr_t addr;
    aResult = static_cast<uint32_t>(0);
    err_t err = dns_gethostbyname(aHostname, &addr, &wifi_dns_found_callback, &aResult);
    if (err == ERR_OK)
    {
        aResult = addr.addr;
    }
    else if (err == ERR_INPROGRESS)
    {
        esp_yield();
        // will return here when dns_found_callback fires
    }
    
    return (aResult != 0) ? 1 : 0;
}

void ESP8266WiFiClass::beginSmartConfig()
{
    if (_smartConfigStarted)
        return;

    if ((wifi_get_opmode() & 1) == 0)//1 and 3 have STA enabled
    {
        mode(WIFI_AP_STA);
    }

    _smartConfigStarted = true;

    //SC_TYPE_ESPTOUCH use ESPTOUCH for smartconfig, or use SC_TYPE_AIRKISS for AIRKISS 
    smartconfig_start(SC_TYPE_ESPTOUCH, &ESP8266WiFiClass::_smartConfigDone);
}

void ESP8266WiFiClass::stopSmartConfig()
{
    if (!_smartConfigStarted)
        return;

    smartconfig_stop();
    _smartConfigStarted = false;
}

bool ESP8266WiFiClass::smartConfigDone(){
    if (!_smartConfigStarted)
        return false;

    return smartconfig_get_status() == SC_STATUS_LINK_OVER;
}

void ESP8266WiFiClass::_smartConfigDone(void* result)
{
    station_config* sta_conf = reinterpret_cast<station_config*>(result);
  
    wifi_station_set_config(sta_conf);
    wifi_station_disconnect();
    wifi_station_connect();
}


void ESP8266WiFiClass::printDiag(Print& p)
{
    const char* modes[] = {"NULL", "STA", "AP", "STA+AP"};
    p.print("Mode: ");
    p.println(modes[wifi_get_opmode()]);

    const char* phymodes[] = {"", "B", "G", "N"};
    p.print("PHY mode: ");
    p.println(phymodes[(int) wifi_get_phy_mode()]);

    p.print("Channel: ");
    p.println(wifi_get_channel());

    p.print("AP id: ");
    p.println(wifi_station_get_current_ap_id());

    p.print("Status: ");
    p.println(wifi_station_get_connect_status());

    p.print("Auto connect: ");
    p.println(wifi_station_get_auto_connect());

    static struct station_config conf;
    wifi_station_get_config(&conf);
    
    const char* ssid = reinterpret_cast<const char*>(conf.ssid);
    p.print("SSID (");
    p.print(strlen(ssid));
    p.print("): ");
    p.println(ssid);

    const char* passphrase = reinterpret_cast<const char*>(conf.password);
    p.print("Passphrase (");
    p.print(strlen(passphrase));
    p.print("): ");
    p.println(passphrase);

    p.print("BSSID set: ");
    p.println(conf.bssid_set);

}

size_t ESP8266WiFiClass::_scanCount = 0;
void* ESP8266WiFiClass::_scanResult = 0;


ESP8266WiFiClass WiFi;<|MERGE_RESOLUTION|>--- conflicted
+++ resolved
@@ -251,11 +251,7 @@
     return reinterpret_cast<uint8_t*>(conf.bssid);
 }
 
-<<<<<<< HEAD
-int32_t ESP8266WiFiClass::Channel(void) {
-=======
 int32_t ESP8266WiFiClass::channel(void) {
->>>>>>> 7e763237
     return wifi_get_channel();
 }
 
@@ -357,11 +353,7 @@
     return it->bssid;
 }
 
-<<<<<<< HEAD
-int32_t ESP8266WiFiClass::Channel(uint8_t i)
-=======
 int32_t ESP8266WiFiClass::channel(uint8_t i)
->>>>>>> 7e763237
 {
     struct bss_info* it = reinterpret_cast<struct bss_info*>(_getScanInfoByIndex(i));
     if (!it)
