--- conflicted
+++ resolved
@@ -283,15 +283,9 @@
 }
 
 String EspClass::getResetInfo(void) {
-<<<<<<< HEAD
-    if(resetInfo.reason != 0) {
-        char buff[150];
-        sprintf(&buff[0], "Fatal exception:%d flag:%d epc1:0x%08x epc2:0x%08x epc3:0x%08x excvaddr:0x%08x depc:0x%08x", resetInfo.exccause, resetInfo.reason, resetInfo.epc1, resetInfo.epc2, resetInfo.epc3, resetInfo.excvaddr, resetInfo.depc);
-=======
     if(resetInfo.flag != 0) {
         char buff[150];
         sprintf(&buff[0], "Fatal exception:%d flag:%d epc1:0x%08x epc2:0x%08x epc3:0x%08x excvaddr:0x%08x depc:0x%08x", resetInfo.exccause, resetInfo.flag, resetInfo.epc1, resetInfo.epc2, resetInfo.epc3, resetInfo.excvaddr, resetInfo.depc);
->>>>>>> 25ae1dba
         return String(buff);
     }
     return String("flag: 0");
