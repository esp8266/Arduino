/* 
  pwm.c - analogWrite implementation for esp8266

  Copyright (c) 2015 Hristo Gochkov. All rights reserved.
  This file is part of the esp8266 core for Arduino environment.
 
  This library is free software; you can redistribute it and/or
  modify it under the terms of the GNU Lesser General Public
  License as published by the Free Software Foundation; either
  version 2.1 of the License, or (at your option) any later version.

  This library is distributed in the hope that it will be useful,
  but WITHOUT ANY WARRANTY; without even the implied warranty of
  MERCHANTABILITY or FITNESS FOR A PARTICULAR PURPOSE.  See the GNU
  Lesser General Public License for more details.

  You should have received a copy of the GNU Lesser General Public
  License along with this library; if not, write to the Free Software
  Foundation, Inc., 51 Franklin St, Fifth Floor, Boston, MA  02110-1301  USA
*/
#include "wiring_private.h"
#include "pins_arduino.h"
#include "c_types.h"
#include "eagle_soc.h"
#include "ets_sys.h"

uint32_t pwm_mask = 0;
uint16_t pwm_values[17] = {0,};
uint32_t pwm_freq = 1000;
uint32_t pwm_range = PWMRANGE;

uint32_t pwm_multiplier = 0;
uint16_t pwm_steps[17];
uint8_t pwm_steps_len = 0;
uint32_t pwm_steps_mask[17];

int pwm_sort_array(uint16_t a[], uint16_t al){
  uint16_t i, j;
  for (i = 1; i < al; i++) {
    uint16_t tmp = a[i];
    for (j = i; j >= 1 && tmp < a[j-1]; j--)
      a[j] = a[j-1];
    a[j] = tmp;
  }
  int bl = 1;
  for(i = 1; i < al; i++){
    if(a[i] != a[i-1]) a[bl++] = a[i];
  }
  return bl;
}

uint32_t pwm_get_mask(uint16_t value){
	uint32_t mask = 0;
	int i;
	for(i=0; i<17; i++){
		if((pwm_mask & (1 << i)) != 0 && pwm_values[i] == value) mask |= (1 << i);
	}
	return mask;
}

void prep_pwm_steps(){
	if(pwm_mask == 0){
		pwm_steps_len = 0;
		return;
	}

	int pwm_temp_steps_len = 0;
	uint16_t pwm_temp_steps[17];
	uint32_t pwm_temp_masks[17];

	int i;
	for(i=0; i<17; i++){
		if((pwm_mask & (1 << i)) != 0 && pwm_values[i] != 0) pwm_temp_steps[pwm_temp_steps_len++] = pwm_values[i];
	}
	pwm_temp_steps[pwm_temp_steps_len++] = pwm_range;
	pwm_temp_steps_len = pwm_sort_array(pwm_temp_steps, pwm_temp_steps_len) - 1;
	for(i=0; i<pwm_temp_steps_len; i++){
		pwm_temp_masks[i] = pwm_get_mask(pwm_temp_steps[i]);
	}
	for(i=pwm_temp_steps_len; i>0; i--){
		pwm_temp_steps[i] = pwm_temp_steps[i] - pwm_temp_steps[i-1];
	}
	ETS_FRC1_INTR_DISABLE();
	pwm_steps_len = pwm_temp_steps_len;
<<<<<<< HEAD
	ets_memcpy(pwm_steps, pwm_temp_steps, (pwm_temp_steps_len + 1) * 2);
	ets_memcpy(pwm_steps_mask, pwm_temp_masks, pwm_temp_steps_len * 4);
=======
	os_memcpy(pwm_steps, pwm_temp_steps, (pwm_temp_steps_len + 1) * 2);
	os_memcpy(pwm_steps_mask, pwm_temp_masks, pwm_temp_steps_len * 4);
>>>>>>> 25ae1dba
	pwm_multiplier = ESP8266_CLOCK/(pwm_range * pwm_freq);
	ETS_FRC1_INTR_ENABLE();
}

void pwm_timer_isr(){
	static uint8_t current_step = 0;
	static uint8_t stepcount = 0;
	static uint16_t steps[17];
	static uint32_t masks[17];
	if(current_step < stepcount){
		GPOC = masks[current_step] & 0xFFFF;
		if(masks[current_step] & 0x10000) GP16O &= ~1;
		current_step++;
		timer1_write(pwm_steps[current_step] * pwm_multiplier);
	} else {

		current_step = 0;
		stepcount = 0;
		if(pwm_mask == 0) return;
		GPOS = pwm_mask & 0xFFFF;
		if(pwm_mask & 0x10000) GP16O |= 1;
		timer1_write(pwm_steps[0] * pwm_multiplier);
		stepcount = pwm_steps_len;
		memcpy(steps, pwm_steps, (stepcount + 1) * 2);
		memcpy(masks, pwm_steps_mask, stepcount * 4);
	}
}

void pwm_start_timer(){
	timer1_disable();
	timer1_attachInterrupt(pwm_timer_isr);
	timer1_enable(TIM_DIV1, TIM_EDGE, TIM_SINGLE);
	timer1_write(1);
}

extern void __analogWrite(uint8_t pin, int value) {
	bool start_timer = false;
	if(value == 0){
		pwm_mask &= ~(1 << pin);
		prep_pwm_steps();
		digitalWrite(pin, LOW);
		if(pwm_mask == 0) timer1_disable();
		return;
	}
	if((pwm_mask & (1 << pin)) == 0){
		if(pwm_mask == 0) start_timer = true;
		pwm_mask |= (1 << pin);
		pinMode(pin, OUTPUT);
		digitalWrite(pin, LOW);
	}
	pwm_values[pin] = value % (pwm_range + 1);
	prep_pwm_steps();
	if(start_timer){
		pwm_start_timer();
	}
}

extern void __analogWriteFreq(uint32_t freq){
  pwm_freq = freq;
  prep_pwm_steps();
}

extern void __analogWriteRange(uint32_t range){
  pwm_range = range;
  prep_pwm_steps();
}

extern void analogWrite(uint8_t pin, int val) __attribute__ ((weak, alias("__analogWrite")));
extern void analogWriteFreq(uint32_t freq) __attribute__ ((weak, alias("__analogWriteFreq")));
extern void analogWriteRange(uint32_t range) __attribute__ ((weak, alias("__analogWriteRange")));<|MERGE_RESOLUTION|>--- conflicted
+++ resolved
@@ -82,13 +82,8 @@
 	}
 	ETS_FRC1_INTR_DISABLE();
 	pwm_steps_len = pwm_temp_steps_len;
-<<<<<<< HEAD
-	ets_memcpy(pwm_steps, pwm_temp_steps, (pwm_temp_steps_len + 1) * 2);
-	ets_memcpy(pwm_steps_mask, pwm_temp_masks, pwm_temp_steps_len * 4);
-=======
 	os_memcpy(pwm_steps, pwm_temp_steps, (pwm_temp_steps_len + 1) * 2);
 	os_memcpy(pwm_steps_mask, pwm_temp_masks, pwm_temp_steps_len * 4);
->>>>>>> 25ae1dba
 	pwm_multiplier = ESP8266_CLOCK/(pwm_range * pwm_freq);
 	ETS_FRC1_INTR_ENABLE();
 }
