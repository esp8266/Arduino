--- conflicted
+++ resolved
@@ -12,13 +12,10 @@
 #include <string.h>
 #include "flash.h"
 #include "eboot_command.h"
-<<<<<<< HEAD
 #include "spi_vendors.h"
-=======
 #include <uzlib.h>
 
 extern unsigned char _gzip_dict;
->>>>>>> 368ca918
 
 #define SWRST do { (*((volatile uint32_t*) 0x60000700)) |= 0x80000000; } while(0);
 
@@ -202,7 +199,6 @@
 #define SPI0C   ESP8266_REG(0x208)
 #define SPI0W0  ESP8266_REG(0x240)
 
-<<<<<<< HEAD
 #define SPICMDRDID (1 << 28)
 
 /* spi_flash_get_id()
@@ -217,10 +213,7 @@
 }
 #endif // XMC_SUPPORT
 
-void main()
-=======
 int main()
->>>>>>> 368ca918
 {
     int res = 9;
     bool clear_cmd = false;
