--- conflicted
+++ resolved
@@ -51,12 +51,8 @@
   if (pin > 16) {
     return;
   }
-<<<<<<< HEAD
-  uint32_t analogPeriod = (1000000L * system_get_cpu_freq()) / analogFreq;
+  uint32_t analogPeriod = microsecondsToClockCycles(1000000UL) / analogFreq;
   _setPWMPeriodCC(analogPeriod);
-=======
-  uint32_t analogPeriod = microsecondsToClockCycles(1000000UL) / analogFreq;
->>>>>>> ea1fdb21
   if (val < 0) {
     val = 0;
   } else if (val > analogScale) {
@@ -68,7 +64,6 @@
   uint32_t low = analogPeriod - high;
   pinMode(pin, OUTPUT);
   if (low == 0) {
-<<<<<<< HEAD
     _stopPWM(pin);
     digitalWrite(pin, HIGH);
   } else if (high == 0) {
@@ -77,15 +72,6 @@
   } else {
     _setPWM(pin, high);
     analogMap |= (1 << pin);
-=======
-    digitalWrite(pin, HIGH);
-  } else if (high == 0) {
-    digitalWrite(pin, LOW);
-  } else {
-    if (startWaveformClockCycles(pin, high, low, 0)) {
-      analogMap |= (1 << pin);
-    }
->>>>>>> ea1fdb21
   }
 }
 
