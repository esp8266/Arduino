/*
 FS.h - file system wrapper
 Copyright (c) 2015 Ivan Grokhotkov. All rights reserved.
 This file is part of the esp8266 core for Arduino environment.

 This library is free software; you can redistribute it and/or
 modify it under the terms of the GNU Lesser General Public
 License as published by the Free Software Foundation; either
 version 2.1 of the License, or (at your option) any later version.

 This library is distributed in the hope that it will be useful,
 but WITHOUT ANY WARRANTY; without even the implied warranty of
 MERCHANTABILITY or FITNESS FOR A PARTICULAR PURPOSE.  See the GNU
 Lesser General Public License for more details.

 You should have received a copy of the GNU Lesser General Public
 License along with this library; if not, write to the Free Software
 Foundation, Inc., 51 Franklin St, Fifth Floor, Boston, MA  02110-1301  USA
 */

#ifndef FS_H
#define FS_H

#include <memory>
#include <Arduino.h>

namespace fs {

class File;
class Dir;
class FS;

class FileImpl;
typedef std::shared_ptr<FileImpl> FileImplPtr;
class FSImpl;
typedef std::shared_ptr<FSImpl> FSImplPtr;
class DirImpl;
typedef std::shared_ptr<DirImpl> DirImplPtr;

template <typename Tfs>
bool mount(Tfs& fs, const char* mountPoint);

enum SeekMode {
    SeekSet = 0,
    SeekCur = 1,
    SeekEnd = 2
};

class File : public Stream
{
public:
    File(FileImplPtr p = FileImplPtr(), FS *baseFS = nullptr) : _p(p), _fakeDir(nullptr), _baseFS(baseFS) { }

    // Print methods:
    size_t write(uint8_t) override;
    size_t write(const uint8_t *buf, size_t size) override;

    // Stream methods:
    int available() override;
    int read() override;
    int peek() override;
    void flush() override;
    size_t readBytes(char *buffer, size_t length)  override {
        return read((uint8_t*)buffer, length);
    }
    size_t read(uint8_t* buf, size_t size);
    bool seek(uint32_t pos, SeekMode mode);
    bool seek(uint32_t pos) {
        return seek(pos, SeekSet);
    }
    size_t position() const;
    size_t size() const;
    void close();
    operator bool() const;
    const char* name() const;
<<<<<<< HEAD
    const char* fullName() const; // Includes path

    bool isFile() const;
    bool isDirectory() const;

    // Arduino "class SD" methods for compatibility
    size_t write(const char *str) { return write((const uint8_t*)str, strlen(str)); }
    void rewindDirectory();
    File openNextFile();

=======
    String readString() override;
	
>>>>>>> 5632e815
protected:
    FileImplPtr _p;

    // Arduino SD class emulation
    std::shared_ptr<Dir> _fakeDir;
    FS                  *_baseFS;
};

class Dir {
public:
    Dir(DirImplPtr impl = DirImplPtr(), FS *baseFS = nullptr): _impl(impl), _baseFS(baseFS) { }

    File openFile(const char* mode);

    String fileName();
    size_t fileSize();
    bool isFile() const;
    bool isDirectory() const;

    bool next();
    bool rewind();

protected:
    DirImplPtr _impl;
    FS       *_baseFS;
};

struct FSInfo {
    size_t totalBytes;
    size_t usedBytes;
    size_t blockSize;
    size_t pageSize;
    size_t maxOpenFiles;
    size_t maxPathLength;
};

class FSConfig
{
public:
    FSConfig(bool autoFormat = true) {
        _type = FSConfig::fsid::FSId;
	_autoFormat = autoFormat;
    }

    enum fsid { FSId = 0x00000000 };
    FSConfig setAutoFormat(bool val = true) {
        _autoFormat = val;
        return *this;
    }

    uint32_t _type;
    bool     _autoFormat;
};

class SPIFFSConfig : public FSConfig
{
public:
    SPIFFSConfig(bool autoFormat = true) {
        _type = SPIFFSConfig::fsid::FSId;
	_autoFormat = autoFormat;
    }
    enum fsid { FSId = 0x53504946 };
};

class FS
{
public:
    FS(FSImplPtr impl) : _impl(impl) { }

    bool setConfig(const FSConfig *cfg);

    bool begin();
    void end();
    
    bool format();
    bool info(FSInfo& info);

    File open(const char* path, const char* mode);
    File open(const String& path, const char* mode);

    bool exists(const char* path);
    bool exists(const String& path);

    Dir openDir(const char* path);
    Dir openDir(const String& path);

    bool remove(const char* path);
    bool remove(const String& path);

    bool rename(const char* pathFrom, const char* pathTo);
    bool rename(const String& pathFrom, const String& pathTo);

    bool mkdir(const char* path);
    bool mkdir(const String& path);

    bool rmdir(const char* path);
    bool rmdir(const String& path);

protected:
    FSImplPtr _impl;
};

} // namespace fs

#ifndef FS_NO_GLOBALS
using fs::FS;
using fs::File;
using fs::Dir;
using fs::SeekMode;
using fs::SeekSet;
using fs::SeekCur;
using fs::SeekEnd;
using fs::FSInfo;
using fs::FSConfig;
#endif //FS_NO_GLOBALS

#if !defined(NO_GLOBAL_INSTANCES) && !defined(NO_GLOBAL_SPIFFS)
extern fs::FS SPIFFS;
#endif

#endif //FS_H<|MERGE_RESOLUTION|>--- conflicted
+++ resolved
@@ -58,6 +58,7 @@
     // Stream methods:
     int available() override;
     int read() override;
+    String readString() override;
     int peek() override;
     void flush() override;
     size_t readBytes(char *buffer, size_t length)  override {
@@ -73,7 +74,6 @@
     void close();
     operator bool() const;
     const char* name() const;
-<<<<<<< HEAD
     const char* fullName() const; // Includes path
 
     bool isFile() const;
@@ -84,10 +84,6 @@
     void rewindDirectory();
     File openNextFile();
 
-=======
-    String readString() override;
-	
->>>>>>> 5632e815
 protected:
     FileImplPtr _p;
 
