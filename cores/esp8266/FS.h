--- conflicted
+++ resolved
@@ -73,7 +73,6 @@
     void close();
     operator bool() const;
     const char* name() const;
-<<<<<<< HEAD
     const char* fullName() const; // Includes path
     bool truncate(uint32_t size);
 
@@ -85,10 +84,8 @@
     void rewindDirectory();
     File openNextFile();
 
-=======
     String readString() override;
 	
->>>>>>> 73691336
 protected:
     FileImplPtr _p;
 
