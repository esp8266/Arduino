--- conflicted
+++ resolved
@@ -16,10 +16,8 @@
 #define UPDATE_ERROR_FLASH_CONFIG       (8)
 #define UPDATE_ERROR_NEW_FLASH_CONFIG   (9)
 #define UPDATE_ERROR_MAGIC_BYTE         (10)
-<<<<<<< HEAD
 #define UPDATE_ERROR_BOOTSTRAP          (11)
-=======
-#define UPDATE_ERROR_CRYPTO             (11)
+#define UPDATE_ERROR_CRYPTO             (12)
 
 #define UPDATE_OPERATION_BEGIN          (1)
 #define UPDATE_OPERATION_WRITE          (2)
@@ -30,7 +28,6 @@
 // signature verification. Examples how to build your own external crypto should be available from
 // https://github.com/kotl/esp8266-cryptosign
 typedef uint8_t (*UpdateHandlerFunction) (uint8_t op, uint8_t * data, size_t len);
->>>>>>> 86ae4b27
 
 #define U_FLASH   0
 #define U_SPIFFS  100
