/*
 WString.h - String library for Wiring & Arduino
 ...mostly rewritten by Paul Stoffregen...
 Copyright (c) 2009-10 Hernando Barragan.  All right reserved.
 Copyright 2011, Paul Stoffregen, paul@pjrc.com

 This library is free software; you can redistribute it and/or
 modify it under the terms of the GNU Lesser General Public
 License as published by the Free Software Foundation; either
 version 2.1 of the License, or (at your option) any later version.

 This library is distributed in the hope that it will be useful,
 but WITHOUT ANY WARRANTY; without even the implied warranty of
 MERCHANTABILITY or FITNESS FOR A PARTICULAR PURPOSE.  See the GNU
 Lesser General Public License for more details.

 You should have received a copy of the GNU Lesser General Public
 License along with this library; if not, write to the Free Software
 Foundation, Inc., 51 Franklin St, Fifth Floor, Boston, MA  02110-1301  USA
 */

#ifndef String_class_h
#define String_class_h
#ifdef __cplusplus

#include <stdlib.h>
#include <string.h>
#include <ctype.h>
#include <pgmspace.h>

#include <Stream.h>

// An inherited class for holding the result of a concatenation.  These
// result objects are assumed to be writable by subsequent concatenations.
class StringSumHelper;

// an abstract class used as a means to proide a unique pointer type
// but really has no body
class __FlashStringHelper;
#define FPSTR(pstr_pointer) (reinterpret_cast<const __FlashStringHelper *>(pstr_pointer))
#define F(string_literal) (FPSTR(PSTR(string_literal)))

#define STRING_IS_STREAM 1 // helper to avoid overloading functions using String:: with StreamString::

// The string class
class String
#if STRING_IS_STREAM
    : public Stream
#endif
{
        // use a function pointer to allow for "if (s)" without the
        // complications of an operator bool(). for more information, see:
        // http://www.artima.com/cppsource/safebool.html
        typedef void (String::*StringIfHelperType)() const;
        void StringIfHelper() const {
        }

    public:
        // constructors
        // creates a copy of the initial value.
        // if the initial value is null or invalid, or if memory allocation
        // fails, the string will be marked as invalid (i.e. "if (s)" will
        // be false).
        String(const char *cstr = nullptr);
        String(const String &str);
        String(const __FlashStringHelper *str);
        String(String &&rval);
        String(StringSumHelper &&rval);

        explicit String(char c);
        explicit String(unsigned char, unsigned char base = 10);
        explicit String(int, unsigned char base = 10);
        explicit String(unsigned int, unsigned char base = 10);
        explicit String(long, unsigned char base = 10);
        explicit String(unsigned long, unsigned char base = 10);
        explicit String(float, unsigned char decimalPlaces = 2);
        explicit String(double, unsigned char decimalPlaces = 2);
        virtual ~String(void);

        // memory management
        // return true on success, false on failure (in which case, the string
        // is left unchanged).  reserve(0), if successful, will validate an
        // invalid string (i.e., "if (s)" will be true afterwards)
        unsigned char reserve(unsigned int size);
        inline unsigned int length(void) const {
            if(buffer()) {
                return len();
            } else {
                return 0;
            }
        }
        inline void clear(void) {
            setLen(0);
        }
        inline bool isEmpty(void) const {
            return length() == 0;
        }

        // creates a copy of the assigned value.  if the value is null or
        // invalid, or if the memory allocation fails, the string will be
        // marked as invalid ("if (s)" will be false).
        String & operator =(const String &rhs);
        String & operator =(const char *cstr);
        String & operator = (const __FlashStringHelper *str);
        String & operator =(String &&rval);
        String & operator =(StringSumHelper &&rval);

        // concatenate (works w/ built-in types)

        // returns true on success, false on failure (in which case, the string
        // is left unchanged).  if the argument is null or invalid, the
        // concatenation is considered unsuccessful.
        unsigned char concat(const String &str);
        unsigned char concat(const char *cstr);
        unsigned char concat(char c);
        unsigned char concat(unsigned char c);
        unsigned char concat(int num);
        unsigned char concat(unsigned int num);
        unsigned char concat(long num);
        unsigned char concat(unsigned long num);
        unsigned char concat(float num);
        unsigned char concat(double num);
        unsigned char concat(const __FlashStringHelper * str);
        unsigned char concat(const char *cstr, unsigned int length);

        // if there's not enough memory for the concatenated value, the string
        // will be left unchanged (but this isn't signalled in any way)
        String & operator +=(const String &rhs) {
            concat(rhs);
            return (*this);
        }
        String & operator +=(const char *cstr) {
            concat(cstr);
            return (*this);
        }
        String & operator +=(char c) {
            concat(c);
            return (*this);
        }
        String & operator +=(unsigned char num) {
            concat(num);
            return (*this);
        }
        String & operator +=(int num) {
            concat(num);
            return (*this);
        }
        String & operator +=(unsigned int num) {
            concat(num);
            return (*this);
        }
        String & operator +=(long num) {
            concat(num);
            return (*this);
        }
        String & operator +=(unsigned long num) {
            concat(num);
            return (*this);
        }
        String & operator +=(float num) {
            concat(num);
            return (*this);
        }
        String & operator +=(double num) {
            concat(num);
            return (*this);
        }
        String & operator += (const __FlashStringHelper *str){
            concat(str);
            return (*this);
        }

        friend StringSumHelper & operator +(const StringSumHelper &lhs, const String &rhs);
        friend StringSumHelper & operator +(const StringSumHelper &lhs, const char *cstr);
        friend StringSumHelper & operator +(const StringSumHelper &lhs, char c);
        friend StringSumHelper & operator +(const StringSumHelper &lhs, unsigned char num);
        friend StringSumHelper & operator +(const StringSumHelper &lhs, int num);
        friend StringSumHelper & operator +(const StringSumHelper &lhs, unsigned int num);
        friend StringSumHelper & operator +(const StringSumHelper &lhs, long num);
        friend StringSumHelper & operator +(const StringSumHelper &lhs, unsigned long num);
        friend StringSumHelper & operator +(const StringSumHelper &lhs, float num);
        friend StringSumHelper & operator +(const StringSumHelper &lhs, double num);
        friend StringSumHelper & operator +(const StringSumHelper &lhs, const __FlashStringHelper *rhs);

        // comparison (only works w/ Strings and "strings")
        operator StringIfHelperType() const {
            return buffer() ? &String::StringIfHelper : 0;
        }
        int compareTo(const String &s) const;
        unsigned char equals(const String &s) const;
        unsigned char equals(const char *cstr) const;
        unsigned char operator ==(const String &rhs) const {
            return equals(rhs);
        }
        unsigned char operator ==(const char *cstr) const {
            return equals(cstr);
        }
        unsigned char operator !=(const String &rhs) const {
            return !equals(rhs);
        }
        unsigned char operator !=(const char *cstr) const {
            return !equals(cstr);
        }
        unsigned char operator <(const String &rhs) const;
        unsigned char operator >(const String &rhs) const;
        unsigned char operator <=(const String &rhs) const;
        unsigned char operator >=(const String &rhs) const;
        unsigned char equalsIgnoreCase(const String &s) const;
        unsigned char equalsConstantTime(const String &s) const;
        unsigned char startsWith(const String &prefix) const;
        unsigned char startsWith(const char * prefix) const {
            return this->startsWith(String(prefix));
        }
        unsigned char startsWith(const __FlashStringHelper * prefix) const {
            return this->startsWith(String(prefix));
        }
        unsigned char startsWith(const String &prefix, unsigned int offset) const;
        unsigned char endsWith(const String &suffix) const;
        unsigned char endsWith(const char * suffix) const {
            return this->endsWith(String(suffix));
        }
        unsigned char endsWith(const __FlashStringHelper * suffix) const {
            return this->endsWith(String(suffix));
        }

        // character access
        char charAt(unsigned int index) const;
        void setCharAt(unsigned int index, char c);
        char operator [](unsigned int index) const;
        char& operator [](unsigned int index);
        void getBytes(unsigned char *buf, unsigned int bufsize, unsigned int index = 0) const;
        void toCharArray(char *buf, unsigned int bufsize, unsigned int index = 0) const {
            getBytes((unsigned char *) buf, bufsize, index);
        }
        const char* c_str() const { return buffer(); }
        char* begin() { return wbuffer(); }
        char* end() { return wbuffer() + length(); }
        const char* begin() const { return c_str(); }
        const char* end() const { return c_str() + length(); }

        // search
        int indexOf(char ch) const;
        int indexOf(char ch, unsigned int fromIndex) const;
        int indexOf(const String &str) const;
        int indexOf(const String &str, unsigned int fromIndex) const;
        int lastIndexOf(char ch) const;
        int lastIndexOf(char ch, unsigned int fromIndex) const;
        int lastIndexOf(const String &str) const;
        int lastIndexOf(const String &str, unsigned int fromIndex) const;
        String substring(unsigned int beginIndex) const {
            return substring(beginIndex, len());
        }
        ;
        String substring(unsigned int beginIndex, unsigned int endIndex) const;

        // modification
        void replace(char find, char replace);
        void replace(const String& find, const String& replace);
        void replace(const char * find, const String& replace) {
            this->replace(String(find), replace);
        }
        void replace(const __FlashStringHelper * find, const String& replace) {
            this->replace(String(find), replace);
        }
        void replace(const char * find, const char * replace) {
            this->replace(String(find), String(replace));
        }
        void replace(const __FlashStringHelper * find, const char * replace) {
            this->replace(String(find), String(replace));
        }
        void replace(const __FlashStringHelper * find, const __FlashStringHelper * replace) {
            this->replace(String(find), String(replace));
        }
        void remove(unsigned int index);
        void remove(unsigned int index, unsigned int count);
        void toLowerCase(void);
        void toUpperCase(void);
        void trim(void);

        // parsing/conversion
        long toInt(void) const;
        float toFloat(void) const;
	double toDouble(void) const;

    protected:
        // Contains the string info when we're not in SSO mode
        struct _ptr {
            char *   buff;
            uint16_t cap;
            uint16_t len;
        };
        // This allows strings up up to 11 (10 + \0 termination) without any extra space.
        enum { SSOSIZE = sizeof(struct _ptr) + 4 - 1 }; // Characters to allocate space for SSO, must be 12 or more
        struct _sso {
            char     buff[SSOSIZE];
            unsigned char len   : 7; // Ensure only one byte is allocated by GCC for the bitfields
            unsigned char isSSO : 1;
        } __attribute__((packed)); // Ensure that GCC doesn't expand the flag byte to a 32-bit word for alignment issues
        enum { CAPACITY_MAX = 65535 }; // If typeof(cap) changed from uint16_t, be sure to update this enum to the max value storable in the type
        union {
            struct _ptr ptr;
            struct _sso sso;
        };
        // Accessor functions
        inline bool isSSO() const { return sso.isSSO; }
        inline unsigned int len() const { return isSSO() ? sso.len : ptr.len; }
        inline unsigned int capacity() const { return isSSO() ? (unsigned int)SSOSIZE - 1 : ptr.cap; } // Size of max string not including terminal NUL
        inline void setSSO(bool set) { sso.isSSO = set; }
        inline void setLen(int len) { if (isSSO()) sso.len = len; else ptr.len = len; }
        inline void setCapacity(int cap) { if (!isSSO()) ptr.cap = cap; }
	inline void setBuffer(char *buff) { if (!isSSO()) ptr.buff = buff; }
        // Buffer accessor functions
        inline const char *buffer() const { return (const char *)(isSSO() ? sso.buff : ptr.buff); }
        inline char *wbuffer() const { return isSSO() ? const_cast<char *>(sso.buff) : ptr.buff; } // Writable version of buffer

    protected:
        void init(void);
        void invalidate(void);
        unsigned char changeBuffer(unsigned int maxStrLen);

        // copy and move
        String & copy(const char *cstr, unsigned int length);
        String & copy(const __FlashStringHelper *pstr, unsigned int length);
        void move(String &rhs);
<<<<<<< HEAD

#if STRING_IS_STREAM
    /////////////////////////////////////////////
    // Print/Stream/peekBuffer API:

protected:

    // peekPointer is used with peekBufferAPI,
    // on peekConsume(), chars can either:
    // - be really consumed = disappeared
    //   (case when peekPointer==-1)
    // - marked as read
    //   (peekPointer >=0 is increased)
    int peekPointer = 0;

public:

    //// Stream:

    size_t write(const uint8_t *buffer, size_t size) override;
    size_t write(uint8_t data) override;

    int available() override;
    int read() override;
    int peek() override;
    void flush() override;

    //// peekBuffer API:

    virtual bool peekBufferAPI () const override { return true; }
    virtual size_t availableForPeek () override { return available(); }
    virtual const char* peekBuffer () override;
    virtual void peekConsume (size_t consume) override;
    virtual bool inputTimeoutPossible () override { return false; }
    virtual int read (uint8_t* buffer, size_t len) override;

    // calling peekPointerSetConsume() will consume bytes as they are stream-read
    void peekPointerSetConsume () { peekPointer = -1; }
    void peekPointerReset (int pointer = 0) { peekPointer = pointer; }

    virtual ssize_t streamSize () override { return length(); }

    //// Print:

    virtual bool outputTimeoutPossible () override { return false; }
    virtual int availableForWrite() override { return 64; } // or biggestChunk()/4 or max(1,reserved-length)?

#endif // STRING_IS_STREAM

=======
>>>>>>> 39f6f563
};

class StringSumHelper: public String {
    public:
        StringSumHelper(const String &s) :
                String(s) {
        }
        StringSumHelper(const char *p) :
                String(p) {
        }
        StringSumHelper(char c) :
                String(c) {
        }
        StringSumHelper(unsigned char num) :
                String(num) {
        }
        StringSumHelper(int num) :
                String(num) {
        }
        StringSumHelper(unsigned int num) :
                String(num) {
        }
        StringSumHelper(long num) :
                String(num) {
        }
        StringSumHelper(unsigned long num) :
                String(num) {
        }
        StringSumHelper(float num) :
                String(num) {
        }
        StringSumHelper(double num) :
                String(num) {
        }
};

extern const String emptyString;

#endif  // __cplusplus
#endif  // String_class_h<|MERGE_RESOLUTION|>--- conflicted
+++ resolved
@@ -28,8 +28,6 @@
 #include <ctype.h>
 #include <pgmspace.h>
 
-#include <Stream.h>
-
 // An inherited class for holding the result of a concatenation.  These
 // result objects are assumed to be writable by subsequent concatenations.
 class StringSumHelper;
@@ -40,14 +38,8 @@
 #define FPSTR(pstr_pointer) (reinterpret_cast<const __FlashStringHelper *>(pstr_pointer))
 #define F(string_literal) (FPSTR(PSTR(string_literal)))
 
-#define STRING_IS_STREAM 1 // helper to avoid overloading functions using String:: with StreamString::
-
 // The string class
-class String
-#if STRING_IS_STREAM
-    : public Stream
-#endif
-{
+class String {
         // use a function pointer to allow for "if (s)" without the
         // complications of an operator bool(). for more information, see:
         // http://www.artima.com/cppsource/safebool.html
@@ -322,58 +314,6 @@
         String & copy(const char *cstr, unsigned int length);
         String & copy(const __FlashStringHelper *pstr, unsigned int length);
         void move(String &rhs);
-<<<<<<< HEAD
-
-#if STRING_IS_STREAM
-    /////////////////////////////////////////////
-    // Print/Stream/peekBuffer API:
-
-protected:
-
-    // peekPointer is used with peekBufferAPI,
-    // on peekConsume(), chars can either:
-    // - be really consumed = disappeared
-    //   (case when peekPointer==-1)
-    // - marked as read
-    //   (peekPointer >=0 is increased)
-    int peekPointer = 0;
-
-public:
-
-    //// Stream:
-
-    size_t write(const uint8_t *buffer, size_t size) override;
-    size_t write(uint8_t data) override;
-
-    int available() override;
-    int read() override;
-    int peek() override;
-    void flush() override;
-
-    //// peekBuffer API:
-
-    virtual bool peekBufferAPI () const override { return true; }
-    virtual size_t availableForPeek () override { return available(); }
-    virtual const char* peekBuffer () override;
-    virtual void peekConsume (size_t consume) override;
-    virtual bool inputTimeoutPossible () override { return false; }
-    virtual int read (uint8_t* buffer, size_t len) override;
-
-    // calling peekPointerSetConsume() will consume bytes as they are stream-read
-    void peekPointerSetConsume () { peekPointer = -1; }
-    void peekPointerReset (int pointer = 0) { peekPointer = pointer; }
-
-    virtual ssize_t streamSize () override { return length(); }
-
-    //// Print:
-
-    virtual bool outputTimeoutPossible () override { return false; }
-    virtual int availableForWrite() override { return 64; } // or biggestChunk()/4 or max(1,reserved-length)?
-
-#endif // STRING_IS_STREAM
-
-=======
->>>>>>> 39f6f563
 };
 
 class StringSumHelper: public String {
