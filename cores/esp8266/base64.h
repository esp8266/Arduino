/**
 * base64.h
 *
 * Created on: 09.12.2015
 *
 * Copyright (c) 2015 Markus Sattler. All rights reserved.
 * This file is part of the ESP8266 core for Arduino.
 *
 * This library is free software; you can redistribute it and/or
 * modify it under the terms of the GNU Lesser General Public
 * License as published by the Free Software Foundation; either
 * version 2.1 of the License, or (at your option) any later version.
 *
 * This library is distributed in the hope that it will be useful,
 * but WITHOUT ANY WARRANTY; without even the implied warranty of
 * MERCHANTABILITY or FITNESS FOR A PARTICULAR PURPOSE.  See the GNU
 * Lesser General Public License for more details.
 *
 * You should have received a copy of the GNU Lesser General Public
 * License along with this library; if not, write to the Free Software
 * Foundation, Inc., 51 Franklin St, Fifth Floor, Boston, MA  02110-1301  USA
 *
 */

#ifndef CORE_BASE64_H_
#define CORE_BASE64_H_

class base64 {
    public:
<<<<<<< HEAD
        // NOTE: The default behaviour of backend (lib64)
        // is to add a newline every 72 (encoded) characters output.
        // This may 'break' longer uris and json variables
        static String encode(uint8_t * data, size_t length, bool doNewLines = true);
        static String encode(String text, bool doNewLines = true);
=======
        static String encode(uint8_t * data, size_t length);
        static String encode(String text);
        static size_t decode(char* text, uint8_t * data, size_t maxlength);
>>>>>>> 86ae4b27
    private:
};


#endif /* CORE_BASE64_H_ */
<|MERGE_RESOLUTION|>--- conflicted
+++ resolved
@@ -1,45 +1,40 @@
-/**
- * base64.h
- *
- * Created on: 09.12.2015
- *
- * Copyright (c) 2015 Markus Sattler. All rights reserved.
- * This file is part of the ESP8266 core for Arduino.
- *
- * This library is free software; you can redistribute it and/or
- * modify it under the terms of the GNU Lesser General Public
- * License as published by the Free Software Foundation; either
- * version 2.1 of the License, or (at your option) any later version.
- *
- * This library is distributed in the hope that it will be useful,
- * but WITHOUT ANY WARRANTY; without even the implied warranty of
- * MERCHANTABILITY or FITNESS FOR A PARTICULAR PURPOSE.  See the GNU
- * Lesser General Public License for more details.
- *
- * You should have received a copy of the GNU Lesser General Public
- * License along with this library; if not, write to the Free Software
- * Foundation, Inc., 51 Franklin St, Fifth Floor, Boston, MA  02110-1301  USA
- *
- */
-
-#ifndef CORE_BASE64_H_
-#define CORE_BASE64_H_
-
-class base64 {
-    public:
-<<<<<<< HEAD
-        // NOTE: The default behaviour of backend (lib64)
-        // is to add a newline every 72 (encoded) characters output.
-        // This may 'break' longer uris and json variables
-        static String encode(uint8_t * data, size_t length, bool doNewLines = true);
-        static String encode(String text, bool doNewLines = true);
-=======
-        static String encode(uint8_t * data, size_t length);
-        static String encode(String text);
-        static size_t decode(char* text, uint8_t * data, size_t maxlength);
->>>>>>> 86ae4b27
-    private:
-};
-
-
-#endif /* CORE_BASE64_H_ */
+/**
+ * base64.h
+ *
+ * Created on: 09.12.2015
+ *
+ * Copyright (c) 2015 Markus Sattler. All rights reserved.
+ * This file is part of the ESP8266 core for Arduino.
+ *
+ * This library is free software; you can redistribute it and/or
+ * modify it under the terms of the GNU Lesser General Public
+ * License as published by the Free Software Foundation; either
+ * version 2.1 of the License, or (at your option) any later version.
+ *
+ * This library is distributed in the hope that it will be useful,
+ * but WITHOUT ANY WARRANTY; without even the implied warranty of
+ * MERCHANTABILITY or FITNESS FOR A PARTICULAR PURPOSE.  See the GNU
+ * Lesser General Public License for more details.
+ *
+ * You should have received a copy of the GNU Lesser General Public
+ * License along with this library; if not, write to the Free Software
+ * Foundation, Inc., 51 Franklin St, Fifth Floor, Boston, MA  02110-1301  USA
+ *
+ */
+
+#ifndef CORE_BASE64_H_
+#define CORE_BASE64_H_
+
+class base64 {
+    public:
+        // NOTE: The default behaviour of backend (lib64)
+        // is to add a newline every 72 (encoded) characters output.
+        // This may 'break' longer uris and json variables
+        static String encode(uint8_t * data, size_t length, bool doNewLines = true);
+        static String encode(String text, bool doNewLines = true);
+        static size_t decode(char* text, uint8_t * data, size_t maxlength);
+    private:
+};
+
+
+#endif /* CORE_BASE64_H_ */