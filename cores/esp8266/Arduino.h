/*
 Arduino.h - Main include file for the Arduino SDK
 Copyright (c) 2005-2013 Arduino Team.  All right reserved.

 This library is free software; you can redistribute it and/or
 modify it under the terms of the GNU Lesser General Public
 License as published by the Free Software Foundation; either
 version 2.1 of the License, or (at your option) any later version.

 This library is distributed in the hope that it will be useful,
 but WITHOUT ANY WARRANTY; without even the implied warranty of
 MERCHANTABILITY or FITNESS FOR A PARTICULAR PURPOSE.  See the GNU
 Lesser General Public License for more details.

 You should have received a copy of the GNU Lesser General Public
 License along with this library; if not, write to the Free Software
 Foundation, Inc., 51 Franklin St, Fifth Floor, Boston, MA  02110-1301  USA
 */

#ifndef Arduino_h
#define Arduino_h

#ifdef __cplusplus
extern "C" {
#endif

#include <stdlib.h>
#include <stdint.h>
#include <stdbool.h>
#include <stddef.h>
#include <stdarg.h>
#include <stdio.h>
#include <string.h>
#include <math.h>

#include "stdlib_noniso.h"
#include "binary.h"
#include "esp8266_peri.h"
#include "twi.h"
#include "core_esp8266_features.h"
#include "core_esp8266_version.h"

#define HIGH 0x1
#define LOW  0x0

#define PWMRANGE 1023

//GPIO FUNCTIONS
#define INPUT             0x00
#define INPUT_PULLUP      0x02
#define INPUT_PULLDOWN_16 0x04 // PULLDOWN only possible for pin16
#define OUTPUT            0x01
#define OUTPUT_OPEN_DRAIN 0x03
#define WAKEUP_PULLUP     0x05
#define WAKEUP_PULLDOWN   0x07
#define SPECIAL           0xF8 //defaults to the usable BUSes uart0rx/tx uart1tx and hspi
#define FUNCTION_0        0x08
#define FUNCTION_1        0x18
#define FUNCTION_2        0x28
#define FUNCTION_3        0x38
#define FUNCTION_4        0x48

#define PI 3.1415926535897932384626433832795
#define HALF_PI 1.5707963267948966192313216916398
#define TWO_PI 6.283185307179586476925286766559
#define DEG_TO_RAD 0.017453292519943295769236907684886
#define RAD_TO_DEG 57.295779513082320876798154814105
#define EULER 2.718281828459045235360287471352

#define SERIAL  0x0
#define DISPLAY 0x1

#define LSBFIRST 0
#define MSBFIRST 1

//Interrupt Modes
#define RISING    0x01
#define FALLING   0x02
#define CHANGE    0x03
#define ONLOW     0x04
#define ONHIGH    0x05
#define ONLOW_WE  0x0C
#define ONHIGH_WE 0x0D

#define DEFAULT 1
#define EXTERNAL 0

//timer dividers
enum TIM_DIV_ENUM {
  TIM_DIV1 = 0,   //80MHz (80 ticks/us - 104857.588 us max)
  TIM_DIV16 = 1,  //5MHz (5 ticks/us - 1677721.4 us max)
  TIM_DIV256 = 3 //312.5Khz (1 tick = 3.2us - 26843542.4 us max)
};


//timer int_types
#define TIM_EDGE	0
#define TIM_LEVEL	1
//timer reload values
#define TIM_SINGLE	0 //on interrupt routine you need to write a new value to start the timer again
#define TIM_LOOP	1 //on interrupt the counter will start with the same value again

#define timer1_read()           (T1V)
#define timer1_enabled()        ((T1C & (1 << TCTE)) != 0)
#define timer1_interrupted()    ((T1C & (1 << TCIS)) != 0)

typedef void(*timercallback)(void);

void timer1_isr_init(void);
void timer1_enable(uint8_t divider, uint8_t int_type, uint8_t reload);
void timer1_disable(void);
void timer1_attachInterrupt(timercallback userFunc);
void timer1_detachInterrupt(void);
void timer1_write(uint32_t ticks); //maximum ticks 8388607

// timer0 is a special CPU timer that has very high resolution but with
// limited control.
// it uses CCOUNT (ESP.GetCycleCount()) as the non-resetable timer counter
// it does not support divide, type, or reload flags
// it is auto-disabled when the compare value matches CCOUNT
// it is auto-enabled when the compare value changes
#define timer0_interrupted()    (ETS_INTR_PENDING() & (_BV(ETS_COMPARE0_INUM)))
#define timer0_read() ((__extension__({uint32_t count;__asm__ __volatile__("esync; rsr %0,ccompare0":"=a" (count));count;})))
#define timer0_write(count) __asm__ __volatile__("wsr %0,ccompare0; esync"::"a" (count) : "memory")

void timer0_isr_init(void);
void timer0_attachInterrupt(timercallback userFunc);
void timer0_detachInterrupt(void);

// undefine stdlib's abs if encountered
#ifdef abs
#undef abs
#endif

#define abs(x) ((x)>0?(x):-(x))
#define constrain(amt,low,high) ((amt)<(low)?(low):((amt)>(high)?(high):(amt)))
#define round(x)     ((x)>=0?(long)((x)+0.5):(long)((x)-0.5))
#define radians(deg) ((deg)*DEG_TO_RAD)
#define degrees(rad) ((rad)*RAD_TO_DEG)
#define sq(x) ((x)*(x))

void ets_intr_lock();
void ets_intr_unlock();

#define interrupts() xt_rsil(0)
#define noInterrupts() xt_rsil(15)

#define clockCyclesPerMicrosecond() ( F_CPU / 1000000L )
#define clockCyclesToMicroseconds(a) ( (a) / clockCyclesPerMicrosecond() )
#define microsecondsToClockCycles(a) ( (a) * clockCyclesPerMicrosecond() )

#define lowByte(w) ((uint8_t) ((w) & 0xff))
#define highByte(w) ((uint8_t) ((w) >> 8))

#define bitRead(value, bit) (((value) >> (bit)) & 0x01)
#define bitSet(value, bit) ((value) |= (1UL << (bit)))
#define bitClear(value, bit) ((value) &= ~(1UL << (bit)))
#define bitWrite(value, bit, bitvalue) (bitvalue ? bitSet(value, bit) : bitClear(value, bit))

// avr-libc defines _NOP() since 1.6.2
#ifndef _NOP
#define _NOP() do { __asm__ volatile ("nop"); } while (0)
#endif

typedef uint16_t word;

#define bit(b) (1UL << (b))
#define _BV(b) (1UL << (b))

typedef bool boolean;
typedef uint8_t byte;

void init(void);
void initVariant(void);

int atexit(void (*func)()) __attribute__((weak));

void pinMode(uint8_t pin, uint8_t mode);
void digitalWrite(uint8_t pin, uint8_t val);
int digitalRead(uint8_t pin);
int analogRead(uint8_t pin);
void analogReference(uint8_t mode);
void analogWrite(uint8_t pin, int val);
void analogWriteFreq(uint32_t freq);
void analogWriteRange(uint32_t range);

unsigned long millis(void);
unsigned long micros(void);
uint64_t micros64(void);
void delay(unsigned long);
void delayMicroseconds(unsigned int us);
unsigned long pulseIn(uint8_t pin, uint8_t state, unsigned long timeout);
unsigned long pulseInLong(uint8_t pin, uint8_t state, unsigned long timeout);

void shiftOut(uint8_t dataPin, uint8_t clockPin, uint8_t bitOrder, uint8_t val);
uint8_t shiftIn(uint8_t dataPin, uint8_t clockPin, uint8_t bitOrder);

void attachInterrupt(uint8_t pin, void (*)(void), int mode);
void detachInterrupt(uint8_t pin);
void attachInterruptArg(uint8_t pin, void (*)(void*), void* arg, int mode);

void preinit(void);
void setup(void);
void loop(void);

void yield(void);
void optimistic_yield(uint32_t interval_us);

#define _PORT_GPIO16    1
#define digitalPinToPort(pin)       (((pin)==16)?(_PORT_GPIO16):(0))
#define digitalPinToBitMask(pin)    (((pin)==16)?(1):(1UL << (pin)))
#define digitalPinToTimer(pin)      (0)
#define portOutputRegister(port)    (((port)==_PORT_GPIO16)?((volatile uint32_t*) &GP16O):((volatile uint32_t*) &GPO))
#define portInputRegister(port)     (((port)==_PORT_GPIO16)?((volatile uint32_t*) &GP16I):((volatile uint32_t*) &GPI))
#define portModeRegister(port)      (((port)==_PORT_GPIO16)?((volatile uint32_t*) &GP16E):((volatile uint32_t*) &GPE))

#define NOT_A_PIN -1
#define NOT_A_PORT -1
#define NOT_AN_INTERRUPT -1
#define NOT_ON_TIMER 0

#ifdef __cplusplus
} // extern "C"
#endif


//for compatibility, below 4 lines to be removed in release 3.0.0
#ifdef __cplusplus
extern "C"
#endif
const int TIM_DIV265 __attribute__((deprecated, weak)) = TIM_DIV256;



#ifdef __cplusplus

#include <algorithm>
#include <cmath>
#include <pgmspace.h>

#include "WCharacter.h"
#include "WString.h"

#include "HardwareSerial.h"
#include "Esp.h"
#include "Updater.h"
#include "debug.h"

using std::min;
using std::max;
using std::isinf;
using std::isnan;

#define _min(a,b) ({ decltype(a) _a = (a); decltype(b) _b = (b); _a < _b? _a : _b; })
#define _max(a,b) ({ decltype(a) _a = (a); decltype(b) _b = (b); _a > _b? _a : _b; })

uint16_t makeWord(uint16_t w);
uint16_t makeWord(byte h, byte l);

#define word(...) makeWord(__VA_ARGS__)

unsigned long pulseIn(uint8_t pin, uint8_t state, unsigned long timeout = 1000000L);
unsigned long pulseInLong(uint8_t pin, uint8_t state, unsigned long timeout = 1000000L);

void tone(uint8_t _pin, unsigned int frequency, unsigned long duration = 0);
void tone(uint8_t _pin, int frequency, unsigned long duration = 0);
void tone(uint8_t _pin, double frequency, unsigned long duration = 0);
void noTone(uint8_t _pin);

// WMath prototypes
long random(long);
long random(long, long);
void randomSeed(unsigned long);
long secureRandom(long);
long secureRandom(long, long);
long map(long, long, long, long, long);

extern "C" void configTime(long timezone, int daylightOffset_sec,
    const char* server1, const char* server2 = nullptr, const char* server3 = nullptr);

#endif

#include "pins_arduino.h"

<<<<<<< HEAD
#ifdef CORE_MOCK
uint32_t espGetCycleCount();
#else
inline uint32_t espGetCycleCount() __attribute__((always_inline))
{
    uint32_t ccount;
    __asm__ __volatile__("esync; rsr %0,ccount":"=a" (ccount));
    return ccount;
}
=======
#ifndef PUYA_SUPPORT
#define PUYA_SUPPORT 1
>>>>>>> 0474eb99
#endif

#endif

#ifdef DEBUG_ESP_OOM
// reinclude *alloc redefinition because of <cstdlib> undefining them
// this is mandatory for allowing OOM *alloc definitions in .ino files
#include "umm_malloc/umm_malloc_cfg.h"
#endif<|MERGE_RESOLUTION|>--- conflicted
+++ resolved
@@ -282,20 +282,8 @@
 
 #include "pins_arduino.h"
 
-<<<<<<< HEAD
-#ifdef CORE_MOCK
-uint32_t espGetCycleCount();
-#else
-inline uint32_t espGetCycleCount() __attribute__((always_inline))
-{
-    uint32_t ccount;
-    __asm__ __volatile__("esync; rsr %0,ccount":"=a" (ccount));
-    return ccount;
-}
-=======
 #ifndef PUYA_SUPPORT
 #define PUYA_SUPPORT 1
->>>>>>> 0474eb99
 #endif
 
 #endif
