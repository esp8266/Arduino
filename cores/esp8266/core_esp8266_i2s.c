--- conflicted
+++ resolved
@@ -240,7 +240,6 @@
   //!trans master, !bits mod, rece slave mod, rece msb shift, right first, msb right
   I2SC &= ~(I2STSM | (I2SBMM << I2SBM) | (I2SBDM << I2SBD) | (I2SCDM << I2SCD));
   I2SC |= I2SRF | I2SMR | I2SRSM | I2SRMS | ((sbd_div_best) << I2SBD) | ((scd_div_best) << I2SCD);
-<<<<<<< HEAD
 }
 
 void ICACHE_FLASH_ATTR i2s_set_dividers(uint8_t div1, uint8_t div2){
@@ -251,22 +250,9 @@
   I2SC |= I2SRF | I2SMR | I2SRSM | I2SRMS | (div1 << I2SBD) | (div2 << I2SCD);
 }
 
-=======
-}
-
-void ICACHE_FLASH_ATTR i2s_set_dividers(uint8_t div1, uint8_t div2){
-  div1 &= I2SBDM;
-  div2 &= I2SCDM;
-
-  I2SC &= ~(I2STSM | (I2SBMM << I2SBM) | (I2SBDM << I2SBD) | (I2SCDM << I2SCD));
-  I2SC |= I2SRF | I2SMR | I2SRSM | I2SRMS | (div1 << I2SBD) | (div2 << I2SCD);
-}
-
->>>>>>> 0fe72590
 float ICACHE_FLASH_ATTR i2s_get_real_rate(){
   return (float)I2SBASEFREQ/32/((I2SC>>I2SBD) & I2SBDM)/((I2SC >> I2SCD) & I2SCDM);
 }
-
 
 void ICACHE_FLASH_ATTR i2s_begin(){
   _i2s_sample_rate = 0;
