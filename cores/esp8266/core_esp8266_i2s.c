/* 
  i2s.c - Software I2S library for esp8266
  
  Code taken and reworked from espessif's I2S example
  
  Copyright (c) 2015 Hristo Gochkov. All rights reserved.
  This file is part of the esp8266 core for Arduino environment.
 
  This library is free software; you can redistribute it and/or
  modify it under the terms of the GNU Lesser General Public
  License as published by the Free Software Foundation; either
  version 2.1 of the License, or (at your option) any later version.

  This library is distributed in the hope that it will be useful,
  but WITHOUT ANY WARRANTY; without even the implied warranty of
  MERCHANTABILITY or FITNESS FOR A PARTICULAR PURPOSE.  See the GNU
  Lesser General Public License for more details.

  You should have received a copy of the GNU Lesser General Public
  License along with this library; if not, write to the Free Software
  Foundation, Inc., 51 Franklin St, Fifth Floor, Boston, MA  02110-1301  USA
*/
#include "Arduino.h"
#include "osapi.h"
#include "ets_sys.h"


#include "i2s_reg.h"
#include "i2s.h"

<<<<<<< HEAD
#define SLC_BUF_CNT (8)  // Number of buffers in the I2S circular buffer
#define SLC_BUF_LEN (64) // Length of one buffer, in 32-bit words.

// We use a queue to keep track of the DMA buffers that are empty. The ISR
// will push buffers to the back of the queue, the I2S transmitter will pull
// them from the front and fill them. For ease, the queue will contain
// *pointers* to the DMA buffers, not the data itself. The queue depth is
// one smaller than the amount of buffers we have, because there's always a
// buffer that is being used by the DMA subsystem *right now* and we don't
// want to be able to write to that simultaneously.

// For RX, it's a little different.  The buffers in i2s_slc_queue are
// placed onto the list when they're filled by DMA

typedef struct slc_queue_item {
  uint32_t                blocksize : 12;
  uint32_t                datalen   : 12;
  uint32_t                unused    :  5;
  uint32_t                sub_sof   :  1;
  uint32_t                eof       :  1;
  volatile uint32_t       owner     :  1; // DMA can change this value
  uint32_t *              buf_ptr;
  struct slc_queue_item * next_link_ptr;
} slc_queue_item_t;

typedef struct i2s_state {
  uint32_t *       slc_queue[SLC_BUF_CNT];
  volatile uint8_t slc_queue_len;
  uint32_t *       slc_buf_pntr[SLC_BUF_CNT]; // Pointer to the I2S DMA buffer data
  slc_queue_item_t slc_items[SLC_BUF_CNT]; // I2S DMA buffer descriptors
  uint32_t *       curr_slc_buf; // Current buffer for writing
  uint32_t         curr_slc_buf_pos; // Position in the current buffer
  void             (*callback) (void);
  // Callback function should be defined as 'void ICACHE_RAM_ATTR function_name()',
  // and be placed in IRAM for faster execution. Avoid long computational tasks in this
  // function, use it to set flags and process later.
} i2s_state_t;

// RX = I2S receive (i.e. microphone), TX = I2S transmit (i.e. DAC)
static i2s_state_t *rx = NULL;
static i2s_state_t *tx = NULL;

volatile uint32_t rx_irqs = 0;
volatile uint32_t tx_irqs = 0;

// Some constants that aren't defined in i2s_regs.h
#define I2SO_DATA 3
#define I2SO_BCK  15
#define I2SO_WS   2
#define I2SI_DATA 12
#define I2SI_BCK  13
#define I2SI_WS   14


static bool _i2s_is_full(const i2s_state_t *ch) {
  if (!ch) {
    return false;
  }
  return (ch->curr_slc_buf_pos==SLC_BUF_LEN || ch->curr_slc_buf==NULL) && (ch->slc_queue_len == 0);
}

bool i2s_is_full() {
  return _i2s_is_full( tx );
}

bool i2s_rx_is_full() {
  return _i2s_is_full( rx );
}

static bool _i2s_is_empty(const i2s_state_t *ch) {
  if (!ch) {
    return false;
  }
  return (ch->slc_queue_len >= SLC_BUF_CNT-1);
}

bool i2s_is_empty() {
  return _i2s_is_empty( tx );
}

bool i2s_rx_is_empty() {
  return _i2s_is_empty( rx );
}

static int16_t _i2s_available(const i2s_state_t *ch) {
  if (!ch) {
    return 0;
  }
  return (SLC_BUF_CNT - ch->slc_queue_len) * SLC_BUF_LEN;
}

int16_t i2s_available(){
  return _i2s_available( tx );
}

int16_t i2s_rx_available(){
  return _i2s_available( rx );
}

// Pop the top off of the queue and return it
static uint32_t * ICACHE_RAM_ATTR i2s_slc_queue_next_item(i2s_state_t *ch) {
=======
// IOs used for I2S. Not defined in i2s.h, unfortunately.
// Note these are internal IOs numbers and not pins on an
// Arduino board. Users need to verify their particular wiring.
#define I2SO_WS 2
#define I2SO_DATA 3
#define I2SO_BCK 15

#define SLC_BUF_CNT (8) //Number of buffers in the I2S circular buffer
#define SLC_BUF_LEN (64) //Length of one buffer, in 32-bit words.

//We use a queue to keep track of the DMA buffers that are empty. The ISR will push buffers to the back of the queue,
//the mp3 decode will pull them from the front and fill them. For ease, the queue will contain *pointers* to the DMA
//buffers, not the data itself. The queue depth is one smaller than the amount of buffers we have, because there's
//always a buffer that is being used by the DMA subsystem *right now* and we don't want to be able to write to that
//simultaneously.

struct slc_queue_item {
  uint32  blocksize:12;
  uint32  datalen:12;
  uint32  unused:5;
  uint32  sub_sof:1;
  uint32  eof:1;
  uint32  owner:1;
  uint32  buf_ptr;
  uint32  next_link_ptr;
};

static uint32_t i2s_slc_queue[SLC_BUF_CNT-1];
static uint8_t i2s_slc_queue_len;
static uint32_t *i2s_slc_buf_pntr[SLC_BUF_CNT]; //Pointer to the I2S DMA buffer data
static struct slc_queue_item i2s_slc_items[SLC_BUF_CNT]; //I2S DMA buffer descriptors
static uint32_t *i2s_curr_slc_buf=NULL;//current buffer for writing
static int i2s_curr_slc_buf_pos=0; //position in the current buffer
static void (*i2s_callback) (void)=0; //Callback function should be defined as 'void ICACHE_RAM_ATTR function_name()', placing the function in IRAM for faster execution. Avoid long computational tasks in this function, use it to set flags and process later.

bool i2s_is_full(){
  return (i2s_curr_slc_buf_pos==SLC_BUF_LEN || i2s_curr_slc_buf==NULL) && (i2s_slc_queue_len == 0);
}

bool i2s_is_empty(){
  return (i2s_slc_queue_len >= SLC_BUF_CNT-1);
}

int16_t i2s_available(){
  return (SLC_BUF_CNT - i2s_slc_queue_len) * SLC_BUF_LEN;
}

uint32_t ICACHE_RAM_ATTR i2s_slc_queue_next_item(){ //pop the top off the queue
>>>>>>> 29580e81
  uint8_t i;
  uint32_t *item = ch->slc_queue[0];
  ch->slc_queue_len--;
  for ( i = 0; i < ch->slc_queue_len; i++) {
    ch->slc_queue[i] = ch->slc_queue[i+1];
  }
  return item;
}

<<<<<<< HEAD
// Append an item to the end of the queue from receive
static void ICACHE_RAM_ATTR i2s_slc_queue_append_item(i2s_state_t *ch, uint32_t *item) {
  // Shift everything up, except for the one corresponding to this item
  for (int i=0, dest=0; i < ch->slc_queue_len; i++) {
    if (ch->slc_queue[i] != item) {
      ch->slc_queue[dest++] = ch->slc_queue[i];
    }
  }
  if (ch->slc_queue_len < SLC_BUF_CNT - 1) {
    ch->slc_queue[ch->slc_queue_len++] = item;
  } else {
    ch->slc_queue[ch->slc_queue_len] = item;
  }
}

// This routine is called as soon as the DMA routine has something to tell us. All we
// handle here is the *_EOF_INT status, which indicate the DMA has finished a buffer whose
// descriptor has the 'EOF' field set to 1.
void ICACHE_RAM_ATTR i2s_slc_isr(void) {
  ETS_SLC_INTR_DISABLE();
  // TODO - Seems like there's a chance of missed IRQ notification because the clear happens at least 1 cycle
  //        after the status read.  Not sure if there's a HW way to prevernt this, even atomic SWAP 
  //        won't help since these are 2 separate addresses.  Ugh!
  uint32_t slc_intr_status = SLCIS;
  SLCIC = 0xFFFFFFFF;
  if (slc_intr_status & SLCIRXEOF) {
    tx_irqs++;
    slc_queue_item_t *finished_item = (slc_queue_item_t *)SLCRXEDA;
    memset((void *)finished_item->buf_ptr, 0x00, SLC_BUF_LEN * 4);//zero the buffer so it is mute in case of underflow
    if (tx->slc_queue_len >= SLC_BUF_CNT-1) { //All buffers are empty. This means we have an underflow
      i2s_slc_queue_next_item(tx); //free space for finished_item
    }
    tx->slc_queue[tx->slc_queue_len++] = finished_item->buf_ptr;
    if (tx->callback) {
      tx->callback();
=======
//This routine is called as soon as the DMA routine has something to tell us. All we
//handle here is the RX_EOF_INT status, which indicate the DMA has sent a buffer whose
//descriptor has the 'EOF' field set to 1.
void ICACHE_RAM_ATTR i2s_slc_isr(void) {
  uint32_t slc_intr_status = SLCIS;
  SLCIC = 0xFFFFFFFF;
  if (slc_intr_status & SLCIRXEOF) {
    ETS_SLC_INTR_DISABLE();
    struct slc_queue_item *finished_item = (struct slc_queue_item*)SLCRXEDA;
    ets_memset((void *)finished_item->buf_ptr, 0x00, SLC_BUF_LEN * 4);//zero the buffer so it is mute in case of underflow
    if (i2s_slc_queue_len >= SLC_BUF_CNT-1) { //All buffers are empty. This means we have an underflow
      i2s_slc_queue_next_item(); //free space for finished_item
>>>>>>> 29580e81
    }
  }
  if (slc_intr_status & SLCITXEOF) {
    rx_irqs++;
    slc_queue_item_t *finished_item = (slc_queue_item_t *)SLCTXEDA;
    finished_item->owner = 1; // Or else RX just stops
    i2s_slc_queue_append_item(rx, finished_item->buf_ptr);
    if (rx->callback) {
      rx->callback();
    }
  }
  ETS_SLC_INTR_ENABLE();
}

void i2s_set_callback(void (*callback) (void)){
  tx->callback = callback;
}

<<<<<<< HEAD
void i2s_rx_set_callback(void (*callback) (void)){
  rx->callback = callback;
}

static void _alloc_channel(i2s_state_t *ch) {
  ch->slc_queue_len = 0;
  for (int x=0; x<SLC_BUF_CNT; x++) {
    ch->slc_buf_pntr[x] = malloc(SLC_BUF_LEN*4);
    memset(ch->slc_buf_pntr[x], 0, SLC_BUF_LEN * sizeof(ch->slc_buf_pntr[x][0]));

    ch->slc_items[x].unused = 0;
    ch->slc_items[x].owner = 1;
    ch->slc_items[x].eof = 1;
    ch->slc_items[x].sub_sof = 0;
    ch->slc_items[x].datalen = SLC_BUF_LEN * 4;
    ch->slc_items[x].blocksize = SLC_BUF_LEN * 4;
    ch->slc_items[x].buf_ptr = (uint32_t*)&ch->slc_buf_pntr[x][0];
    ch->slc_items[x].next_link_ptr = (x<(SLC_BUF_CNT-1))?(&ch->slc_items[x+1]):(&ch->slc_items[0]);
  }
}
#if 0
void dumprx()
{
for (int i=0; i<SLC_BUF_CNT; i++) {
printf("%d: %d %d %d %d %d %d %p %p\n", i, 0, rx->slc_items[i].owner, rx->slc_items[i].eof, rx->slc_items[i].sub_sof, rx->slc_items[i].datalen, rx->slc_items[i].blocksize,
rx->slc_items[i].buf_ptr, rx->slc_items[i].next_link_ptr);
}
}
#endif


static void i2s_slc_begin() {
  if (tx) {
    _alloc_channel(tx);
  }
  if (rx) {
    _alloc_channel(rx);
=======
void i2s_slc_begin(){
  i2s_slc_queue_len = 0;
  int x, y;
  
  for (x=0; x<SLC_BUF_CNT; x++) {
    i2s_slc_buf_pntr[x] = malloc(SLC_BUF_LEN*4);
    for (y=0; y<SLC_BUF_LEN; y++) i2s_slc_buf_pntr[x][y] = 0;

    i2s_slc_items[x].unused = 0;
    i2s_slc_items[x].owner = 1;
    i2s_slc_items[x].eof = 1;
    i2s_slc_items[x].sub_sof = 0;
    i2s_slc_items[x].datalen = SLC_BUF_LEN*4;
    i2s_slc_items[x].blocksize = SLC_BUF_LEN*4;
    i2s_slc_items[x].buf_ptr = (uint32_t)&i2s_slc_buf_pntr[x][0];
    i2s_slc_items[x].next_link_ptr = (int)((x<(SLC_BUF_CNT-1))?(&i2s_slc_items[x+1]):(&i2s_slc_items[0]));
>>>>>>> 29580e81
  }

  ETS_SLC_INTR_DISABLE();
  SLCC0 |= SLCRXLR | SLCTXLR;
  SLCC0 &= ~(SLCRXLR | SLCTXLR);
  SLCIC = 0xFFFFFFFF;

  // Configure DMA
  SLCC0 &= ~(SLCMM << SLCM); // Clear DMA MODE
  SLCC0 |= (1 << SLCM); // Set DMA MODE to 1
  SLCRXDC |= SLCBINR | SLCBTNR; // Enable INFOR_NO_REPLACE and TOKEN_NO_REPLACE
  SLCRXDC &= ~(/*SLCBRXFE |*/ SLCBRXEM | SLCBRXFM); // Disable RX_FILL, RX_EOF_MODE and RX_FILL_MODE

  //Feed DMA the 1st buffer desc addr
  //To send data to the I2S subsystem, counter-intuitively we use the RXLINK part, not the TXLINK as you might
  //expect. The TXLINK part still needs a valid DMA descriptor, even if it's unused: the DMA engine will throw
  //an error at us otherwise. Just feed it any random descriptor.
  SLCTXL &= ~(SLCTXLAM << SLCTXLA); // clear TX descriptor address
  SLCRXL &= ~(SLCRXLAM << SLCRXLA); // clear RX descriptor address
  if (!rx) {
    SLCTXL |= (uint32)&tx->slc_items[1] << SLCTXLA; // Set fake (unused) RX descriptor address
  } else {
    SLCTXL |= (uint32)&rx->slc_items[0] << SLCTXLA; // Set real RX address
  }
  if (!tx) {
    SLCRXL |= (uint32)&rx->slc_items[1] << SLCRXLA; // Set fake (ununsed) TX descriptor address
  } else {
    SLCRXL |= (uint32)&tx->slc_items[0] << SLCRXLA; // Set real TX address
  }

  ETS_SLC_INTR_ATTACH(i2s_slc_isr, NULL);
  SLCIE = (tx?SLCIRXEOF:0) | (rx?SLCITXEOF:0); // Enable appropriate EOF IRQ

  ETS_SLC_INTR_ENABLE();

  // Start transmission ("TX" DMA always needed to be enabled)
  SLCTXL |= SLCTXLS;
  if (tx) {
    SLCRXL |= SLCRXLS;
  }
}

<<<<<<< HEAD
static void i2s_slc_end(){
=======
void i2s_slc_end(){
>>>>>>> 29580e81
  ETS_SLC_INTR_DISABLE();
  SLCIC = 0xFFFFFFFF;
  SLCIE = 0;
  SLCTXL &= ~(SLCTXLAM << SLCTXLA); // clear TX descriptor address
  SLCRXL &= ~(SLCRXLAM << SLCRXLA); // clear RX descriptor address

  for (int x = 0; x<SLC_BUF_CNT; x++) {
    if (tx) {
      free(tx->slc_buf_pntr[x]);
      tx->slc_buf_pntr[x] = NULL;
    }
    if (rx) {
      free(rx->slc_buf_pntr[x]);
      rx->slc_buf_pntr[x] = NULL;
    }
  }
}

//This routine pushes a single, 32-bit sample to the I2S buffers. Call this at (on average) 
//at least the current sample rate. You can also call it quicker: it will suspend the calling
//thread if the buffer is full and resume when there's room again.

<<<<<<< HEAD
static bool _i2s_write_sample(uint32_t sample, bool nb) {
  if (tx->curr_slc_buf_pos==SLC_BUF_LEN || tx->curr_slc_buf==NULL) {
    if (tx->slc_queue_len == 0) {
      if (nb) return false;
      while (1) {
        if (tx->slc_queue_len > 0){
=======
bool i2s_write_sample(uint32_t sample) {
  if (i2s_curr_slc_buf_pos==SLC_BUF_LEN || i2s_curr_slc_buf==NULL) {
    if(i2s_slc_queue_len == 0){
      while(1){
        if(i2s_slc_queue_len > 0){
>>>>>>> 29580e81
          break;
        } else {
          optimistic_yield(10000);
        }
      }
    }
    ETS_SLC_INTR_DISABLE();
    tx->curr_slc_buf = (uint32_t *)i2s_slc_queue_next_item(tx);
    ETS_SLC_INTR_ENABLE();
    tx->curr_slc_buf_pos=0;
  }
  tx->curr_slc_buf[tx->curr_slc_buf_pos++]=sample;
  return true;
}

<<<<<<< HEAD
bool ICACHE_FLASH_ATTR i2s_write_sample(uint32_t sample) {
  return _i2s_write_sample(sample, false);
}

bool ICACHE_FLASH_ATTR i2s_write_sample_nb(uint32_t sample) {
  return _i2s_write_sample(sample, true);
=======
bool i2s_write_sample_nb(uint32_t sample) {
  if (i2s_curr_slc_buf_pos==SLC_BUF_LEN || i2s_curr_slc_buf==NULL) {
    if(i2s_slc_queue_len == 0){
      return false;
    }
    ETS_SLC_INTR_DISABLE();
    i2s_curr_slc_buf = (uint32_t *)i2s_slc_queue_next_item();
    ETS_SLC_INTR_ENABLE();
    i2s_curr_slc_buf_pos=0;
  }
  i2s_curr_slc_buf[i2s_curr_slc_buf_pos++]=sample;
  return true;
>>>>>>> 29580e81
}

bool i2s_write_lr(int16_t left, int16_t right){
  int sample = right & 0xFFFF;
  sample = sample << 16;
  sample |= left & 0xFFFF;
  return i2s_write_sample(sample);
}

bool i2s_read_sample(uint32_t *left, uint32_t *right, bool blocking) {
  if (rx->curr_slc_buf_pos==SLC_BUF_LEN || rx->curr_slc_buf==NULL) {
    if (rx->slc_queue_len == 0) {
      if (!blocking) return false;
      while (1) {
        if (rx->slc_queue_len > 0){
          break;
        } else {
          optimistic_yield(10000);
        }
      }
    }
    ETS_SLC_INTR_DISABLE();
    rx->curr_slc_buf = (uint32_t *)i2s_slc_queue_next_item(rx);
    ETS_SLC_INTR_ENABLE();
    rx->curr_slc_buf_pos=0;
  }

  *left  = rx->curr_slc_buf[rx->curr_slc_buf_pos++];
  *right = rx->curr_slc_buf[rx->curr_slc_buf_pos++];

  return true;
}

static uint32_t _i2s_sample_rate;

void i2s_set_rate(uint32_t rate){ //Rate in HZ
  if(rate == _i2s_sample_rate) return;
  _i2s_sample_rate = rate;

  uint32_t scaled_base_freq = I2SBASEFREQ/32;
  float delta_best = scaled_base_freq;

  uint8_t sbd_div_best=1;
  uint8_t scd_div_best=1;
  for (uint8_t i=1; i<64; i++){
    for (uint8_t j=i; j<64; j++){
      float new_delta = fabs(((float)scaled_base_freq/i/j) - rate);
      if (new_delta < delta_best){
      	delta_best = new_delta;
        sbd_div_best = i;
        scd_div_best = j;
      }
    }
  }

<<<<<<< HEAD
  //!trans master, !bits mod, rece slave mod, rece msb shift, right first, msb right
  I2SC &= ~(I2STSM | I2SRSM | /*(I2SBMM << I2SBM) |*/ (I2SBDM << I2SBD) | (I2SCDM << I2SCD));
  I2SC |= I2SRF | I2SMR | I2SRMS | ((sbd_div_best) << I2SBD) | ((scd_div_best) << I2SCD);
}

void i2s_set_dividers(uint8_t div1, uint8_t div2){
  div1 &= I2SBDM;
  div2 &= I2SCDM;

  I2SC &= ~(I2STSM | I2SRSM | (I2SBMM << I2SBM) | (I2SBDM << I2SBD) | (I2SCDM << I2SCD));
  I2SC |= I2SRF | I2SMR | I2SRSM | I2SRMS | (div1 << I2SBD) | (div2 << I2SCD);
=======
  i2s_set_dividers( sbd_div_best, scd_div_best );
}

void i2s_set_dividers(uint8_t div1, uint8_t div2) {
  // Ensure dividers fit in bit fields
  div1 &= I2SBDM;
  div2 &= I2SCDM;

  // !trans master(?), !bits mod(==16 bits/chanel), clear clock dividers
  I2SC &= ~(I2STSM | (I2SBMM << I2SBM) | (I2SBDM << I2SBD) | (I2SCDM << I2SCD));

  // I2SRF = Send/recv right channel first (? may be swapped form I2S spec of WS=0 => left)
  // I2SMR = MSB recv/xmit first
  // I2SRSM = Receive slave mode (?)
  // I2SRMS, I2STMS = 1-bit delay from WS to MSB (I2S format)
  // div1, div2 = Set I2S WS clock frequency.  BCLK seems to be generated from 32x this
  I2SC |= I2SRF | I2SMR | I2SRSM | I2SRMS | I2STMS | (div1 << I2SBD) | (div2 << I2SCD);
>>>>>>> 29580e81
}

float i2s_get_real_rate(){
  return (float)I2SBASEFREQ/32/((I2SC>>I2SBD) & I2SBDM)/((I2SC >> I2SCD) & I2SCDM);
}

<<<<<<< HEAD
void i2s_rxtx_begin(bool enableRx, bool enableTx) {
  if (tx || rx) {
    i2s_end(); // Stop and free any ongoing stuff
  }

  if (enableTx) {
    tx = (i2s_state_t*)calloc(1, sizeof(*tx));
    if (!tx) {
      return; // OOM Error!
    }
    pinMode(I2SO_WS, FUNCTION_1);
    pinMode(I2SO_DATA, FUNCTION_1);
    pinMode(I2SO_BCK, FUNCTION_1);
  }
  if (enableRx) {
    rx = (i2s_state_t*)calloc(1, sizeof(*rx));
    if (!rx) {
      free(tx);
      tx = NULL;
      return; // OOM error!
    }
    pinMode(I2SI_WS, OUTPUT);
    pinMode(I2SI_BCK, OUTPUT);
    pinMode(I2SI_DATA, INPUT);
    PIN_FUNC_SELECT(PERIPHS_IO_MUX_MTDI_U, FUNC_I2SI_DATA);
    PIN_FUNC_SELECT(PERIPHS_IO_MUX_MTCK_U, FUNC_I2SI_BCK);
    PIN_FUNC_SELECT(PERIPHS_IO_MUX_MTMS_U, FUNC_I2SI_WS);
  }

  _i2s_sample_rate = 0;
  i2s_slc_begin();
=======
void i2s_begin() {
  _i2s_sample_rate = 0;
  i2s_slc_begin();

  // Redirect control of IOs to the I2S block
  pinMode(I2SO_WS, FUNCTION_1);
  pinMode(I2SO_DATA, FUNCTION_1);
  pinMode(I2SO_BCK, FUNCTION_1);
>>>>>>> 29580e81
  
  I2S_CLK_ENABLE();
  I2SIC = 0x3F;
  I2SIE = 0;
  
  // Reset I2S
  I2SC &= ~(I2SRST);
  I2SC |= I2SRST;
  I2SC &= ~(I2SRST);
<<<<<<< HEAD
  
  I2SFC &= ~(I2SDE | (I2STXFMM << I2STXFM) | (I2SRXFMM << I2SRXFM)); // Set RX/TX FIFO_MOD=0 and disable DMA (FIFO only)
  I2SFC |= I2SDE | (rx ? 2/*24bpc, 2ch*/<<I2SRXFM : 0); // Enable DMA, set RX format 24(32bits), 2 channels

  I2SCC &= ~((I2STXCMM << I2STXCM) | (I2SRXCMM << I2SRXCM)); // Set RX/TX CHAN_MOD=0

=======

  // I2STXFMM, I2SRXFMM=0 => 16-bit, dual channel data shifted in/out
  I2SFC &= ~(I2SDE | (I2STXFMM << I2STXFM) | (I2SRXFMM << I2SRXFM)); //Set RX/TX FIFO_MOD=0 (16-bit) and disable DMA (FIFO only)
  I2SFC |= I2SDE; //Enable DMA
  // I2STXCMM, I2SRXCMM=0 => Dual channel mode
  I2SCC &= ~((I2STXCMM << I2STXCM) | (I2SRXCMM << I2SRXCM)); //Set RX/TX CHAN_MOD=0
>>>>>>> 29580e81
  i2s_set_rate(44100);

  if (rx) {
    I2SRXEN = SLC_BUF_LEN;
  }
//  I2SC |= (15<<I2SBM);

  I2SC |= (rx?I2SRXS:0) | (tx?I2STXS:0); // Start transmission/reception
}

void i2s_begin() {
  i2s_rxtx_begin(false, true);
}

<<<<<<< HEAD
void i2s_end() {
=======
void i2s_end(){
>>>>>>> 29580e81
  I2SC &= ~I2STXS;

  // Reset I2S
  I2SC &= ~(I2SRST);
  I2SC |= I2SRST;
  I2SC &= ~(I2SRST);

<<<<<<< HEAD
=======
  // Redirect IOs to user control/GPIO
  pinMode(I2SO_WS, INPUT);
  pinMode(I2SO_DATA, INPUT);
  pinMode(I2SO_BCK, INPUT);

>>>>>>> 29580e81
  i2s_slc_end();

  if (tx) {
    pinMode(I2SO_DATA, INPUT);
    pinMode(I2SO_BCK, INPUT);
    pinMode(I2SO_WS, INPUT);
    free(tx);
    tx = NULL;
  }
  if (rx) {
    pinMode(I2SI_DATA, INPUT);
    pinMode(I2SI_BCK, INPUT);
    pinMode(I2SI_WS, INPUT);
    free(rx);
    rx = NULL;
  }
}<|MERGE_RESOLUTION|>--- conflicted
+++ resolved
@@ -28,7 +28,6 @@
 #include "i2s_reg.h"
 #include "i2s.h"
 
-<<<<<<< HEAD
 #define SLC_BUF_CNT (8)  // Number of buffers in the I2S circular buffer
 #define SLC_BUF_LEN (64) // Length of one buffer, in 32-bit words.
 
@@ -74,7 +73,9 @@
 volatile uint32_t rx_irqs = 0;
 volatile uint32_t tx_irqs = 0;
 
-// Some constants that aren't defined in i2s_regs.h
+// IOs used for I2S. Not defined in i2s.h, unfortunately.
+// Note these are internal IOs numbers and not pins on an
+// Arduino board. Users need to verify their particular wiring.
 #define I2SO_DATA 3
 #define I2SO_BCK  15
 #define I2SO_WS   2
@@ -82,7 +83,6 @@
 #define I2SI_BCK  13
 #define I2SI_WS   14
 
-
 static bool _i2s_is_full(const i2s_state_t *ch) {
   if (!ch) {
     return false;
@@ -130,56 +130,6 @@
 
 // Pop the top off of the queue and return it
 static uint32_t * ICACHE_RAM_ATTR i2s_slc_queue_next_item(i2s_state_t *ch) {
-=======
-// IOs used for I2S. Not defined in i2s.h, unfortunately.
-// Note these are internal IOs numbers and not pins on an
-// Arduino board. Users need to verify their particular wiring.
-#define I2SO_WS 2
-#define I2SO_DATA 3
-#define I2SO_BCK 15
-
-#define SLC_BUF_CNT (8) //Number of buffers in the I2S circular buffer
-#define SLC_BUF_LEN (64) //Length of one buffer, in 32-bit words.
-
-//We use a queue to keep track of the DMA buffers that are empty. The ISR will push buffers to the back of the queue,
-//the mp3 decode will pull them from the front and fill them. For ease, the queue will contain *pointers* to the DMA
-//buffers, not the data itself. The queue depth is one smaller than the amount of buffers we have, because there's
-//always a buffer that is being used by the DMA subsystem *right now* and we don't want to be able to write to that
-//simultaneously.
-
-struct slc_queue_item {
-  uint32  blocksize:12;
-  uint32  datalen:12;
-  uint32  unused:5;
-  uint32  sub_sof:1;
-  uint32  eof:1;
-  uint32  owner:1;
-  uint32  buf_ptr;
-  uint32  next_link_ptr;
-};
-
-static uint32_t i2s_slc_queue[SLC_BUF_CNT-1];
-static uint8_t i2s_slc_queue_len;
-static uint32_t *i2s_slc_buf_pntr[SLC_BUF_CNT]; //Pointer to the I2S DMA buffer data
-static struct slc_queue_item i2s_slc_items[SLC_BUF_CNT]; //I2S DMA buffer descriptors
-static uint32_t *i2s_curr_slc_buf=NULL;//current buffer for writing
-static int i2s_curr_slc_buf_pos=0; //position in the current buffer
-static void (*i2s_callback) (void)=0; //Callback function should be defined as 'void ICACHE_RAM_ATTR function_name()', placing the function in IRAM for faster execution. Avoid long computational tasks in this function, use it to set flags and process later.
-
-bool i2s_is_full(){
-  return (i2s_curr_slc_buf_pos==SLC_BUF_LEN || i2s_curr_slc_buf==NULL) && (i2s_slc_queue_len == 0);
-}
-
-bool i2s_is_empty(){
-  return (i2s_slc_queue_len >= SLC_BUF_CNT-1);
-}
-
-int16_t i2s_available(){
-  return (SLC_BUF_CNT - i2s_slc_queue_len) * SLC_BUF_LEN;
-}
-
-uint32_t ICACHE_RAM_ATTR i2s_slc_queue_next_item(){ //pop the top off the queue
->>>>>>> 29580e81
   uint8_t i;
   uint32_t *item = ch->slc_queue[0];
   ch->slc_queue_len--;
@@ -189,7 +139,6 @@
   return item;
 }
 
-<<<<<<< HEAD
 // Append an item to the end of the queue from receive
 static void ICACHE_RAM_ATTR i2s_slc_queue_append_item(i2s_state_t *ch, uint32_t *item) {
   // Shift everything up, except for the one corresponding to this item
@@ -205,46 +154,29 @@
   }
 }
 
-// This routine is called as soon as the DMA routine has something to tell us. All we
-// handle here is the *_EOF_INT status, which indicate the DMA has finished a buffer whose
-// descriptor has the 'EOF' field set to 1.
 void ICACHE_RAM_ATTR i2s_slc_isr(void) {
   ETS_SLC_INTR_DISABLE();
-  // TODO - Seems like there's a chance of missed IRQ notification because the clear happens at least 1 cycle
-  //        after the status read.  Not sure if there's a HW way to prevernt this, even atomic SWAP 
-  //        won't help since these are 2 separate addresses.  Ugh!
   uint32_t slc_intr_status = SLCIS;
   SLCIC = 0xFFFFFFFF;
   if (slc_intr_status & SLCIRXEOF) {
     tx_irqs++;
     slc_queue_item_t *finished_item = (slc_queue_item_t *)SLCRXEDA;
-    memset((void *)finished_item->buf_ptr, 0x00, SLC_BUF_LEN * 4);//zero the buffer so it is mute in case of underflow
-    if (tx->slc_queue_len >= SLC_BUF_CNT-1) { //All buffers are empty. This means we have an underflow
-      i2s_slc_queue_next_item(tx); //free space for finished_item
+    // Zero the buffer so it is mute in case of underflow
+    ets_memset((void *)finished_item->buf_ptr, 0x00, SLC_BUF_LEN * 4);
+    if (tx->slc_queue_len >= SLC_BUF_CNT-1) {
+      // All buffers are empty. This means we have an underflow
+      i2s_slc_queue_next_item(tx); // Free space for finished_item
     }
     tx->slc_queue[tx->slc_queue_len++] = finished_item->buf_ptr;
     if (tx->callback) {
       tx->callback();
-=======
-//This routine is called as soon as the DMA routine has something to tell us. All we
-//handle here is the RX_EOF_INT status, which indicate the DMA has sent a buffer whose
-//descriptor has the 'EOF' field set to 1.
-void ICACHE_RAM_ATTR i2s_slc_isr(void) {
-  uint32_t slc_intr_status = SLCIS;
-  SLCIC = 0xFFFFFFFF;
-  if (slc_intr_status & SLCIRXEOF) {
-    ETS_SLC_INTR_DISABLE();
-    struct slc_queue_item *finished_item = (struct slc_queue_item*)SLCRXEDA;
-    ets_memset((void *)finished_item->buf_ptr, 0x00, SLC_BUF_LEN * 4);//zero the buffer so it is mute in case of underflow
-    if (i2s_slc_queue_len >= SLC_BUF_CNT-1) { //All buffers are empty. This means we have an underflow
-      i2s_slc_queue_next_item(); //free space for finished_item
->>>>>>> 29580e81
     }
   }
   if (slc_intr_status & SLCITXEOF) {
     rx_irqs++;
     slc_queue_item_t *finished_item = (slc_queue_item_t *)SLCTXEDA;
-    finished_item->owner = 1; // Or else RX just stops
+    // Set owner back to 1 (SW) or else RX stops.  TX has no such restriction.
+    finished_item->owner = 1;
     i2s_slc_queue_append_item(rx, finished_item->buf_ptr);
     if (rx->callback) {
       rx->callback();
@@ -257,7 +189,6 @@
   tx->callback = callback;
 }
 
-<<<<<<< HEAD
 void i2s_rx_set_callback(void (*callback) (void)){
   rx->callback = callback;
 }
@@ -278,6 +209,7 @@
     ch->slc_items[x].next_link_ptr = (x<(SLC_BUF_CNT-1))?(&ch->slc_items[x+1]):(&ch->slc_items[0]);
   }
 }
+
 #if 0
 void dumprx()
 {
@@ -288,31 +220,12 @@
 }
 #endif
 
-
 static void i2s_slc_begin() {
   if (tx) {
     _alloc_channel(tx);
   }
   if (rx) {
     _alloc_channel(rx);
-=======
-void i2s_slc_begin(){
-  i2s_slc_queue_len = 0;
-  int x, y;
-  
-  for (x=0; x<SLC_BUF_CNT; x++) {
-    i2s_slc_buf_pntr[x] = malloc(SLC_BUF_LEN*4);
-    for (y=0; y<SLC_BUF_LEN; y++) i2s_slc_buf_pntr[x][y] = 0;
-
-    i2s_slc_items[x].unused = 0;
-    i2s_slc_items[x].owner = 1;
-    i2s_slc_items[x].eof = 1;
-    i2s_slc_items[x].sub_sof = 0;
-    i2s_slc_items[x].datalen = SLC_BUF_LEN*4;
-    i2s_slc_items[x].blocksize = SLC_BUF_LEN*4;
-    i2s_slc_items[x].buf_ptr = (uint32_t)&i2s_slc_buf_pntr[x][0];
-    i2s_slc_items[x].next_link_ptr = (int)((x<(SLC_BUF_CNT-1))?(&i2s_slc_items[x+1]):(&i2s_slc_items[0]));
->>>>>>> 29580e81
   }
 
   ETS_SLC_INTR_DISABLE();
@@ -355,11 +268,7 @@
   }
 }
 
-<<<<<<< HEAD
 static void i2s_slc_end(){
-=======
-void i2s_slc_end(){
->>>>>>> 29580e81
   ETS_SLC_INTR_DISABLE();
   SLCIC = 0xFFFFFFFF;
   SLCIE = 0;
@@ -382,20 +291,12 @@
 //at least the current sample rate. You can also call it quicker: it will suspend the calling
 //thread if the buffer is full and resume when there's room again.
 
-<<<<<<< HEAD
 static bool _i2s_write_sample(uint32_t sample, bool nb) {
   if (tx->curr_slc_buf_pos==SLC_BUF_LEN || tx->curr_slc_buf==NULL) {
     if (tx->slc_queue_len == 0) {
       if (nb) return false;
       while (1) {
         if (tx->slc_queue_len > 0){
-=======
-bool i2s_write_sample(uint32_t sample) {
-  if (i2s_curr_slc_buf_pos==SLC_BUF_LEN || i2s_curr_slc_buf==NULL) {
-    if(i2s_slc_queue_len == 0){
-      while(1){
-        if(i2s_slc_queue_len > 0){
->>>>>>> 29580e81
           break;
         } else {
           optimistic_yield(10000);
@@ -411,27 +312,12 @@
   return true;
 }
 
-<<<<<<< HEAD
 bool ICACHE_FLASH_ATTR i2s_write_sample(uint32_t sample) {
   return _i2s_write_sample(sample, false);
 }
 
 bool ICACHE_FLASH_ATTR i2s_write_sample_nb(uint32_t sample) {
   return _i2s_write_sample(sample, true);
-=======
-bool i2s_write_sample_nb(uint32_t sample) {
-  if (i2s_curr_slc_buf_pos==SLC_BUF_LEN || i2s_curr_slc_buf==NULL) {
-    if(i2s_slc_queue_len == 0){
-      return false;
-    }
-    ETS_SLC_INTR_DISABLE();
-    i2s_curr_slc_buf = (uint32_t *)i2s_slc_queue_next_item();
-    ETS_SLC_INTR_ENABLE();
-    i2s_curr_slc_buf_pos=0;
-  }
-  i2s_curr_slc_buf[i2s_curr_slc_buf_pos++]=sample;
-  return true;
->>>>>>> 29580e81
 }
 
 bool i2s_write_lr(int16_t left, int16_t right){
@@ -487,19 +373,6 @@
     }
   }
 
-<<<<<<< HEAD
-  //!trans master, !bits mod, rece slave mod, rece msb shift, right first, msb right
-  I2SC &= ~(I2STSM | I2SRSM | /*(I2SBMM << I2SBM) |*/ (I2SBDM << I2SBD) | (I2SCDM << I2SCD));
-  I2SC |= I2SRF | I2SMR | I2SRMS | ((sbd_div_best) << I2SBD) | ((scd_div_best) << I2SCD);
-}
-
-void i2s_set_dividers(uint8_t div1, uint8_t div2){
-  div1 &= I2SBDM;
-  div2 &= I2SCDM;
-
-  I2SC &= ~(I2STSM | I2SRSM | (I2SBMM << I2SBM) | (I2SBDM << I2SBD) | (I2SCDM << I2SCD));
-  I2SC |= I2SRF | I2SMR | I2SRSM | I2SRMS | (div1 << I2SBD) | (div2 << I2SCD);
-=======
   i2s_set_dividers( sbd_div_best, scd_div_best );
 }
 
@@ -517,14 +390,12 @@
   // I2SRMS, I2STMS = 1-bit delay from WS to MSB (I2S format)
   // div1, div2 = Set I2S WS clock frequency.  BCLK seems to be generated from 32x this
   I2SC |= I2SRF | I2SMR | I2SRSM | I2SRMS | I2STMS | (div1 << I2SBD) | (div2 << I2SCD);
->>>>>>> 29580e81
 }
 
 float i2s_get_real_rate(){
   return (float)I2SBASEFREQ/32/((I2SC>>I2SBD) & I2SBDM)/((I2SC >> I2SCD) & I2SCDM);
 }
 
-<<<<<<< HEAD
 void i2s_rxtx_begin(bool enableRx, bool enableTx) {
   if (tx || rx) {
     i2s_end(); // Stop and free any ongoing stuff
@@ -556,16 +427,6 @@
 
   _i2s_sample_rate = 0;
   i2s_slc_begin();
-=======
-void i2s_begin() {
-  _i2s_sample_rate = 0;
-  i2s_slc_begin();
-
-  // Redirect control of IOs to the I2S block
-  pinMode(I2SO_WS, FUNCTION_1);
-  pinMode(I2SO_DATA, FUNCTION_1);
-  pinMode(I2SO_BCK, FUNCTION_1);
->>>>>>> 29580e81
   
   I2S_CLK_ENABLE();
   I2SIC = 0x3F;
@@ -575,21 +436,14 @@
   I2SC &= ~(I2SRST);
   I2SC |= I2SRST;
   I2SC &= ~(I2SRST);
-<<<<<<< HEAD
   
+  // I2STXFMM, I2SRXFMM=0 => 16-bit, dual channel data shifted in/out
   I2SFC &= ~(I2SDE | (I2STXFMM << I2STXFM) | (I2SRXFMM << I2SRXFM)); // Set RX/TX FIFO_MOD=0 and disable DMA (FIFO only)
   I2SFC |= I2SDE | (rx ? 2/*24bpc, 2ch*/<<I2SRXFM : 0); // Enable DMA, set RX format 24(32bits), 2 channels
 
+  // I2STXCMM, I2SRXCMM=0 => Dual channel mode
   I2SCC &= ~((I2STXCMM << I2STXCM) | (I2SRXCMM << I2SRXCM)); // Set RX/TX CHAN_MOD=0
 
-=======
-
-  // I2STXFMM, I2SRXFMM=0 => 16-bit, dual channel data shifted in/out
-  I2SFC &= ~(I2SDE | (I2STXFMM << I2STXFM) | (I2SRXFMM << I2SRXFM)); //Set RX/TX FIFO_MOD=0 (16-bit) and disable DMA (FIFO only)
-  I2SFC |= I2SDE; //Enable DMA
-  // I2STXCMM, I2SRXCMM=0 => Dual channel mode
-  I2SCC &= ~((I2STXCMM << I2STXCM) | (I2SRXCMM << I2SRXCM)); //Set RX/TX CHAN_MOD=0
->>>>>>> 29580e81
   i2s_set_rate(44100);
 
   if (rx) {
@@ -604,26 +458,16 @@
   i2s_rxtx_begin(false, true);
 }
 
-<<<<<<< HEAD
 void i2s_end() {
-=======
-void i2s_end(){
->>>>>>> 29580e81
-  I2SC &= ~I2STXS;
+  // Disable any I2S send or receive
+  // ? Maybe not needed since we're resetting on the next line...
+  I2SC &= ~(I2STXS | I2SRXS);
 
   // Reset I2S
   I2SC &= ~(I2SRST);
   I2SC |= I2SRST;
   I2SC &= ~(I2SRST);
 
-<<<<<<< HEAD
-=======
-  // Redirect IOs to user control/GPIO
-  pinMode(I2SO_WS, INPUT);
-  pinMode(I2SO_DATA, INPUT);
-  pinMode(I2SO_BCK, INPUT);
-
->>>>>>> 29580e81
   i2s_slc_end();
 
   if (tx) {
