#include "Updater.h"
#include "Arduino.h"
#include "eboot_command.h"
#include "interrupts.h"
#include "esp8266_peri.h"

//#define DEBUG_UPDATER Serial

extern "C" {
    #include "c_types.h"
    #include "spi_flash.h"
    #include "user_interface.h"
}

extern "C" uint32_t _SPIFFS_start;

UpdaterClass::UpdaterClass()
: _async(false)
, _error(0)
, _buffer(0)
, _bufferLen(0)
, _size(0)
, _startAddress(0)
, _currentAddress(0)
, _command(U_FLASH)
{
#ifdef VERIFY_SIGNATURE
  _ca_ctx = (CA_CERT_CTX *)malloc(sizeof(CA_CERT_CTX));
#endif
}

void UpdaterClass::_reset() {
  if (_buffer)
    delete[] _buffer;
  _buffer = 0;
  _bufferLen = 0;
  _startAddress = 0;
  _currentAddress = 0;
  _size = 0;
  _command = U_FLASH;
}

bool UpdaterClass::begin(size_t size, int command) {
  if(_size > 0){
#ifdef DEBUG_UPDATER
    DEBUG_UPDATER.println(F("[begin] already running"));
#endif
    return false;
  }

  /* Check boot mode; if boot mode is 1 (UART download mode),
    we will not be able to reset into normal mode once update is done.
    Fail early to avoid frustration.
    https://github.com/esp8266/Arduino/issues/1017#issuecomment-200605576
  */
  int boot_mode = (GPI >> 16) & 0xf;
  if (boot_mode == 1) {
    _setError(UPDATE_ERROR_BOOTSTRAP);
    return false;
  }
  
#ifdef DEBUG_UPDATER
  if (command == U_SPIFFS) {
    DEBUG_UPDATER.println(F("[begin] Update SPIFFS."));
  }
#endif

  if(size == 0) {
    _setError(UPDATE_ERROR_SIZE);
    return false;
  }

  if(!ESP.checkFlashConfig(false)) {
    _setError(UPDATE_ERROR_FLASH_CONFIG);
    return false;
  }

  _reset();
  clearError(); //  _error = 0

  wifi_set_sleep_type(NONE_SLEEP_T);

  uint32_t updateStartAddress = 0;
  if (command == U_FLASH) {
    //size of current sketch rounded to a sector
    uint32_t currentSketchSize = (ESP.getSketchSize() + FLASH_SECTOR_SIZE - 1) & (~(FLASH_SECTOR_SIZE - 1));
    //address of the end of the space available for sketch and update
    uint32_t updateEndAddress = (uint32_t)&_SPIFFS_start - 0x40200000;
    //size of the update rounded to a sector
    uint32_t roundedSize = (size + FLASH_SECTOR_SIZE - 1) & (~(FLASH_SECTOR_SIZE - 1));
    //address where we will start writing the update
    updateStartAddress = (updateEndAddress > roundedSize)? (updateEndAddress - roundedSize) : 0;

#ifdef DEBUG_UPDATER
        DEBUG_UPDATER.printf("[begin] roundedSize:       0x%08X (%d)\n", roundedSize, roundedSize);
        DEBUG_UPDATER.printf("[begin] updateEndAddress:  0x%08X (%d)\n", updateEndAddress, updateEndAddress);
        DEBUG_UPDATER.printf("[begin] currentSketchSize: 0x%08X (%d)\n", currentSketchSize, currentSketchSize);
#endif

    //make sure that the size of both sketches is less than the total space (updateEndAddress)
    if(updateStartAddress < currentSketchSize) {
      _setError(UPDATE_ERROR_SPACE);    
      return false;
    }
  }
  else if (command == U_SPIFFS) {
     updateStartAddress = (uint32_t)&_SPIFFS_start - 0x40200000;
  }
  else {
    // unknown command
#ifdef DEBUG_UPDATER
    DEBUG_UPDATER.println(F("[begin] Unknown update command."));
#endif
    return false;
  }

  //initialize
  _startAddress = updateStartAddress;
  _currentAddress = _startAddress;
  _size = size;
  if (ESP.getFreeHeap() > 2 * FLASH_SECTOR_SIZE) {
    _bufferSize = FLASH_SECTOR_SIZE;
  } else {
    _bufferSize = 256;
  }
  _buffer = new uint8_t[_bufferSize];
  _command = command;

#ifdef DEBUG_UPDATER
  DEBUG_UPDATER.printf("[begin] _startAddress:     0x%08X (%d)\n", _startAddress, _startAddress);
  DEBUG_UPDATER.printf("[begin] _currentAddress:   0x%08X (%d)\n", _currentAddress, _currentAddress);
  DEBUG_UPDATER.printf("[begin] _size:             0x%08X (%d)\n", _size, _size);
#endif

  _md5.begin();
  return true;
}

bool UpdaterClass::setMD5(const char * expected_md5){
  if(strlen(expected_md5) != 32)
  {
    return false;
  }
  _target_md5 = expected_md5;
  return true;
}

bool UpdaterClass::end(bool evenIfRemaining){
  if(_size == 0){
#ifdef DEBUG_UPDATER
    DEBUG_UPDATER.println(F("no update"));
#endif
    return false;
  }

  if(hasError() || (!isFinished() && !evenIfRemaining)){
#ifdef DEBUG_UPDATER
    DEBUG_UPDATER.printf("premature end: res:%u, pos:%u/%u\n", getError(), progress(), _size);
#endif

    _reset();
    return false;
  }

  if(evenIfRemaining) {
    if(_bufferLen > 0) {
      _writeBuffer();
    }
    _size = progress();
  }

#ifdef VERIFY_SIGNATURE
  // If this package has been signed correctly, the last uint32 is the size of the signature
  // the second-last uint32 is the size of the certificate
  ESP.flashRead(_startAddress + _size - sizeof(uint32_t), &_signatureLen, sizeof(uint32_t));
  ESP.flashRead(_startAddress + _size - (2 * sizeof(uint32_t)), &_certificateLen, sizeof(uint32_t));
  _signatureStartAddress = _startAddress + _size - (2 * sizeof(uint32_t)) - _signatureLen;
  _certificateStartAddress = _signatureStartAddress - _certificateLen;

#ifdef DEBUG_UPDATER
  DEBUG_UPDATER.printf("\n");
  DEBUG_UPDATER.printf("[begin] _signatureLen:    0x%08X (%d)\n", _signatureLen, _signatureLen);
  DEBUG_UPDATER.printf("[begin] _certificateLen:  0x%08X (%d)\n", _certificateLen, _certificateLen);
  DEBUG_UPDATER.printf("[begin] _signatureStartAddress: 0x%08X (%d)\n", _signatureStartAddress, _signatureStartAddress);
  DEBUG_UPDATER.printf("[begin] _certificateStartAddress: 0x%08X (%d)\n", _certificateStartAddress, _certificateStartAddress);
#endif

  if(!_decryptMD5()) {
#ifdef DEBUG_UPDATER
    DEBUG_UPDATER.printf("MD5 Decryption Failed.\n");
#endif
    _reset();
    return false;
  }
#endif

  if(_target_md5.length()) {
    // If there is a target MD5 hash set, we now take the md5 hash of the binary
    int bin_size = (int)_size;
#ifdef VERIFY_SIGNATURE
    bin_size -= (int)(_signatureLen + _certificateLen + (2 * sizeof(uint32_t)));
#endif
    
    uint8_t *bin_buffer = (uint8_t *)malloc(sizeof(uint8_t) * 32);
    for(int i = 0; i < bin_size; i += 32) {
      ESP.flashRead(_startAddress + i, (uint32_t *)bin_buffer, 32);
      
      int read = bin_size - i;
      if(read > 32) {
        read = 32;
      }

      _md5.add(bin_buffer, read);
    }
    _md5.calculate();
    free(bin_buffer);

    if(_target_md5 != _md5.toString()){
      _setError(UPDATE_ERROR_MD5);
      _reset();
      return false;
    }
#ifdef DEBUG_UPDATER
    else DEBUG_UPDATER.printf("MD5 Success: %s\n", _target_md5.c_str());
#endif
  }

  if(!_verifyEnd()) {
    _reset();
    return false;
  }

  if (_command == U_FLASH) {
    eboot_command ebcmd;
    ebcmd.action = ACTION_COPY_RAW;
    ebcmd.args[0] = _startAddress;
    ebcmd.args[1] = 0x00000;
    ebcmd.args[2] = _size;
    eboot_command_write(&ebcmd);

#ifdef DEBUG_UPDATER
    DEBUG_UPDATER.printf("Staged: address:0x%08X, size:0x%08X\n", _startAddress, _size);
  }
  else if (_command == U_SPIFFS) {
    DEBUG_UPDATER.printf("SPIFFS: address:0x%08X, size:0x%08X\n", _startAddress, _size);
#endif
  }

  _reset();
  return true;
}

bool UpdaterClass::_writeBuffer(){
  #define FLASH_MODE_PAGE  0
  #define FLASH_MODE_OFFSET  2

  bool eraseResult = true, writeResult = true;
  if (_currentAddress % FLASH_SECTOR_SIZE == 0) {
    if(!_async) yield();
    eraseResult = ESP.flashEraseSector(_currentAddress/FLASH_SECTOR_SIZE);
  }

  // If the flash settings don't match what we already have, modify them.
  // But restore them after the modification, so the hash isn't affected.
  // This is analogous to what esptool.py does when it receives a --flash_mode argument.
  bool modifyFlashMode = false;
  FlashMode_t flashMode = FM_QIO;
  FlashMode_t bufferFlashMode = FM_QIO;
  if (_currentAddress == _startAddress + FLASH_MODE_PAGE) {
    flashMode = ESP.getFlashChipMode();
    #ifdef DEBUG_UPDATER
      DEBUG_UPDATER.printf("Header: 0x%1X %1X %1X %1X\n", _buffer[0], _buffer[1], _buffer[2], _buffer[3]);
    #endif
    bufferFlashMode = ESP.magicFlashChipMode(_buffer[FLASH_MODE_OFFSET]);
    if (bufferFlashMode != flashMode) {
      #ifdef DEBUG_UPDATER
        DEBUG_UPDATER.printf("Set flash mode from 0x%1X to 0x%1X\n", bufferFlashMode, flashMode);
      #endif

      _buffer[FLASH_MODE_OFFSET] = flashMode;
      modifyFlashMode = true;
    }
  }
  
  if (eraseResult) {
    if(!_async) yield();
    writeResult = ESP.flashWrite(_currentAddress, (uint32_t*) _buffer, _bufferLen);
  } else { // if erase was unsuccessful
    _currentAddress = (_startAddress + _size);
    _setError(UPDATE_ERROR_ERASE);
    return false;
  }

  // Restore the old flash mode, if we modified it.
  // Ensures that the MD5 hash will still match what was sent.
  if (modifyFlashMode) {
    _buffer[FLASH_MODE_OFFSET] = bufferFlashMode;
  }

  if (!writeResult) {
    _currentAddress = (_startAddress + _size);
    _setError(UPDATE_ERROR_WRITE);
    return false;
  }
  _currentAddress += _bufferLen;
  _bufferLen = 0;
  return true;
}

size_t UpdaterClass::write(uint8_t *data, size_t len) {
  if(hasError() || !isRunning())
    return 0;

  if(len > remaining()){
    //len = remaining();
    //fail instead
    _setError(UPDATE_ERROR_SPACE);
    return 0;
  }

  size_t left = len;

  while((_bufferLen + left) > _bufferSize) {
    size_t toBuff = _bufferSize - _bufferLen;
    memcpy(_buffer + _bufferLen, data + (len - left), toBuff);
    _bufferLen += toBuff;
    if(!_writeBuffer()){
      return len - left;
    }
    left -= toBuff;
    if(!_async) yield();
  }
  //lets see whats left
  memcpy(_buffer + _bufferLen, data + (len - left), left);
  _bufferLen += left;
  if(_bufferLen == remaining()){
    //we are at the end of the update, so should write what's left to flash
    if(!_writeBuffer()){
      return len - left;
    }
  }
  return len;
}

bool UpdaterClass::_verifyHeader(uint8_t data) {
    if(_command == U_FLASH) {
        // check for valid first magic byte (is always 0xE9)
        if(data != 0xE9) {
            _currentAddress = (_startAddress + _size);
            _setError(UPDATE_ERROR_MAGIC_BYTE);
            return false;
        }
        return true;
    } else if(_command == U_SPIFFS) {
        // no check of SPIFFS possible with first byte.
        return true;
    }
    return false;
}

bool UpdaterClass::_verifyEnd() {
    if(_command == U_FLASH) {

        uint8_t buf[4];
        if(!ESP.flashRead(_startAddress, (uint32_t *) &buf[0], 4)) {
            _currentAddress = (_startAddress);
            _setError(UPDATE_ERROR_READ);            
            return false;
        }

        // check for valid first magic byte
        if(buf[0] != 0xE9) {
            _currentAddress = (_startAddress);
            _setError(UPDATE_ERROR_MAGIC_BYTE);            
            return false;
        }

        uint32_t bin_flash_size = ESP.magicFlashChipSize((buf[3] & 0xf0) >> 4);

        // check if new bin fits to SPI flash
        if(bin_flash_size > ESP.getFlashChipRealSize()) {
            _currentAddress = (_startAddress);
            _setError(UPDATE_ERROR_NEW_FLASH_CONFIG);            
            return false;
        }

        return true;
    } else if(_command == U_SPIFFS) {
        // SPIFFS is already over written checks make no sense any more.
        return true;
    }
    return false;
}

size_t UpdaterClass::writeStream(Stream &data) {
    size_t written = 0;
    size_t toRead = 0;
    if(hasError() || !isRunning())
        return 0;

    if(!_verifyHeader(data.peek())) {
#ifdef DEBUG_UPDATER
        printError(DEBUG_UPDATER);
#endif
        _reset();
        return 0;
    }

    while(remaining()) {
        toRead = data.readBytes(_buffer + _bufferLen,  (_bufferSize - _bufferLen));
        if(toRead == 0) { //Timeout
            delay(100);
            toRead = data.readBytes(_buffer + _bufferLen, (_bufferSize - _bufferLen));
            if(toRead == 0) { //Timeout
                _currentAddress = (_startAddress + _size);
                _setError(UPDATE_ERROR_STREAM);
                _reset();
                return written;
            }
        }
        _bufferLen += toRead;
        if((_bufferLen == remaining() || _bufferLen == _bufferSize) && !_writeBuffer())
            return written;
        written += toRead;
        yield();
    }
    return written;
}

<<<<<<< HEAD
#ifdef VERIFY_SIGNATURE
    int UpdaterClass::addCA(const uint8_t *cert, int *len) {
      // TODO: Allow more than one CA
      int res = x509_new(cert, len, &(_ca_ctx->cert[0]));

#ifdef DEBUG_UPDATER
      if(res == X509_OK) {
        DEBUG_UPDATER.printf("Loaded CA certificate. Common Name: %s\n", _ca_ctx->cert[0]->cert_dn[X509_COMMON_NAME]);
      } else {
        DEBUG_UPDATER.printf("Unable to load CA certificate: %i\n", res);
      }
#endif

      return res;
    }

    bool UpdaterClass::_loadCertificate(X509_CTX **ctx) {
      size_t num_of_bits = sizeof(uint8_t) * _certificateLen;
      uint8_t *cert = (uint8_t *)malloc(num_of_bits + (num_of_bits % 32)); // Round up to the next uint32_t boundary
      ESP.flashRead(_certificateStartAddress, (uint32_t *)cert, num_of_bits);

      int res = x509_new(cert, (int *)&_certificateLen, ctx);
      free(cert);

      if(res != X509_OK) {
#ifdef DEBUG_UPDATER
        DEBUG_UPDATER.printf("Unable to load developer certificate: %i\n", res);
#endif
        return false;
      }
#ifdef DEBUG_UPDATER
      DEBUG_UPDATER.printf("Loaded developer certificate. Common Name: %s\n", (*ctx)->cert_dn[X509_COMMON_NAME]);
#endif
      return true;
    }

    bool UpdaterClass::_verifyCertificate(X509_CTX **ctx) {
      int res = x509_verify(_ca_ctx, *ctx);

#ifdef DEBUG_UPDATER
      if(res == X509_OK) {
        DEBUG_UPDATER.printf("Developer certificate verified\n");
      } else {
        DEBUG_UPDATER.printf("Developer certificate not verified: %i\n", res);
      }
#endif

      return res == X509_OK;
    }

    bool UpdaterClass::_decryptSignature(X509_CTX **ctx, char **hash) {
      size_t num_of_bits = sizeof(uint8_t) * _signatureLen;
      uint8_t *sig = (uint8_t *)malloc(num_of_bits + (num_of_bits % 32)); // Round up to the next uint32_t boundary
      ESP.flashRead(_signatureStartAddress, (uint32_t *)sig, num_of_bits);

      //const int signature_size = (*ctx)->rsa_ctx->num_octets;
      const int signature_size = _signatureLen; // In this version of the library, the num_octects is 0. Not sure why...
#ifdef DEBUG_UPDATER
        DEBUG_UPDATER.printf("Size of output buffer: %i\n", signature_size);
#endif      
      uint8_t sig_data[signature_size];
      int len = RSA_decrypt((*ctx)->rsa_ctx, (const uint8_t *)sig, sig_data, signature_size, 0);
      free(sig);

      if(len == -1) {
#ifdef DEBUG_UPDATER
        DEBUG_UPDATER.printf("Decryption failed\n");
#endif
        return false;
      }

      if(len < MD5_SIZE) {
#ifdef DEBUG_UPDATER
        DEBUG_UPDATER.printf("Decryption failed: Signature is too short. Expected %i, got %i\n", MD5_SIZE, len);
#endif
        return false;
      }
      
#ifdef DEBUG_UPDATER
      DEBUG_UPDATER.printf("Decryption successful.\n");
#endif

      // Fetch the last part of the encrypted string - that is the MD5 hash, and then save the string
      // version of it in to the hash pointer.
      (*hash) = (char *)calloc((MD5_SIZE * 2) + 1, sizeof(char));
      for(int i = 0; i < MD5_SIZE; i++) {
        sprintf(*hash + (i * 2), "%02x", sig_data[len - MD5_SIZE + i]);
      }
      
      return true;
    }

    bool UpdaterClass::_decryptMD5() {
      X509_CTX *ctx;

      if(!_loadCertificate(&ctx)) {
        return false;
      }

      if(!_verifyCertificate(&ctx)) {
        return false;
      }

      char *hash;
      if(!_decryptSignature(&ctx, &hash)) {
        return false;
      }

      setMD5((const char *)hash);

      return true;
    }
#endif

void UpdaterClass::printError(Stream &out){
=======
void UpdaterClass::_setError(int error){
  _error = error;
#ifdef DEBUG_UPDATER
  printError(DEBUG_UPDATER);
#endif
}

void UpdaterClass::printError(Print &out){
>>>>>>> 656bf146
  out.printf_P(PSTR("ERROR[%u]: "), _error);
  if(_error == UPDATE_ERROR_OK){
    out.println(F("No Error"));
  } else if(_error == UPDATE_ERROR_WRITE){
    out.println(F("Flash Write Failed"));
  } else if(_error == UPDATE_ERROR_ERASE){
    out.println(F("Flash Erase Failed"));
  } else if(_error == UPDATE_ERROR_READ){
    out.println(F("Flash Read Failed"));
  } else if(_error == UPDATE_ERROR_SPACE){
    out.println(F("Not Enough Space"));
  } else if(_error == UPDATE_ERROR_SIZE){
    out.println(F("Bad Size Given"));
  } else if(_error == UPDATE_ERROR_STREAM){
    out.println(F("Stream Read Timeout"));
  } else if(_error == UPDATE_ERROR_MD5){
    //out.println(F("MD5 Check Failed"));
    out.printf("MD5 Failed: expected:%s, calculated:%s\n", _target_md5.c_str(), _md5.toString().c_str());
  } else if(_error == UPDATE_ERROR_FLASH_CONFIG){
    out.printf_P(PSTR("Flash config wrong real: %d IDE: %d\n"), ESP.getFlashChipRealSize(), ESP.getFlashChipSize());
  } else if(_error == UPDATE_ERROR_NEW_FLASH_CONFIG){
    out.printf_P(PSTR("new Flash config wrong real: %d\n"), ESP.getFlashChipRealSize());
  } else if(_error == UPDATE_ERROR_MAGIC_BYTE){
    out.println(F("Magic byte is wrong, not 0xE9"));
  } else if (_error == UPDATE_ERROR_BOOTSTRAP){
    out.println(F("Invalid bootstrapping state, reset ESP8266 before updating"));
  } else {
    out.println(F("UNKNOWN"));
  }
}

UpdaterClass Update;<|MERGE_RESOLUTION|>--- conflicted
+++ resolved
@@ -427,7 +427,6 @@
     return written;
 }
 
-<<<<<<< HEAD
 #ifdef VERIFY_SIGNATURE
     int UpdaterClass::addCA(const uint8_t *cert, int *len) {
       // TODO: Allow more than one CA
@@ -542,8 +541,6 @@
     }
 #endif
 
-void UpdaterClass::printError(Stream &out){
-=======
 void UpdaterClass::_setError(int error){
   _error = error;
 #ifdef DEBUG_UPDATER
@@ -552,7 +549,6 @@
 }
 
 void UpdaterClass::printError(Print &out){
->>>>>>> 656bf146
   out.printf_P(PSTR("ERROR[%u]: "), _error);
   if(_error == UPDATE_ERROR_OK){
     out.println(F("No Error"));
