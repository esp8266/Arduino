--- conflicted
+++ resolved
@@ -28,15 +28,7 @@
 void *umm_info( void *ptr, bool force ) {
   UMM_CRITICAL_DECL(id_info);
 
-<<<<<<< HEAD
-  unsigned short int blockNo = 0;
-
   UMM_INIT_HEAP;
-=======
-  if(umm_heap == NULL) {
-    umm_init();
-  }
->>>>>>> 599492ec
 
   uint16_t blockNo = 0;
 
@@ -156,12 +148,8 @@
   DBGLOG_FORCE( force, "+--------------------------------------------------------------+\n" );
 
 #if defined(UMM_STATS) || defined(UMM_STATS_FULL)
-<<<<<<< HEAD
+#if !defined(UMM_INLINE_METRICS)
   if (ummHeapInfo.freeBlocks == _context->stats.free_blocks) {
-=======
-#if !defined(UMM_INLINE_METRICS)
-  if (ummHeapInfo.freeBlocks == ummStats.free_blocks) {
->>>>>>> 599492ec
       DBGLOG_FORCE( force, "heap info Free blocks and heap statistics Free blocks match.\n");
   } else {
       DBGLOG_FORCE( force, "\nheap info Free blocks  %5d != heap statistics Free Blocks  %5d\n\n",
