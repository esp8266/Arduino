--- conflicted
+++ resolved
@@ -1,128 +1,118 @@
-/*
- core_esp8266_features.h - list of features integrated in to ESP8266 core
-
- Copyright (c) 2014 Ivan Grokhotkov. All rights reserved.
- This file is part of the esp8266 core for Arduino environment.
-
- This library is free software; you can redistribute it and/or
- modify it under the terms of the GNU Lesser General Public
- License as published by the Free Software Foundation; either
- version 2.1 of the License, or (at your option) any later version.
-
- This library is distributed in the hope that it will be useful,
- but WITHOUT ANY WARRANTY; without even the implied warranty of
- MERCHANTABILITY or FITNESS FOR A PARTICULAR PURPOSE.  See the GNU
- Lesser General Public License for more details.
-
- You should have received a copy of the GNU Lesser General Public
- License along with this library; if not, write to the Free Software
- Foundation, Inc., 51 Franklin St, Fifth Floor, Boston, MA  02110-1301  USA
-
- */
-
-
-#ifndef CORE_ESP8266_FEATURES_H
-#define CORE_ESP8266_FEATURES_H
-
-
-#define CORE_HAS_LIBB64
-#define CORE_HAS_BASE64_CLASS
-#define CORE_HAS_CXA_GUARD
-#define CORE_HAS_UMM
-
-#define WIFI_HAS_EVENT_CALLBACK
-
-#ifdef __cplusplus
-
-#include <stdlib.h> // malloc()
-#include <stddef.h> // size_t
-
-namespace arduino
-{
-    extern "C++"
-    template <typename T, typename ...TConstructorArgs>
-    T* new0 (size_t n, TConstructorArgs... TconstructorArgs)
-    {
-        // n==0: single allocation, otherwise it is an array
-        size_t offset = n? sizeof(size_t): 0;
-        size_t arraysize = n? n: 1;
-        T* ptr = (T*)malloc(offset + (arraysize * sizeof(T)));
-        if (ptr)
-        {
-            if (n)
-                *(size_t*)(ptr) = n;
-            for (size_t i = 0; i < arraysize; i++)
-                new (ptr + offset + i * sizeof(T)) T(TconstructorArgs...);
-            return ptr + offset;
-        }
-        return nullptr;
-    }
-}
-
-#define arduino_new(Type, ...) arduino::new0<Type>(0, ##__VA_ARGS__)
-#define arduino_newarray(Type, n, ...) arduino::new0<Type>(n, ##__VA_ARGS__)
-
-#endif // __cplusplus
-
-#ifndef __STRINGIFY
-#define __STRINGIFY(a) #a
-#endif
-
-// these low level routines provide a replacement for SREG interrupt save that AVR uses
-// but are esp8266 specific. A normal use pattern is like
-//
-//{
-//    uint32_t savedPS = xt_rsil(1); // this routine will allow level 2 and above
-//    // do work here
-//    xt_wsr_ps(savedPS); // restore the state
-//}
-//
-// level (0-15), interrupts of the given level and above will be active
-// level 15 will disable ALL interrupts,
-// level 0 will enable ALL interrupts,
-//
-#ifndef CORE_MOCK
-#define xt_rsil(level) (__extension__({uint32_t state; __asm__ __volatile__("rsil %0," __STRINGIFY(level) : "=a" (state) :: "memory"); state;}))
-#define xt_wsr_ps(state)  __asm__ __volatile__("wsr %0,ps; isync" :: "a" (state) : "memory")
-
-inline uint32_t esp_get_cycle_count() __attribute__((always_inline));
-inline uint32_t esp_get_cycle_count() {
-<<<<<<< HEAD
-  uint32_t ccount;
-  __asm__ __volatile__("rsr %0,ccount":"=a"(ccount));
-  return ccount;
-}
-#endif // not CORE_MOCK
-
-
-// Tools for preloading code into the flash cache
-#define PRECACHE_ATTR __attribute__((optimize("no-reorder-blocks"))) \
-                      __attribute__((noinline))
-
-#define PRECACHE_START(tag) \
-    precache(NULL,(uint8_t *)&&_precache_end_##tag - (uint8_t*)&&_precache_start_##tag); \
-    _precache_start_##tag:
-
-#define PRECACHE_END(tag) \
-    _precache_end_##tag:
-
-#ifdef __cplusplus
-extern "C" {
-#endif
-
-void precache(void *f, uint32_t bytes);
-
-#ifdef __cplusplus
-}
-#endif
-
-#endif // CORE_ESP8266_FEATURES_H
-=======
-  uint32_t ccount;
-  __asm__ __volatile__("rsr %0,ccount":"=a"(ccount));
-  return ccount;
-}
-#endif // not CORE_MOCK
-
-#endif // CORE_ESP8266_FEATURES_H
->>>>>>> 1e17dddd
+/*
+ core_esp8266_features.h - list of features integrated in to ESP8266 core
+
+ Copyright (c) 2014 Ivan Grokhotkov. All rights reserved.
+ This file is part of the esp8266 core for Arduino environment.
+
+ This library is free software; you can redistribute it and/or
+ modify it under the terms of the GNU Lesser General Public
+ License as published by the Free Software Foundation; either
+ version 2.1 of the License, or (at your option) any later version.
+
+ This library is distributed in the hope that it will be useful,
+ but WITHOUT ANY WARRANTY; without even the implied warranty of
+ MERCHANTABILITY or FITNESS FOR A PARTICULAR PURPOSE.  See the GNU
+ Lesser General Public License for more details.
+
+ You should have received a copy of the GNU Lesser General Public
+ License along with this library; if not, write to the Free Software
+ Foundation, Inc., 51 Franklin St, Fifth Floor, Boston, MA  02110-1301  USA
+
+ */
+
+
+#ifndef CORE_ESP8266_FEATURES_H
+#define CORE_ESP8266_FEATURES_H
+
+
+#define CORE_HAS_LIBB64
+#define CORE_HAS_BASE64_CLASS
+#define CORE_HAS_CXA_GUARD
+#define CORE_HAS_UMM
+
+#define WIFI_HAS_EVENT_CALLBACK
+
+#ifdef __cplusplus
+
+#include <stdlib.h> // malloc()
+#include <stddef.h> // size_t
+
+namespace arduino
+{
+    extern "C++"
+    template <typename T, typename ...TConstructorArgs>
+    T* new0 (size_t n, TConstructorArgs... TconstructorArgs)
+    {
+        // n==0: single allocation, otherwise it is an array
+        size_t offset = n? sizeof(size_t): 0;
+        size_t arraysize = n? n: 1;
+        T* ptr = (T*)malloc(offset + (arraysize * sizeof(T)));
+        if (ptr)
+        {
+            if (n)
+                *(size_t*)(ptr) = n;
+            for (size_t i = 0; i < arraysize; i++)
+                new (ptr + offset + i * sizeof(T)) T(TconstructorArgs...);
+            return ptr + offset;
+        }
+        return nullptr;
+    }
+}
+
+#define arduino_new(Type, ...) arduino::new0<Type>(0, ##__VA_ARGS__)
+#define arduino_newarray(Type, n, ...) arduino::new0<Type>(n, ##__VA_ARGS__)
+
+#endif // __cplusplus
+
+#ifndef __STRINGIFY
+#define __STRINGIFY(a) #a
+#endif
+
+// these low level routines provide a replacement for SREG interrupt save that AVR uses
+// but are esp8266 specific. A normal use pattern is like
+//
+//{
+//    uint32_t savedPS = xt_rsil(1); // this routine will allow level 2 and above
+//    // do work here
+//    xt_wsr_ps(savedPS); // restore the state
+//}
+//
+// level (0-15), interrupts of the given level and above will be active
+// level 15 will disable ALL interrupts,
+// level 0 will enable ALL interrupts,
+//
+#ifndef CORE_MOCK
+#define xt_rsil(level) (__extension__({uint32_t state; __asm__ __volatile__("rsil %0," __STRINGIFY(level) : "=a" (state) :: "memory"); state;}))
+#define xt_wsr_ps(state)  __asm__ __volatile__("wsr %0,ps; isync" :: "a" (state) : "memory")
+
+inline uint32_t esp_get_cycle_count() __attribute__((always_inline));
+inline uint32_t esp_get_cycle_count() {
+  uint32_t ccount;
+  __asm__ __volatile__("rsr %0,ccount":"=a"(ccount));
+  return ccount;
+}
+#endif // not CORE_MOCK
+
+
+// Tools for preloading code into the flash cache
+#define PRECACHE_ATTR __attribute__((optimize("no-reorder-blocks"))) \
+                      __attribute__((noinline))
+
+#define PRECACHE_START(tag) \
+    precache(NULL,(uint8_t *)&&_precache_end_##tag - (uint8_t*)&&_precache_start_##tag); \
+    _precache_start_##tag:
+
+#define PRECACHE_END(tag) \
+    _precache_end_##tag:
+
+#ifdef __cplusplus
+extern "C" {
+#endif
+
+void precache(void *f, uint32_t bytes);
+
+#ifdef __cplusplus
+}
+#endif
+
+#endif // CORE_ESP8266_FEATURES_H