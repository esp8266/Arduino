/*
 core_esp8266_features.h - list of features integrated in to ESP8266 core

 Copyright (c) 2014 Ivan Grokhotkov. All rights reserved.
 This file is part of the esp8266 core for Arduino environment.

 This library is free software; you can redistribute it and/or
 modify it under the terms of the GNU Lesser General Public
 License as published by the Free Software Foundation; either
 version 2.1 of the License, or (at your option) any later version.

 This library is distributed in the hope that it will be useful,
 but WITHOUT ANY WARRANTY; without even the implied warranty of
 MERCHANTABILITY or FITNESS FOR A PARTICULAR PURPOSE.  See the GNU
 Lesser General Public License for more details.

 You should have received a copy of the GNU Lesser General Public
 License along with this library; if not, write to the Free Software
 Foundation, Inc., 51 Franklin St, Fifth Floor, Boston, MA  02110-1301  USA

 */


#ifndef CORE_ESP8266_FEATURES_H
#define CORE_ESP8266_FEATURES_H


#define CORE_HAS_LIBB64
#define CORE_HAS_BASE64_CLASS
#define CORE_HAS_CXA_GUARD
#define CORE_HAS_UMM

#define WIFI_HAS_EVENT_CALLBACK

#ifdef __cplusplus

#include <stdlib.h> // malloc()
#include <stddef.h> // size_t

namespace arduino
{
    extern "C++"
    template <typename T, typename ...TConstructorArgs>
    T* new0 (size_t n, TConstructorArgs... TconstructorArgs)
    {
        // n==0: single allocation, otherwise it is an array
        size_t offset = n? sizeof(size_t): 0;
        size_t arraysize = n? n: 1;
        T* ptr = (T*)malloc(offset + (arraysize * sizeof(T)));
        if (ptr)
        {
            if (n)
                *(size_t*)(ptr) = n;
            for (size_t i = 0; i < arraysize; i++)
                new (ptr + offset + i * sizeof(T)) T(TconstructorArgs...);
            return ptr + offset;
        }
        return nullptr;
    }
}

#define arduino_new(Type, ...) arduino::new0<Type>(0, ##__VA_ARGS__)
#define arduino_newarray(Type, n, ...) arduino::new0<Type>(n, ##__VA_ARGS__)

#endif // __cplusplus

#ifndef __STRINGIFY
#define __STRINGIFY(a) #a
#endif

// these low level routines provide a replacement for SREG interrupt save that AVR uses
// but are esp8266 specific. A normal use pattern is like
//
//{
//    uint32_t savedPS = xt_rsil(1); // this routine will allow level 2 and above
//    // do work here
//    xt_wsr_ps(savedPS); // restore the state
//}
//
// level (0-15), interrupts of the given level and above will be active
// level 15 will disable ALL interrupts,
// level 0 will enable ALL interrupts,
//
#ifndef CORE_MOCK
#define xt_rsil(level) (__extension__({uint32_t state; __asm__ __volatile__("rsil %0," __STRINGIFY(level) : "=a" (state) :: "memory"); state;}))
#define xt_wsr_ps(state)  __asm__ __volatile__("wsr %0,ps; isync" :: "a" (state) : "memory")

inline uint32_t esp_get_cycle_count() __attribute__((always_inline));
inline uint32_t esp_get_cycle_count() {
<<<<<<< HEAD
  uint32_t ccount;
  __asm__ __volatile__("rsr %0,ccount":"=a"(ccount));
  return ccount;
}
#endif // not CORE_MOCK


// Tools for preloading code into the flash cache
#define PRECACHE_ATTR __attribute__((optimize("no-reorder-blocks"))) \
                      __attribute__((noinline))

#define PRECACHE_START(tag) \
    precache(NULL,(uint8_t *)&&_precache_end_##tag - (uint8_t*)&&_precache_start_##tag); \
    _precache_start_##tag:

#define PRECACHE_END(tag) \
    _precache_end_##tag:

#ifdef __cplusplus
extern "C" {
#endif

void precache(void *f, uint32_t bytes);

#ifdef __cplusplus
}
#endif

#endif // CORE_ESP8266_FEATURES_H
=======
  uint32_t ccount;
  __asm__ __volatile__("rsr %0,ccount":"=a"(ccount));
  return ccount;
}
#endif // not CORE_MOCK

#endif // CORE_ESP8266_FEATURES_H
>>>>>>> fbcc69b9
<|MERGE_RESOLUTION|>--- conflicted
+++ resolved
@@ -87,7 +87,6 @@
 
 inline uint32_t esp_get_cycle_count() __attribute__((always_inline));
 inline uint32_t esp_get_cycle_count() {
-<<<<<<< HEAD
   uint32_t ccount;
   __asm__ __volatile__("rsr %0,ccount":"=a"(ccount));
   return ccount;
@@ -116,13 +115,4 @@
 }
 #endif
 
-#endif // CORE_ESP8266_FEATURES_H
-=======
-  uint32_t ccount;
-  __asm__ __volatile__("rsr %0,ccount":"=a"(ccount));
-  return ccount;
-}
-#endif // not CORE_MOCK
-
-#endif // CORE_ESP8266_FEATURES_H
->>>>>>> fbcc69b9
+#endif // CORE_ESP8266_FEATURES_H