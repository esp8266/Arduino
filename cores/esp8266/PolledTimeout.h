#ifndef __POLLEDTIMING_H__
#define __POLLEDTIMING_H__


/*
 PolledTimeout.h - Encapsulation of a polled Timeout
 
 Copyright (c) 2018 Daniel Salazar. All rights reserved.
 This file is part of the esp8266 core for Arduino environment.

 This library is free software; you can redistribute it and/or
 modify it under the terms of the GNU Lesser General Public
 License as published by the Free Software Foundation; either
 version 2.1 of the License, or (at your option) any later version.

 This library is distributed in the hope that it will be useful,
 but WITHOUT ANY WARRANTY; without even the implied warranty of
 MERCHANTABILITY or FITNESS FOR A PARTICULAR PURPOSE.  See the GNU
 Lesser General Public License for more details.

 You should have received a copy of the GNU Lesser General Public
 License along with this library; if not, write to the Free Software
 Foundation, Inc., 51 Franklin St, Fifth Floor, Boston, MA  02110-1301  USA
 */

#include <limits>                  // std::numeric_limits<>
#include <type_traits>             // std::is_unsigned<>
#include <c_types.h>               // IRAM_ATTR
#include <core_esp8266_features.h> // esp_get_cycle_count(), delay()

namespace esp8266
{


namespace polledTimeout
{

namespace YieldPolicy
{

struct DoNothing
{
  static void execute() {}
};

struct YieldOrSkip
{
  static void execute() {delay(0);}
};

template <unsigned long delayMs>
struct YieldAndDelayMs
{
  static void execute() {delay(delayMs);}
};

} //YieldPolicy

namespace TimePolicy
{

struct TimeSourceMillis
{
  // time policy in milli-seconds based on millis()

  using timeType = decltype(millis());
  static timeType time() {return millis();}
  static constexpr timeType ticksPerSecond    = 1000;
  static constexpr timeType ticksPerSecondMax = 1000;
};

struct TimeSourceCycles
{
  // time policy based on esp_get_cycle_count()
  // this particular time measurement is intended to be called very often
  // (every loop, every yield)

<<<<<<< HEAD
  using timeType = decltype(esp_get_cycle_count());
  static timeType time() {return esp_get_cycle_count();}
  static constexpr timeType ticksPerSecond    = F_CPU;     // 80'000'000 or 160'000'000 Hz
=======
  using timeType = decltype(ESP.getCycleCount());
  static timeType time() {return ESP.getCycleCount();}
  static constexpr timeType ticksPerSecond    = ESP.getCpuFreqMHz() * 1000000UL;     // 80'000'000 or 160'000'000 Hz
>>>>>>> 50398813
  static constexpr timeType ticksPerSecondMax = 160000000; // 160MHz
};

template <typename TimeSourceType, unsigned long long second_th>
    // "second_th" units of timeType for one second
struct TimeUnit
{
  using timeType = typename TimeSourceType::timeType;

#if __GNUC__ < 5
  // gcc-4.8 cannot compile the constexpr-only version of this function
  // using #defines instead luckily works
  static constexpr timeType computeRangeCompensation ()
  {
    #define number_of_secondTh_in_one_tick ((1.0 * second_th) / ticksPerSecond)
    #define fractional (number_of_secondTh_in_one_tick - (long)number_of_secondTh_in_one_tick)

    return ({
      fractional == 0?
        1: // no need for compensation
        (number_of_secondTh_in_one_tick / fractional) + 0.5; // scalar multiplier allowing exact division
    });

    #undef number_of_secondTh_in_one_tick
    #undef fractional
  }
#else
  static constexpr timeType computeRangeCompensation ()
  {
    return ({
      constexpr double number_of_secondTh_in_one_tick = (1.0 * second_th) / ticksPerSecond;
      constexpr double fractional = number_of_secondTh_in_one_tick - (long)number_of_secondTh_in_one_tick;
      fractional == 0?
        1: // no need for compensation
        (number_of_secondTh_in_one_tick / fractional) + 0.5; // scalar multiplier allowing exact division
    });
  }
#endif

  static constexpr timeType ticksPerSecond         = TimeSourceType::ticksPerSecond;
  static constexpr timeType ticksPerSecondMax      = TimeSourceType::ticksPerSecondMax;
  static constexpr timeType rangeCompensate        = computeRangeCompensation();
  static constexpr timeType user2UnitMultiplierMax = (ticksPerSecondMax * rangeCompensate) / second_th;
  static constexpr timeType user2UnitMultiplier    = (ticksPerSecond    * rangeCompensate) / second_th;
  static constexpr timeType user2UnitDivider       = rangeCompensate;
  // std::numeric_limits<timeType>::max() is reserved
  static constexpr timeType timeMax                = (std::numeric_limits<timeType>::max() - 1) / user2UnitMultiplierMax;

  static timeType toTimeTypeUnit (const timeType userUnit) {return (userUnit * user2UnitMultiplier) / user2UnitDivider;}
  static timeType toUserUnit (const timeType internalUnit) {return (internalUnit * user2UnitDivider) / user2UnitMultiplier;}
  static timeType time () {return TimeSourceType::time();}
};

using TimeMillis     = TimeUnit< TimeSourceMillis,       1000 >;
using TimeFastMillis = TimeUnit< TimeSourceCycles,       1000 >;
using TimeFastMicros = TimeUnit< TimeSourceCycles,    1000000 >;
using TimeFastNanos  = TimeUnit< TimeSourceCycles, 1000000000 >;

} //TimePolicy

template <bool PeriodicT, typename YieldPolicyT = YieldPolicy::DoNothing, typename TimePolicyT = TimePolicy::TimeMillis>
class timeoutTemplate
{
public:
  using timeType = typename TimePolicyT::timeType;
  static_assert(std::is_unsigned<timeType>::value == true, "timeType must be unsigned");

  static constexpr timeType alwaysExpired   = 0;
  static constexpr timeType neverExpires    = std::numeric_limits<timeType>::max();
  static constexpr timeType rangeCompensate = TimePolicyT::rangeCompensate; //debug

  timeoutTemplate(const timeType userTimeout)
  {
    reset(userTimeout);
  }

  IRAM_ATTR // fast
  bool expired()
  {
    YieldPolicyT::execute(); //in case of DoNothing: gets optimized away
    if(PeriodicT)           //in case of false: gets optimized away
      return expiredRetrigger();
    return expiredOneShot();
  }
  
  IRAM_ATTR // fast
  operator bool()
  {
    return expired(); 
  }
  
  bool canExpire () const
  {
    return !_neverExpires;
  }

  bool canWait () const
  {
    return _timeout != alwaysExpired;
  }

  IRAM_ATTR // called from ISR
  void reset(const timeType newUserTimeout)
  {
    reset();
    _timeout = TimePolicyT::toTimeTypeUnit(newUserTimeout);
    _neverExpires = (newUserTimeout < 0) || (newUserTimeout > timeMax());
  }

  IRAM_ATTR // called from ISR
  void reset()
  {
    _start = TimePolicyT::time();
  }

  void resetToNeverExpires ()
  {
    _timeout = alwaysExpired + 1; // because canWait() has precedence
    _neverExpires = true;
  }

  timeType getTimeout() const
  {
    return TimePolicyT::toUserUnit(_timeout);
  }
  
  static constexpr timeType timeMax()
  {
    return TimePolicyT::timeMax;
  }

private:

  IRAM_ATTR // fast
  bool checkExpired(const timeType internalUnit) const
  {
    // canWait() is not checked here
    // returns "can expire" and "time expired"
    return (!_neverExpires) && ((internalUnit - _start) >= _timeout);
  }

protected:

  IRAM_ATTR // fast
  bool expiredRetrigger()
  {
    if (!canWait())
      return true;

    timeType current = TimePolicyT::time();
    if(checkExpired(current))
    {
      unsigned long n = (current - _start) / _timeout; //how many _timeouts periods have elapsed, will usually be 1 (current - _start >= _timeout)
      _start += n  * _timeout;
      return true;
    }
    return false;
  }
  
  IRAM_ATTR // fast
  bool expiredOneShot() const
  {
    // returns "always expired" or "has expired"
    return !canWait() || checkExpired(TimePolicyT::time());
  }
  
  timeType _timeout;
  timeType _start;
  bool _neverExpires;
};

// legacy type names, deprecated (unit is milliseconds)

using oneShot = polledTimeout::timeoutTemplate<false> /*__attribute__((deprecated("use oneShotMs")))*/;
using periodic = polledTimeout::timeoutTemplate<true> /*__attribute__((deprecated("use periodicMs")))*/;

// standard versions (based on millis())
// timeMax() is 49.7 days ((2^32)-2 ms)

using oneShotMs = polledTimeout::timeoutTemplate<false>;
using periodicMs = polledTimeout::timeoutTemplate<true>;

// Time policy based on esp_get_cycle_count(), and intended to be called very often:
// "Fast" versions sacrifices time range for improved precision and reduced execution time (by 86%)
// (cpu cycles for ::expired(): 372 (millis()) vs 52 (esp_get_cycle_count()))
// timeMax() values:
// Ms: max is 26843       ms (26.8  s)
// Us: max is 26843545    us (26.8  s)
// Ns: max is  1073741823 ns ( 1.07 s)
// (time policy based on esp_get_cycle_count() is intended to be called very often)

using oneShotFastMs = polledTimeout::timeoutTemplate<false, YieldPolicy::DoNothing, TimePolicy::TimeFastMillis>;
using periodicFastMs = polledTimeout::timeoutTemplate<true, YieldPolicy::DoNothing, TimePolicy::TimeFastMillis>;
using oneShotFastUs = polledTimeout::timeoutTemplate<false, YieldPolicy::DoNothing, TimePolicy::TimeFastMicros>;
using periodicFastUs = polledTimeout::timeoutTemplate<true, YieldPolicy::DoNothing, TimePolicy::TimeFastMicros>;
using oneShotFastNs = polledTimeout::timeoutTemplate<false, YieldPolicy::DoNothing, TimePolicy::TimeFastNanos>;
using periodicFastNs = polledTimeout::timeoutTemplate<true, YieldPolicy::DoNothing, TimePolicy::TimeFastNanos>;

} //polledTimeout


/* A 1-shot timeout that auto-yields when in CONT can be built as follows:
 * using oneShotYieldMs = esp8266::polledTimeout::timeoutTemplate<false, esp8266::polledTimeout::YieldPolicy::YieldOrSkip>;
 *
 * Other policies can be implemented by the user, e.g.: simple yield that panics in SYS, and the polledTimeout types built as needed as shown above, without modifying this file.
 */

}//esp8266

#endif<|MERGE_RESOLUTION|>--- conflicted
+++ resolved
@@ -75,15 +75,9 @@
   // this particular time measurement is intended to be called very often
   // (every loop, every yield)
 
-<<<<<<< HEAD
   using timeType = decltype(esp_get_cycle_count());
   static timeType time() {return esp_get_cycle_count();}
-  static constexpr timeType ticksPerSecond    = F_CPU;     // 80'000'000 or 160'000'000 Hz
-=======
-  using timeType = decltype(ESP.getCycleCount());
-  static timeType time() {return ESP.getCycleCount();}
   static constexpr timeType ticksPerSecond    = ESP.getCpuFreqMHz() * 1000000UL;     // 80'000'000 or 160'000'000 Hz
->>>>>>> 50398813
   static constexpr timeType ticksPerSecondMax = 160000000; // 160MHz
 };
 
