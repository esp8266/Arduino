--- conflicted
+++ resolved
@@ -23,17 +23,10 @@
  Foundation, Inc., 51 Franklin St, Fifth Floor, Boston, MA  02110-1301  USA
  */
 
-<<<<<<< HEAD
-#include <limits>                  // std::numeric_limits<>
-#include <type_traits>             // std::is_unsigned<>
-#include <c_types.h>               // IRAM_ATTR
-#include <core_esp8266_features.h> // esp_get_cycle_count(), delay()
-=======
 #include <c_types.h>               // IRAM_ATTR
 #include <limits>                  // std::numeric_limits
 #include <type_traits>             // std::is_unsigned
 #include <core_esp8266_features.h>
->>>>>>> 5b3d290d
 
 namespace esp8266
 {
