/*
 HardwareSerial.h - Hardware serial library for Wiring
 Copyright (c) 2006 Nicholas Zambetti.  All right reserved.

 This library is free software; you can redistribute it and/or
 modify it under the terms of the GNU Lesser General Public
 License as published by the Free Software Foundation; either
 version 2.1 of the License, or (at your option) any later version.

 This library is distributed in the hope that it will be useful,
 but WITHOUT ANY WARRANTY; without even the implied warranty of
 MERCHANTABILITY or FITNESS FOR A PARTICULAR PURPOSE.  See the GNU
 Lesser General Public License for more details.

 You should have received a copy of the GNU Lesser General Public
 License along with this library; if not, write to the Free Software
 Foundation, Inc., 51 Franklin St, Fifth Floor, Boston, MA  02110-1301  USA

 Modified 28 September 2010 by Mark Sproul
 Modified 14 August 2012 by Alarus
 Modified 3 December 2013 by Matthijs Kooijman
 Modified 18 December 2014 by Ivan Grokhotkov (esp8266 platform support)
 Modified 31 March 2015 by Markus Sattler (rewrite the code for UART0 + UART1 support in ESP8266)
 Modified 25 April 2015 by Thomas Flayols (add configuration different from 8N1 in ESP8266)
 */

#ifndef HardwareSerial_h
#define HardwareSerial_h

#include <inttypes.h>
#include "Stream.h"
#include "uart.h"

enum SerialConfig {
    SERIAL_5N1 = UART_5N1,
    SERIAL_6N1 = UART_6N1,
    SERIAL_7N1 = UART_7N1,
    SERIAL_8N1 = UART_8N1,
    SERIAL_5N2 = UART_5N2,
    SERIAL_6N2 = UART_6N2,
    SERIAL_7N2 = UART_7N2,
    SERIAL_8N2 = UART_8N2,
    SERIAL_5E1 = UART_5E1,
    SERIAL_6E1 = UART_6E1,
    SERIAL_7E1 = UART_7E1,
    SERIAL_8E1 = UART_8E1,
    SERIAL_5E2 = UART_5E2,
    SERIAL_6E2 = UART_6E2,
    SERIAL_7E2 = UART_7E2,
    SERIAL_8E2 = UART_8E2,
    SERIAL_5O1 = UART_5O1,
    SERIAL_6O1 = UART_6O1,
    SERIAL_7O1 = UART_7O1,
    SERIAL_8O1 = UART_8O1,
    SERIAL_5O2 = UART_5O2,
    SERIAL_6O2 = UART_6O2,
    SERIAL_7O2 = UART_7O2,
    SERIAL_8O2 = UART_8O2,
};

enum SerialMode {
    SERIAL_FULL = UART_FULL,
    SERIAL_RX_ONLY = UART_RX_ONLY,
    SERIAL_TX_ONLY = UART_TX_ONLY
};

class HardwareSerial: public Stream
{
public:
    HardwareSerial(int uart_nr);
    virtual ~HardwareSerial() {}

    void begin(unsigned long baud)
    {
        begin(baud, SERIAL_8N1, SERIAL_FULL, 1);
    }
    void begin(unsigned long baud, SerialConfig config)
    {
        begin(baud, config, SERIAL_FULL, 1);
    }
    void begin(unsigned long baud, SerialConfig config, SerialMode mode)
    {
        begin(baud, config, mode, 1);
    }

    void begin(unsigned long baud, SerialConfig config, SerialMode mode, uint8_t tx_pin);

    void end();

    size_t setRxBufferSize(size_t size);

    void swap()
    {
        swap(1);
    }
    void swap(uint8_t tx_pin)    //toggle between use of GPIO13/GPIO15 or GPIO3/GPIO(1/2) as RX and TX
    {
        uart_swap(_uart, tx_pin);
    }

    /*
     * Toggle between use of GPIO1 and GPIO2 as TX on UART 0.
     * Note: UART 1 can't be used if GPIO2 is used with UART 0!
     */
    void set_tx(uint8_t tx_pin)
    {
        uart_set_tx(_uart, tx_pin);
    }

    /*
     * UART 0 possible options are (1, 3), (2, 3) or (15, 13)
     * UART 1 allows only TX on 2 if UART 0 is not (2, 3)
     */
    void pins(uint8_t tx, uint8_t rx)
    {
        uart_set_pins(_uart, tx, rx);
    }

    int available(void) override;

    int peek(void) override
    {
        // this may return -1, but that's okay
        return uart_peek_char(_uart);
    }
    int read(void) override
    {
        // this may return -1, but that's okay
        return uart_read_char(_uart);
    }
    int availableForWrite(void)
    {
        return static_cast<int>(uart_tx_free(_uart));
    }
    void flush(void) override;
    size_t write(uint8_t c) override
    {
        return uart_write_char(_uart, c);
    }
    inline size_t write(unsigned long n)
    {
        return write((uint8_t) n);
    }
    inline size_t write(long n)
    {
        return write((uint8_t) n);
    }
    inline size_t write(unsigned int n)
    {
        return write((uint8_t) n);
    }
    inline size_t write(int n)
    {
        return write((uint8_t) n);
    }
    size_t write(const uint8_t *buffer, size_t size)
    {
        return uart_write(_uart, (const char*)buffer, size);
    }
<<<<<<< HEAD
=======
    size_t write(const char *buffer)
    {
        return buffer? uart_write(_uart, buffer, strlen(buffer)): 0;
    }
>>>>>>> a3a36545
    operator bool() const
    {
        return _uart != 0;
    }
    void setDebugOutput(bool);
    bool isTxEnabled(void)
    {
        return uart_tx_enabled(_uart);
    }
    bool isRxEnabled(void)
    {
        return uart_rx_enabled(_uart);
    }
    int baudRate(void)
    {
        return uart_get_baudrate(_uart);
    }

    bool hasOverrun(void)
    {
        return uart_has_overrun(_uart);
    }

protected:
    int _uart_nr;
    uart_t* _uart = nullptr;
    size_t _rx_size;
};

extern HardwareSerial Serial;
extern HardwareSerial Serial1;

#endif<|MERGE_RESOLUTION|>--- conflicted
+++ resolved
@@ -157,13 +157,10 @@
     {
         return uart_write(_uart, (const char*)buffer, size);
     }
-<<<<<<< HEAD
-=======
     size_t write(const char *buffer)
     {
         return buffer? uart_write(_uart, buffer, strlen(buffer)): 0;
     }
->>>>>>> a3a36545
     operator bool() const
     {
         return _uart != 0;
