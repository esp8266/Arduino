--- conflicted
+++ resolved
@@ -899,13 +899,8 @@
 uart_set_debug(int uart_nr)
 {
     s_uart_debug_nr = uart_nr;
-<<<<<<< HEAD
     fp_putc_t func = NULL;
     switch(s_uart_debug_nr) 
-=======
-    void (*func)(char) = NULL;
-    switch(s_uart_debug_nr)
->>>>>>> f3ca0900
     {
     case UART0:
         func = &uart0_write_char;
