/*
 uart.cpp - esp8266 UART HAL

 Copyright (c) 2014 Ivan Grokhotkov. All rights reserved.
 This file is part of the esp8266 core for Arduino environment.

 This library is free software; you can redistribute it and/or
 modify it under the terms of the GNU Lesser General Public
 License as published by the Free Software Foundation; either
 version 2.1 of the License, or (at your option) any later version.

 This library is distributed in the hope that it will be useful,
 but WITHOUT ANY WARRANTY; without even the implied warranty of
 MERCHANTABILITY or FITNESS FOR A PARTICULAR PURPOSE.  See the GNU
 Lesser General Public License for more details.

 You should have received a copy of the GNU Lesser General Public
 License along with this library; if not, write to the Free Software
 Foundation, Inc., 51 Franklin St, Fifth Floor, Boston, MA  02110-1301  USA

 */


/**
 *  UART GPIOs
 *
 * UART0 TX: 1 or 2
 * UART0 RX: 3
 *
 * UART0 SWAP TX: 15
 * UART0 SWAP RX: 13
 *
 *
 * UART1 TX: 7 (NC) or 2
 * UART1 RX: 8 (NC)
 *
 * UART1 SWAP TX: 11 (NC)
 * UART1 SWAP RX: 6 (NC)
 *
 * NC = Not Connected to Module Pads --> No Access
 *
 */
#include "Arduino.h"
#include <pgmspace.h>
#include "gdb_hooks.h"
#include "uart.h"
#include "esp8266_peri.h"
#include "user_interface.h"
#include "uart_register.h"

#define MODE2WIDTH(mode) (((mode%16)>>2)+5)
#define MODE2STOP(mode) (((mode)>>5)+1)
#define MODE2PARITY(mode) (mode%4)

/*
  Some general architecture for GDB integration with the UART to enable
  serial debugging.

  UART1 is transmit only and can never be used by GDB.

  When gdbstub_has_uart_isr_control() (only true in the case GDB is enabled),
  UART0 needs to be under the control of the GDB stub for enable/disable/irq
  (but speed, parity, etc. still alllowable).  Basically, GDB needs to make
  sure that UART0 is never really disabled.

  GDB sets up UART0 with a fifo and a 2-character timeout during init.  This
  is required to ensure that GDBStub can check every character coming in, even
  if it is not read by the user app or if the commands don't hit the FIFO
  interrupt level.  It checks every character that comes in, and if GDB isn't
  active just passes them to the user RAM FIFO unless it's a Ctrl-C (0x03).

  GDBStub doesn't care about the struct uart_*, and allocating it or freeing
  it has no effect (so you can do Serial.end() and free the uart...but as
  mentioned above even if you Serial.end, the actual UART0 HW will still be
  kept running to enable GDB to do commands.
*/

extern "C" {

static int s_uart_debug_nr = UART0;

struct uart_rx_buffer_
{
    size_t size;
    size_t rpos;
    size_t wpos;
    uint8_t * buffer;
};

struct uart_
{
    int uart_nr;
    int baud_rate;
    bool rx_enabled;
    bool tx_enabled;
    bool rx_overrun;
    bool rx_error;
    uint8_t rx_pin;
    uint8_t tx_pin;
    struct uart_rx_buffer_ * rx_buffer;
};


/*
   In the context of the naming conventions in this file, "_unsafe" means two things:
   1. the input arguments are not checked. It is up to the caller to check argument sanity.
   2. The function body is not interrupt-safe, i.e.: the isr could fire anywhen during the
      body execution, leading to corruption of the data shared between the body and the isr
      (parts of the rx_buffer).

   The unsafe versions of the functions are private to this TU. There are "safe" versions that
   wrap the unsafe ones with disabling/enabling of the uart interrupt for safe public use.
*/



// called by ISR
inline size_t ICACHE_RAM_ATTR
uart_rx_fifo_available(const int uart_nr)
{
    return (USS(uart_nr) >> USRXC) & 0xFF;
}


/**********************************************************/
/************ UNSAFE FUNCTIONS ****************************/
/**********************************************************/
inline size_t
uart_rx_buffer_available_unsafe(const struct uart_rx_buffer_ * rx_buffer)
{
    if(rx_buffer->wpos < rx_buffer->rpos)
      return (rx_buffer->wpos + rx_buffer->size) - rx_buffer->rpos;

    return rx_buffer->wpos - rx_buffer->rpos;
}

inline size_t
uart_rx_available_unsafe(uart_t* uart)
{
    return uart_rx_buffer_available_unsafe(uart->rx_buffer) + uart_rx_fifo_available(uart->uart_nr);
}

//#define UART_DISCARD_NEWEST

// Copy all the rx fifo bytes that fit into the rx buffer
// called by ISR
inline void ICACHE_RAM_ATTR
uart_rx_copy_fifo_to_buffer_unsafe(uart_t* uart)
{
    struct uart_rx_buffer_ *rx_buffer = uart->rx_buffer;

    while(uart_rx_fifo_available(uart->uart_nr))
    {
        size_t nextPos = (rx_buffer->wpos + 1) % rx_buffer->size;
        if(nextPos == rx_buffer->rpos)
        {
            if (!uart->rx_overrun)
            {
                uart->rx_overrun = true;
                //os_printf_plus(overrun_str);
            }

            // a choice has to be made here,
            // do we discard newest or oldest data?
#ifdef UART_DISCARD_NEWEST
            // discard newest data
            // Stop copying if rx buffer is full
            USF(uart->uart_nr);
            break;
#else
            // discard oldest data
            if (++rx_buffer->rpos == rx_buffer->size)
                rx_buffer->rpos = 0;
#endif
        }
        uint8_t data = USF(uart->uart_nr);
        rx_buffer->buffer[rx_buffer->wpos] = data;
        rx_buffer->wpos = nextPos;
    }
}

inline int
uart_peek_char_unsafe(uart_t* uart)
{
    if (!uart_rx_available_unsafe(uart))
        return -1;

    //without the following if statement and body, there is a good chance of a fifo overrun
    if (uart_rx_buffer_available_unsafe(uart->rx_buffer) == 0)
        // hw fifo can't be peeked, data need to be copied to sw
        uart_rx_copy_fifo_to_buffer_unsafe(uart);

    return uart->rx_buffer->buffer[uart->rx_buffer->rpos];
}

// taking data straight from hw fifo: loopback-test BW jumps by 19%
inline int
uart_read_char_unsafe(uart_t* uart)
{
    if (uart_rx_buffer_available_unsafe(uart->rx_buffer))
    {
        // take oldest sw data
        int ret = uart->rx_buffer->buffer[uart->rx_buffer->rpos];
        uart->rx_buffer->rpos = (uart->rx_buffer->rpos + 1) % uart->rx_buffer->size;
        return ret;
    }
    // unavailable
    return -1;
}

uint8_t
uart_get_bit_length(const int uart_nr)
{
    // return bit length from uart mode, +1 for the start bit which is always there. 
    return MODE2WIDTH(USC0(uart_nr)) + MODE2PARITY(USC0(uart_nr)) + MODE2STOP(USC0(uart_nr)) + 1;
}

size_t 
uart_rx_available(uart_t* uart)
{
    if(uart == NULL || !uart->rx_enabled)
        return 0;

    ETS_UART_INTR_DISABLE();
    int uartrxbufferavailable = uart_rx_buffer_available_unsafe(uart->rx_buffer);
    ETS_UART_INTR_ENABLE();

    return uartrxbufferavailable + uart_rx_fifo_available(uart->uart_nr);
}

int
uart_peek_char(uart_t* uart)
{
    if(uart == NULL || !uart->rx_enabled)
        return -1;

    ETS_UART_INTR_DISABLE(); //access to rx_buffer can be interrupted by the isr (similar to a critical section), so disable interrupts here
    int ret = uart_peek_char_unsafe(uart);
    ETS_UART_INTR_ENABLE();
    return ret;
}

<<<<<<< HEAD
// return number of byte accessible by uart_peek_buffer()
size_t uart_peek_available (uart_t* uart)
{
    ETS_UART_INTR_DISABLE();
    uart_rx_copy_fifo_to_buffer_unsafe(uart);
    ETS_UART_INTR_ENABLE();
    if(uart->rx_buffer->wpos < uart->rx_buffer->rpos)
        return uart->rx_buffer->size - uart->rx_buffer->rpos;
    return uart->rx_buffer->wpos - uart->rx_buffer->rpos;
}

// return a pointer to available data buffer (size = available())
// semantic forbids any kind of read() before calling peekConsume()
const char* uart_peek_buffer (uart_t* uart)
{
    return (const char*)&uart->rx_buffer->buffer[uart->rx_buffer->rpos];
}

// consume bytes after use (see uart_peek_buffer)
void uart_peek_consume (uart_t* uart, size_t consume)
{
    ETS_UART_INTR_DISABLE();
    uart->rx_buffer->rpos += consume;
    if (uart->rx_buffer->rpos >= uart->rx_buffer->size)
        uart->rx_buffer->rpos -= uart->rx_buffer->size;
    ETS_UART_INTR_ENABLE();
}

int 
=======
int
>>>>>>> 6f7eb282
uart_read_char(uart_t* uart)
{
    uint8_t ret;
    return uart_read(uart, (char*)&ret, 1)? ret: -1;
}

// loopback-test BW jumps by 190%
size_t
uart_read(uart_t* uart, char* userbuffer, size_t usersize)
{
    if(uart == NULL || !uart->rx_enabled)
        return 0;

    size_t ret = 0;
    ETS_UART_INTR_DISABLE();

    while (ret < usersize && uart_rx_available_unsafe(uart))
    {
        if (!uart_rx_buffer_available_unsafe(uart->rx_buffer))
        {
            // no more data in sw buffer, take them from hw fifo
            while (ret < usersize && uart_rx_fifo_available(uart->uart_nr))
                userbuffer[ret++] = USF(uart->uart_nr);

	    // no more sw/hw data available
            break;
        }

        // pour sw buffer to user's buffer
        // get largest linear length from sw buffer
        size_t chunk = uart->rx_buffer->rpos < uart->rx_buffer->wpos?
                           uart->rx_buffer->wpos - uart->rx_buffer->rpos:
                           uart->rx_buffer->size - uart->rx_buffer->rpos;
        if (ret + chunk > usersize)
            chunk = usersize - ret;
        memcpy(userbuffer + ret, uart->rx_buffer->buffer + uart->rx_buffer->rpos, chunk);
        uart->rx_buffer->rpos = (uart->rx_buffer->rpos + chunk) % uart->rx_buffer->size;
        ret += chunk;
    }

    ETS_UART_INTR_ENABLE();
    return ret;
}

// When GDB is running, this is called one byte at a time to stuff the user FIFO
// instead of the uart_isr...uart_rx_copy_fifo_to_buffer_unsafe()
// Since we've already read the bytes from the FIFO, can't use that
// function directly and need to implement it bytewise here
static void ICACHE_RAM_ATTR uart_isr_handle_data(void* arg, uint8_t data)
{
    uart_t* uart = (uart_t*)arg;
    if(uart == NULL || !uart->rx_enabled) {
        return;
    }

// Copy all the rx fifo bytes that fit into the rx buffer
// called by ISR
    struct uart_rx_buffer_ *rx_buffer = uart->rx_buffer;

    size_t nextPos = (rx_buffer->wpos + 1) % rx_buffer->size;
    if(nextPos == rx_buffer->rpos)
    {
        uart->rx_overrun = true;
        //os_printf_plus(overrun_str);

        // a choice has to be made here,
        // do we discard newest or oldest data?
#ifdef UART_DISCARD_NEWEST
        // discard newest data
        // Stop copying if rx buffer is full
        return;
#else
        // discard oldest data
        if (++rx_buffer->rpos == rx_buffer->size)
            rx_buffer->rpos = 0;
#endif
    }
    rx_buffer->buffer[rx_buffer->wpos] = data;
    rx_buffer->wpos = nextPos;

    // Check the UART flags and note hardware overflow/etc.
    uint32_t usis = USIS(uart->uart_nr);

    if(usis & (1 << UIOF))
        uart->rx_overrun = true;

    if (usis & ((1 << UIFR) | (1 << UIPE) | (1 << UITO)))
        uart->rx_error = true;

    USIC(uart->uart_nr) = usis;
}

size_t
uart_resize_rx_buffer(uart_t* uart, size_t new_size)
{
    if(uart == NULL || !uart->rx_enabled)
        return 0;

    if(uart->rx_buffer->size == new_size)
        return uart->rx_buffer->size;

    uint8_t * new_buf = (uint8_t*)malloc(new_size);
    if(!new_buf)
        return uart->rx_buffer->size;

    size_t new_wpos = 0;
    ETS_UART_INTR_DISABLE();
    while(uart_rx_available_unsafe(uart) && new_wpos < new_size)
        new_buf[new_wpos++] = uart_read_char_unsafe(uart); //if uart_rx_available_unsafe() returns non-0, uart_read_char_unsafe() can't return -1
    if (new_wpos == new_size)
        new_wpos = 0;

    uint8_t * old_buf = uart->rx_buffer->buffer;
    uart->rx_buffer->rpos = 0;
    uart->rx_buffer->wpos = new_wpos;
    uart->rx_buffer->size = new_size;
    uart->rx_buffer->buffer = new_buf;
    ETS_UART_INTR_ENABLE();
    free(old_buf);
    return uart->rx_buffer->size;
}

size_t
uart_get_rx_buffer_size(uart_t* uart)
{
    return uart && uart->rx_enabled? uart->rx_buffer->size: 0;
}

// The default ISR handler called when GDB is not enabled
void ICACHE_RAM_ATTR
uart_isr(void * arg)
{
    uart_t* uart = (uart_t*)arg;
    uint32_t usis = USIS(uart->uart_nr);

    if(uart == NULL || !uart->rx_enabled)
    {
        USIC(uart->uart_nr) = usis;
        ETS_UART_INTR_DISABLE();
        return;
    }

    if(usis & (1 << UIFF))
        uart_rx_copy_fifo_to_buffer_unsafe(uart);

    if(usis & (1 << UIOF))
    {
        uart->rx_overrun = true;
        //os_printf_plus(overrun_str);
    }

    if (usis & ((1 << UIFR) | (1 << UIPE) | (1 << UITO)))
        uart->rx_error = true;

    USIC(uart->uart_nr) = usis;
}

static void
uart_start_isr(uart_t* uart)
{
    if(uart == NULL || !uart->rx_enabled)
        return;

    if(gdbstub_has_uart_isr_control()) {
        gdbstub_set_uart_isr_callback(uart_isr_handle_data,  (void *)uart);
        return;
    }

    // UCFFT value is when the RX fifo full interrupt triggers.  A value of 1
    // triggers the IRS very often.  A value of 127 would not leave much time
    // for ISR to clear fifo before the next byte is dropped.  So pick a value
    // in the middle.
    // update: loopback test @ 3Mbauds/8n1 (=2343Kibits/s):
    // - 4..120 give > 2300Kibits/s
    // - 1, 2, 3 are below
    // was 100, use 16 to stay away from overrun
    #define INTRIGG 16

    //was:USC1(uart->uart_nr) = (INTRIGG << UCFFT) | (0x02 << UCTOT) | (1 <<UCTOE);
    USC1(uart->uart_nr) = (INTRIGG << UCFFT);
    USIC(uart->uart_nr) = 0xffff;
    //was: USIE(uart->uart_nr) = (1 << UIFF) | (1 << UIFR) | (1 << UITO);
    // UIFF: rx fifo full
    // UIOF: rx fifo overflow (=overrun)
    // UIFR: frame error
    // UIPE: parity error
    // UITO: rx fifo timeout
    USIE(uart->uart_nr) = (1 << UIFF) | (1 << UIOF) | (1 << UIFR) | (1 << UIPE) | (1 << UITO);
    ETS_UART_INTR_ATTACH(uart_isr,  (void *)uart);
    ETS_UART_INTR_ENABLE();
}

static void
uart_stop_isr(uart_t* uart)
{
    if(uart == NULL || !uart->rx_enabled)
        return;

    if(gdbstub_has_uart_isr_control()) {
        gdbstub_set_uart_isr_callback(NULL, NULL);
        return;
    }

    ETS_UART_INTR_DISABLE();
    USC1(uart->uart_nr) = 0;
    USIC(uart->uart_nr) = 0xffff;
    USIE(uart->uart_nr) = 0;
    ETS_UART_INTR_ATTACH(NULL, NULL);
}

/*
  Reference for uart_tx_fifo_available() and uart_tx_fifo_full():
  -Espressif Techinical Reference doc, chapter 11.3.7
  -tools/sdk/uart_register.h
  -cores/esp8266/esp8266_peri.h
  */
inline size_t
uart_tx_fifo_available(const int uart_nr)
{
    return (USS(uart_nr) >> USTXC) & 0xff;
}

inline bool
uart_tx_fifo_full(const int uart_nr)
{
    return uart_tx_fifo_available(uart_nr) >= 0x7f;
}


static void
uart_do_write_char(const int uart_nr, char c)
{
    while(uart_tx_fifo_full(uart_nr));

    USF(uart_nr) = c;
}

size_t
uart_write_char(uart_t* uart, char c)
{
    if(uart == NULL || !uart->tx_enabled)
        return 0;

    if(gdbstub_has_uart_isr_control() && uart->uart_nr == UART0) {
        gdbstub_write_char(c);
        return 1;
    }
    uart_do_write_char(uart->uart_nr, c);
    return 1;
}

size_t
uart_write(uart_t* uart, const char* buf, size_t size)
{
    if(uart == NULL || !uart->tx_enabled)
        return 0;

    if(gdbstub_has_uart_isr_control() && uart->uart_nr == UART0) {
        gdbstub_write(buf, size);
        return 0;
    }

    size_t ret = size;
    const int uart_nr = uart->uart_nr;
    while (size--)
        uart_do_write_char(uart_nr, pgm_read_byte(buf++));

    return ret;
}


size_t
uart_tx_free(uart_t* uart)
{
    if(uart == NULL || !uart->tx_enabled)
        return 0;

    return UART_TX_FIFO_SIZE - uart_tx_fifo_available(uart->uart_nr);
}

void
uart_wait_tx_empty(uart_t* uart)
{
    if(uart == NULL || !uart->tx_enabled)
        return;

    while(uart_tx_fifo_available(uart->uart_nr) > 0)
        delay(0);

}

void
uart_flush(uart_t* uart)
{
    if(uart == NULL)
        return;

    uint32_t tmp = 0x00000000;
    if(uart->rx_enabled)
    {
        tmp |= (1 << UCRXRST);
        ETS_UART_INTR_DISABLE();
        uart->rx_buffer->rpos = 0;
        uart->rx_buffer->wpos = 0;
        ETS_UART_INTR_ENABLE();
    }

    if(uart->tx_enabled)
        tmp |= (1 << UCTXRST);

    if(!gdbstub_has_uart_isr_control() || uart->uart_nr != UART0) {
        USC0(uart->uart_nr) |= (tmp);
        USC0(uart->uart_nr) &= ~(tmp);
    }
}

void
uart_set_baudrate(uart_t* uart, int baud_rate)
{
    if(uart == NULL)
        return;

    uart->baud_rate = baud_rate;
    USD(uart->uart_nr) = (ESP8266_CLOCK / uart->baud_rate);
}

int
uart_get_baudrate(uart_t* uart)
{
    if(uart == NULL)
        return 0;

    return uart->baud_rate;
}

uart_t*
uart_init(int uart_nr, int baudrate, int config, int mode, int tx_pin, size_t rx_size)
{
    uart_t* uart = (uart_t*) malloc(sizeof(uart_t));
    if(uart == NULL)
        return NULL;

    uart->uart_nr = uart_nr;
    uart->rx_overrun = false;
    uart->rx_error = false;

    switch(uart->uart_nr)
    {
    case UART0:
        ETS_UART_INTR_DISABLE();
        if(!gdbstub_has_uart_isr_control()) {
            ETS_UART_INTR_ATTACH(NULL, NULL);
        }
        uart->rx_enabled = (mode != UART_TX_ONLY);
        uart->tx_enabled = (mode != UART_RX_ONLY);
        uart->rx_pin = (uart->rx_enabled)?3:255;
        if(uart->rx_enabled)
        {
            struct uart_rx_buffer_ * rx_buffer = (struct uart_rx_buffer_ *)malloc(sizeof(struct uart_rx_buffer_));
            if(rx_buffer == NULL)
            {
              free(uart);
              return NULL;
            }
            rx_buffer->size = rx_size;//var this
            rx_buffer->rpos = 0;
            rx_buffer->wpos = 0;
            rx_buffer->buffer = (uint8_t *)malloc(rx_buffer->size);
            if(rx_buffer->buffer == NULL)
            {
              free(rx_buffer);
              free(uart);
              return NULL;
            }
            uart->rx_buffer = rx_buffer;
            pinMode(uart->rx_pin, SPECIAL);
        }
        if(uart->tx_enabled)
        {
            if (tx_pin == 2)
            {
                uart->tx_pin = 2;
                pinMode(uart->tx_pin, FUNCTION_4);
            }
            else
            {
                uart->tx_pin = 1;
                pinMode(uart->tx_pin, FUNCTION_0);
            }
        }
        else
        {
            uart->tx_pin = 255;
        }
        IOSWAP &= ~(1 << IOSWAPU0);
        break;

    case UART1:
        // Note: uart_interrupt_handler does not support RX on UART 1.
        uart->rx_enabled = false;
        uart->tx_enabled = (mode != UART_RX_ONLY);
        uart->rx_pin = 255;
        uart->tx_pin = (uart->tx_enabled)?2:255;  // GPIO7 as TX not possible! See GPIO pins used by UART
        if(uart->tx_enabled)
            pinMode(uart->tx_pin, SPECIAL);

        break;

    case UART_NO:
    default:
        // big fail!
        free(uart);
        return NULL;
    }

    uart_set_baudrate(uart, baudrate);
    USC0(uart->uart_nr) = config;

    if(!gdbstub_has_uart_isr_control() || uart->uart_nr != UART0) {
        uart_flush(uart);
        USC1(uart->uart_nr) = 0;
        USIC(uart->uart_nr) = 0xffff;
        USIE(uart->uart_nr) = 0;
    }
    if(uart->uart_nr == UART0) {
        if(uart->rx_enabled) {
            uart_start_isr(uart);
        }
        if(gdbstub_has_uart_isr_control()) {
            ETS_UART_INTR_ENABLE(); // Undo the disable in the switch() above
        }
    }

    return uart;
}

void
uart_uninit(uart_t* uart)
{
    if(uart == NULL)
        return;

    uart_stop_isr(uart);

    if(uart->tx_enabled && (!gdbstub_has_uart_isr_control() || uart->uart_nr != UART0)) {
        switch(uart->tx_pin)
        {
        case 1:
            pinMode(1, INPUT);
            break;
        case 2:
            pinMode(2, INPUT);
            break;
        case 15:
            pinMode(15, INPUT);
            break;
        }
    }

    if(uart->rx_enabled) {
        free(uart->rx_buffer->buffer);
        free(uart->rx_buffer);
        if(!gdbstub_has_uart_isr_control()) {
            switch(uart->rx_pin)
            {
            case 3:
                pinMode(3, INPUT);
                break;
            case 13:
                pinMode(13, INPUT);
                break;
            }
        }
    }
    free(uart);
}

void
uart_swap(uart_t* uart, int tx_pin)
{
    if(uart == NULL)
        return;

    switch(uart->uart_nr)
    {
    case UART0:
        if(((uart->tx_pin == 1 || uart->tx_pin == 2) && uart->tx_enabled) || (uart->rx_pin == 3 && uart->rx_enabled))
        {
            if(uart->tx_enabled) //TX
            {
                pinMode(uart->tx_pin, INPUT);
                uart->tx_pin = 15;
            }
            if(uart->rx_enabled) //RX
            {
                pinMode(uart->rx_pin, INPUT);
                uart->rx_pin = 13;
            }
            if(uart->tx_enabled)
                pinMode(uart->tx_pin, FUNCTION_4);    //TX

            if(uart->rx_enabled)
                pinMode(uart->rx_pin, FUNCTION_4);    //RX

            IOSWAP |= (1 << IOSWAPU0);
        }
        else
        {
            if(uart->tx_enabled) //TX
            {
                pinMode(uart->tx_pin, INPUT);
                uart->tx_pin = (tx_pin == 2)?2:1;
            }
            if(uart->rx_enabled) //RX
            {
                pinMode(uart->rx_pin, INPUT);
                uart->rx_pin = 3;
            }
            if(uart->tx_enabled)
                pinMode(uart->tx_pin, (tx_pin == 2)?FUNCTION_4:SPECIAL);    //TX

            if(uart->rx_enabled)
                pinMode(3, SPECIAL);    //RX

            IOSWAP &= ~(1 << IOSWAPU0);
        }
        break;
    case UART1:
        // Currently no swap possible! See GPIO pins used by UART
        break;
    default:
        break;
    }
}

void
uart_set_tx(uart_t* uart, int tx_pin)
{
    if(uart == NULL)
        return;

    switch(uart->uart_nr)
    {
    case UART0:
        if(uart->tx_enabled)
        {
            if (uart->tx_pin == 1 && tx_pin == 2)
            {
                pinMode(uart->tx_pin, INPUT);
                uart->tx_pin = 2;
                pinMode(uart->tx_pin, FUNCTION_4);
            }
            else if (uart->tx_pin == 2 && tx_pin != 2)
            {
                pinMode(uart->tx_pin, INPUT);
                uart->tx_pin = 1;
                pinMode(uart->tx_pin, SPECIAL);
            }
        }

        break;
    case UART1:
        // GPIO7 as TX not possible! See GPIO pins used by UART
        break;
    default:
        break;
    }
}

void
uart_set_pins(uart_t* uart, int tx, int rx)
{
    if(uart == NULL)
        return;

    if(uart->uart_nr == UART0) // Only UART0 allows pin changes
    {
        if(uart->tx_enabled && uart->tx_pin != tx)
        {
            if( rx == 13 && tx == 15)
            {
                uart_swap(uart, 15);
            }
            else if (rx == 3 && (tx == 1 || tx == 2))
            {
                if (uart->rx_pin != rx)
                    uart_swap(uart, tx);
                else
                    uart_set_tx(uart, tx);
            }
        }
        if(uart->rx_enabled && uart->rx_pin != rx && rx == 13 && tx == 15)
            uart_swap(uart, 15);
    }
}


bool
uart_tx_enabled(uart_t* uart)
{
    if(uart == NULL)
        return false;

    return uart->tx_enabled;
}

bool
uart_rx_enabled(uart_t* uart)
{
    if(uart == NULL)
        return false;

    return uart->rx_enabled;
}

bool
uart_has_overrun (uart_t* uart)
{
    if (uart == NULL || !uart->rx_overrun)
        return false;

    // clear flag
    uart->rx_overrun = false;
    return true;
}

bool
uart_has_rx_error (uart_t* uart)
{
    if (uart == NULL || !uart->rx_error)
        return false;

    // clear flag
    uart->rx_error = false;
    return true;
}

static void
uart_ignore_char(char c)
{
    (void) c;
}

inline void
uart_write_char_delay(const int uart_nr, char c)
{
    while(uart_tx_fifo_full(uart_nr))
        delay(0);

    USF(uart_nr) = c;

}

static void
uart0_write_char(char c)
{
    uart_write_char_delay(0, c);
}

static void
uart1_write_char(char c)
{
    uart_write_char_delay(1, c);
}

void
uart_set_debug(int uart_nr)
{
    s_uart_debug_nr = uart_nr;
    fp_putc_t func = NULL;
    switch(s_uart_debug_nr) 
    {
    case UART0:
        func = &uart0_write_char;
        // This selects the UART for ROM ets_putc which is used by
        // ::printf, ets_printf_P in core_esp_postmortem.cpp and others.
        // Has a side effect of clearing RX FIFO for UART0
        uart_buff_switch(0);
        break;
    case UART1:
        func = &uart1_write_char;
        uart_buff_switch(1);
        break;
    case UART_NO:
    default:
        func = &uart_ignore_char;
        // There is no disable option for ets_putc,
        // we switch to UART0 for disable case.
        uart_buff_switch(0);
        break;
    }
    if(gdbstub_has_putc1_control()) {
        gdbstub_set_putc1_callback(func);
    } else {
        if (uart_nr == UART0 || uart_nr == UART1) {
            system_set_os_print(1);
        } else {
            system_set_os_print(0);
        }
        ets_install_putc1(func);
    }
}

int
uart_get_debug()
{
    return s_uart_debug_nr;
}

/*
To start detection of baud rate with the UART the UART_AUTOBAUD_EN bit needs to be cleared and set. The ROM function uart_baudrate_detect() does this only once, so on a next call the UartDev.rcv_state is not equal to BAUD_RATE_DET. Instead of poking around in the UartDev struct with unknown effect, the UART_AUTOBAUD_EN bit is directly triggered by the function uart_detect_baudrate().
*/
void
uart_start_detect_baudrate(int uart_nr)
{
    USA(uart_nr) &= ~(UART_GLITCH_FILT << UART_GLITCH_FILT_S | UART_AUTOBAUD_EN);
    USA(uart_nr) = 0x08 << UART_GLITCH_FILT_S | UART_AUTOBAUD_EN;
}

int
uart_detect_baudrate(int uart_nr)
{
    static bool doTrigger = true;

    if (doTrigger)
    {
        uart_start_detect_baudrate(uart_nr);
        doTrigger = false;
    }

    int32_t divisor = uart_baudrate_detect(uart_nr, 1);
    if (!divisor) {
        return 0;
    }

    doTrigger = true;    // Initialize for a next round
    int32_t baudrate = UART_CLK_FREQ / divisor;

    static const int default_rates[] = {300, 600, 1200, 2400, 4800, 9600, 19200, 38400, 57600, 74880, 115200, 230400, 256000, 460800, 921600, 1843200, 3686400};

    size_t i;
    for (i = 1; i < sizeof(default_rates) / sizeof(default_rates[0]) - 1; i++)	// find the nearest real baudrate
    {
        if (baudrate <= default_rates[i])
        {
            if (baudrate - default_rates[i - 1] < default_rates[i] - baudrate) {
                i--;
            }
            break;
        }
    }

    return default_rates[i];
}

};<|MERGE_RESOLUTION|>--- conflicted
+++ resolved
@@ -240,7 +240,6 @@
     return ret;
 }
 
-<<<<<<< HEAD
 // return number of byte accessible by uart_peek_buffer()
 size_t uart_peek_available (uart_t* uart)
 {
@@ -253,7 +252,7 @@
 }
 
 // return a pointer to available data buffer (size = available())
-// semantic forbids any kind of read() before calling peekConsume()
+// semantic forbids any kind of read() between peekBuffer() and peekConsume()
 const char* uart_peek_buffer (uart_t* uart)
 {
     return (const char*)&uart->rx_buffer->buffer[uart->rx_buffer->rpos];
@@ -269,10 +268,7 @@
     ETS_UART_INTR_ENABLE();
 }
 
-int 
-=======
 int
->>>>>>> 6f7eb282
 uart_read_char(uart_t* uart)
 {
     uint8_t ret;
