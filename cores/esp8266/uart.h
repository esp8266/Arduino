/*
 uart.h - UART HAL

 Copyright (c) 2014 Ivan Grokhotkov. All rights reserved.
 This file is part of the esp8266 core for Arduino environment.

 This library is free software; you can redistribute it and/or
 modify it under the terms of the GNU Lesser General Public
 License as published by the Free Software Foundation; either
 version 2.1 of the License, or (at your option) any later version.

 This library is distributed in the hope that it will be useful,
 but WITHOUT ANY WARRANTY; without even the implied warranty of
 MERCHANTABILITY or FITNESS FOR A PARTICULAR PURPOSE.  See the GNU
 Lesser General Public License for more details.

 You should have received a copy of the GNU Lesser General Public
 License along with this library; if not, write to the Free Software
 Foundation, Inc., 51 Franklin St, Fifth Floor, Boston, MA  02110-1301  USA

*/
#ifndef ESP_UART_H

#include <stdint.h>
#include <stdbool.h>
#include <stddef.h>

#if defined (__cplusplus)
extern "C" {
#endif

#define UART0    0
#define UART1    1
#define UART_NO -1

// Options for `config` argument of uart_init
#define UART_NB_BIT_MASK      0B00001100
#define UART_NB_BIT_5         0B00000000
#define UART_NB_BIT_6         0B00000100
#define UART_NB_BIT_7         0B00001000
#define UART_NB_BIT_8         0B00001100

#define UART_PARITY_MASK      0B00000011
#define UART_PARITY_NONE      0B00000000
#define UART_PARITY_EVEN      0B00000010
#define UART_PARITY_ODD       0B00000011

#define UART_NB_STOP_BIT_MASK 0B00110000
#define UART_NB_STOP_BIT_0    0B00000000
#define UART_NB_STOP_BIT_1    0B00010000
#define UART_NB_STOP_BIT_15   0B00100000
#define UART_NB_STOP_BIT_2    0B00110000

#define UART_5N1 ( UART_NB_BIT_5 | UART_PARITY_NONE | UART_NB_STOP_BIT_1 )
#define UART_6N1 ( UART_NB_BIT_6 | UART_PARITY_NONE | UART_NB_STOP_BIT_1 )
#define UART_7N1 ( UART_NB_BIT_7 | UART_PARITY_NONE | UART_NB_STOP_BIT_1 )
#define UART_8N1 ( UART_NB_BIT_8 | UART_PARITY_NONE | UART_NB_STOP_BIT_1 )
#define UART_5N2 ( UART_NB_BIT_5 | UART_PARITY_NONE | UART_NB_STOP_BIT_2 )
#define UART_6N2 ( UART_NB_BIT_6 | UART_PARITY_NONE | UART_NB_STOP_BIT_2 )
#define UART_7N2 ( UART_NB_BIT_7 | UART_PARITY_NONE | UART_NB_STOP_BIT_2 )
#define UART_8N2 ( UART_NB_BIT_8 | UART_PARITY_NONE | UART_NB_STOP_BIT_2 )
#define UART_5E1 ( UART_NB_BIT_5 | UART_PARITY_EVEN | UART_NB_STOP_BIT_1 )
#define UART_6E1 ( UART_NB_BIT_6 | UART_PARITY_EVEN | UART_NB_STOP_BIT_1 )
#define UART_7E1 ( UART_NB_BIT_7 | UART_PARITY_EVEN | UART_NB_STOP_BIT_1 )
#define UART_8E1 ( UART_NB_BIT_8 | UART_PARITY_EVEN | UART_NB_STOP_BIT_1 )
#define UART_5E2 ( UART_NB_BIT_5 | UART_PARITY_EVEN | UART_NB_STOP_BIT_2 )
#define UART_6E2 ( UART_NB_BIT_6 | UART_PARITY_EVEN | UART_NB_STOP_BIT_2 )
#define UART_7E2 ( UART_NB_BIT_7 | UART_PARITY_EVEN | UART_NB_STOP_BIT_2 )
#define UART_8E2 ( UART_NB_BIT_8 | UART_PARITY_EVEN | UART_NB_STOP_BIT_2 )
#define UART_5O1 ( UART_NB_BIT_5 | UART_PARITY_ODD  | UART_NB_STOP_BIT_1 )
#define UART_6O1 ( UART_NB_BIT_6 | UART_PARITY_ODD  | UART_NB_STOP_BIT_1 )
#define UART_7O1 ( UART_NB_BIT_7 | UART_PARITY_ODD  | UART_NB_STOP_BIT_1 )
#define UART_8O1 ( UART_NB_BIT_8 | UART_PARITY_ODD  | UART_NB_STOP_BIT_1 )
#define UART_5O2 ( UART_NB_BIT_5 | UART_PARITY_ODD  | UART_NB_STOP_BIT_2 )
#define UART_6O2 ( UART_NB_BIT_6 | UART_PARITY_ODD  | UART_NB_STOP_BIT_2 )
#define UART_7O2 ( UART_NB_BIT_7 | UART_PARITY_ODD  | UART_NB_STOP_BIT_2 )
#define UART_8O2 ( UART_NB_BIT_8 | UART_PARITY_ODD  | UART_NB_STOP_BIT_2 )

/*
#define UART_5N1 0x10
#define UART_6N1 0x14
#define UART_7N1 0x18
#define UART_8N1 0x1c
#define UART_5N2 0x30
#define UART_6N2 0x34
#define UART_7N2 0x38
#define UART_8N2 0x3c
#define UART_5E1 0x12
#define UART_6E1 0x16
#define UART_7E1 0x1a
#define UART_8E1 0x1e
#define UART_5E2 0x32
#define UART_6E2 0x36
#define UART_7E2 0x3a
#define UART_8E2 0x3e
#define UART_5O1 0x13
#define UART_6O1 0x17
#define UART_7O1 0x1b
#define UART_8O1 0x1f
#define UART_5O2 0x33
#define UART_6O2 0x37
#define UART_7O2 0x3b
#define UART_8O2 0x3f
*/

// Options for `mode` argument of uart_init
#define UART_FULL     0
#define UART_RX_ONLY  1
#define UART_TX_ONLY  2

#define UART_TX_FIFO_SIZE 0x80

struct uart_;
typedef struct uart_ uart_t;

uart_t* uart_init(int uart_nr, int baudrate, int config, int mode, int tx_pin, size_t rx_size);
void uart_uninit(uart_t* uart);

void uart_swap(uart_t* uart, int tx_pin);
void uart_set_tx(uart_t* uart, int tx_pin);
void uart_set_pins(uart_t* uart, int tx, int rx);
bool uart_tx_enabled(uart_t* uart);
bool uart_rx_enabled(uart_t* uart);

void uart_set_baudrate(uart_t* uart, int baud_rate);
int uart_get_baudrate(uart_t* uart);

size_t uart_resize_rx_buffer(uart_t* uart, size_t new_size);
size_t uart_get_rx_buffer_size(uart_t* uart);

size_t uart_write_char(uart_t* uart, char c);
size_t uart_write(uart_t* uart, const char* buf, size_t size);
int uart_read_char(uart_t* uart);
int uart_peek_char(uart_t* uart);
size_t uart_read(uart_t* uart, char* buffer, size_t size);
size_t uart_rx_available(uart_t* uart);
size_t uart_tx_free(uart_t* uart);
void uart_wait_tx_empty(uart_t* uart);
void uart_flush(uart_t* uart);

bool uart_has_overrun (uart_t* uart); // returns then clear overrun flag
bool uart_has_rx_error (uart_t* uart); // returns then clear rxerror flag

void uart_set_debug(int uart_nr);
int uart_get_debug();

void uart_start_detect_baudrate(int uart_nr);
int uart_detect_baudrate(int uart_nr);

<<<<<<< HEAD
// return number of byte accessible by peekBuffer()
size_t uart_peek_available (uart_t* uart);

// return a pointer to available data buffer (size = available())
// semantic forbids any kind of read() before calling peekConsume()
const char* uart_peek_buffer (uart_t* uart);

// consume bytes after use (see peekBuffer)
void uart_peek_consume (uart_t* uart, size_t consume);
=======
uint8_t uart_get_bit_length(const int uart_nr);
>>>>>>> 6f7eb282

#if defined (__cplusplus)
} // extern "C"
#endif

#endif // ESP_UART_H<|MERGE_RESOLUTION|>--- conflicted
+++ resolved
@@ -147,7 +147,6 @@
 void uart_start_detect_baudrate(int uart_nr);
 int uart_detect_baudrate(int uart_nr);
 
-<<<<<<< HEAD
 // return number of byte accessible by peekBuffer()
 size_t uart_peek_available (uart_t* uart);
 
@@ -157,9 +156,8 @@
 
 // consume bytes after use (see peekBuffer)
 void uart_peek_consume (uart_t* uart, size_t consume);
-=======
+
 uint8_t uart_get_bit_length(const int uart_nr);
->>>>>>> 6f7eb282
 
 #if defined (__cplusplus)
 } // extern "C"
