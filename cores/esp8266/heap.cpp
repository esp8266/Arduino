--- conflicted
+++ resolved
@@ -703,11 +703,7 @@
     void* caller = __builtin_return_address(0);
     if (iram) {
         HeapSelectIram ephemeral;
-<<<<<<< HEAD
         void* ret = _heap_pvPortMalloc(size, file, line, caller);
-=======
-        void* ret = heap_pvPortMalloc(size, file, line);
->>>>>>> 4a639ab0
         if (ret) return ret;
     }
     {
@@ -718,64 +714,38 @@
 
 void* IRAM_ATTR pvPortCallocIram(size_t count, size_t size, const char* file, int line)
 {
-<<<<<<< HEAD
     void* caller = __builtin_return_address(0);
     {
         HeapSelectIram ephemeral;
         void* ret = _heap_pvPortCalloc(count, size, file, line, caller);
-=======
-    {
-        HeapSelectIram ephemeral;
-        void* ret = heap_pvPortCalloc(count, size, file, line);
->>>>>>> 4a639ab0
         if (ret) return ret;
     }
     {
         HeapSelectDram ephemeral;
-<<<<<<< HEAD
         return _heap_pvPortCalloc(count, size, file, line, caller);
-=======
-        return heap_pvPortCalloc(count, size, file, line);
->>>>>>> 4a639ab0
     }
 }
 
 void* IRAM_ATTR pvPortZallocIram(size_t size, const char* file, int line)
 {
-<<<<<<< HEAD
     void* caller = __builtin_return_address(0);
     {
         HeapSelectIram ephemeral;
         void* ret = _heap_pvPortCalloc(1, size, file, line, caller);
-=======
-    {
-        HeapSelectIram ephemeral;
-        void* ret = heap_pvPortZalloc(size, file, line);
->>>>>>> 4a639ab0
         if (ret) return ret;
     }
     {
         HeapSelectDram ephemeral;
-<<<<<<< HEAD
         return _heap_pvPortCalloc(1, size, file, line, caller);
-=======
-        return heap_pvPortZalloc(size, file, line);
->>>>>>> 4a639ab0
     }
 }
 #define CONFIG_IRAM_MEMORY 1
 
 #else
 // For sdk3_pvPortMalloc, the bool argument is ignored and intentionally omitted.
-<<<<<<< HEAD
-extern "C" void* sdk3_pvPortMalloc(size_t size, const char* file, int line) __attribute__ ((alloc_size(1), malloc, alias("pvPortMalloc")));
-extern "C" void* pvPortCallocIram(size_t count, size_t size, const char* file, int line) __attribute__((alloc_size(1, 2), malloc, alias("pvPortCalloc")));
-extern "C" void* pvPortZallocIram(size_t size, const char* file, int line) __attribute__((alloc_size(1), malloc, alias("pvPortZalloc")));
-=======
 extern "C" void* sdk3_pvPortMalloc(size_t size, const char* file, int line) __attribute__ ((alloc_size(1), malloc, nothrow, alias("pvPortMalloc")));
 extern "C" void* pvPortCallocIram(size_t count, size_t size, const char* file, int line) __attribute__((alloc_size(1, 2), malloc, nothrow, alias("pvPortCalloc")));
 extern "C" void* pvPortZallocIram(size_t size, const char* file, int line) __attribute__((alloc_size(1), malloc, nothrow, alias("pvPortZalloc")));
->>>>>>> 4a639ab0
 #define CONFIG_IRAM_MEMORY 0
 #endif  // #ifdef UMM_HEAP_IRAM
 
@@ -796,7 +766,6 @@
     return  CONFIG_IRAM_MEMORY;
 }
 #endif // #if (NONOSDK >= (0x30000))
-<<<<<<< HEAD
 };
 
 #if defined(ENABLE_THICK_DEBUG_WRAPPERS)
@@ -829,7 +798,4 @@
     ISR_CHECK__LOG_NOT_SAFE(caller);
     _heap_vPortFree(ptr, NULL, 0, caller);
 }
-#endif
-=======
-};
->>>>>>> 4a639ab0
+#endif