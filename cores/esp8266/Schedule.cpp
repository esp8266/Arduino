#include "Schedule.h"
#include "PolledTimeout.h"
#include "interrupts.h"

typedef std::function<bool(void)> mFuncT;

struct scheduled_fn_t
{
    scheduled_fn_t* mNext;
    mFuncT mFunc;
    esp8266::polledTimeout::periodicFastUs callNow;

    scheduled_fn_t(): callNow(esp8266::polledTimeout::periodicFastUs::alwaysExpired) { }
};

static scheduled_fn_t* sFirst = 0;
static scheduled_fn_t* sFirstUnused = 0;

static int sCount = 0;

IRAM_ATTR // called from ISR
static scheduled_fn_t* get_fn() {
    InterruptLock lockAllInterruptsInThisScope;

    scheduled_fn_t* result = NULL;
    // try to get an item from unused items list
    if (sFirstUnused) {
        result = sFirstUnused;
        sFirstUnused = result->mNext;
    }
    // if no unused items, and count not too high, allocate a new one
    else if (sCount != SCHEDULED_FN_MAX_COUNT) {
        result = new scheduled_fn_t;
        result->mNext = NULL;
        ++sCount;
    }
    return result;
}

static void recycle_fn(scheduled_fn_t* fn)
{
<<<<<<< HEAD
    fn->mNext = sFirstUnused;
    sFirstUnused = fn;
=======
    InterruptLock lockAllInterruptsInThisScope;

    if (!sLastUnused) {
        sFirstUnused = fn;
    }
    else {
        sLastUnused->mNext = fn;
    }
    fn->mNext = NULL;
    sLastUnused = fn;
>>>>>>> 9854ad08
}

IRAM_ATTR // called from ISR
bool schedule_function_us(mFuncT fn, uint32_t repeat_us)
{
    InterruptLock lockAllInterruptsInThisScope;

    scheduled_fn_t* item = get_fn();
    if (!item)
        return false;

    item->mFunc = fn;
<<<<<<< HEAD
    item->mNext = sFirst;
    sFirst = item;
=======
    item->mNext = NULL;
    if (!sFirst) {
        sFirst = item;
    }
    else {
        sLast->mNext = item;
    }
    sLast = item;
>>>>>>> 9854ad08

    if (repeat_us)
        item->callNow.reset(repeat_us);

    return true;
}

IRAM_ATTR // called from ISR
bool schedule_function(std::function<void(void)> fn)
{
    return schedule_function_us([&fn](){ fn(); return false; }, 0);
}

void run_scheduled_functions()
{
<<<<<<< HEAD
=======
    scheduled_fn_t* lastRecurring = nullptr;
>>>>>>> 9854ad08
    scheduled_fn_t* toCall = sFirst;
    while (toCall) {
        scheduled_fn_t* item = toCall;
        toCall = item->mNext;
<<<<<<< HEAD
        if (item->callNow && !item->mFunc())
        {
            {
                InterruptLock lockAllInterruptsInThisScope;
                if (sFirst == item)
                    sFirst = item->mNext;
            }

            item->mFunc = mFuncT();
            recycle_fn(item);
=======
        if (item->callNow)
        {
            if (item->mFunc())
            {
                lastRecurring = item;
            }
            else
            {
                {
                    InterruptLock lockAllInterruptsInThisScope;
                    if (sFirst == item)
                        sFirst = item->mNext;
                    if (sLast == item)
                        sLast = lastRecurring;
                }

                item->mFunc = mFuncT();
                recycle_fn(item);
            }
>>>>>>> 9854ad08
        }
    }
}<|MERGE_RESOLUTION|>--- conflicted
+++ resolved
@@ -14,7 +14,10 @@
 };
 
 static scheduled_fn_t* sFirst = 0;
+static scheduled_fn_t* sLast = 0;
+
 static scheduled_fn_t* sFirstUnused = 0;
+static scheduled_fn_t* sLastUnused = 0;
 
 static int sCount = 0;
 
@@ -27,6 +30,9 @@
     if (sFirstUnused) {
         result = sFirstUnused;
         sFirstUnused = result->mNext;
+        if (sFirstUnused == NULL) {
+            sLastUnused = NULL;
+        }
     }
     // if no unused items, and count not too high, allocate a new one
     else if (sCount != SCHEDULED_FN_MAX_COUNT) {
@@ -39,10 +45,6 @@
 
 static void recycle_fn(scheduled_fn_t* fn)
 {
-<<<<<<< HEAD
-    fn->mNext = sFirstUnused;
-    sFirstUnused = fn;
-=======
     InterruptLock lockAllInterruptsInThisScope;
 
     if (!sLastUnused) {
@@ -53,7 +55,6 @@
     }
     fn->mNext = NULL;
     sLastUnused = fn;
->>>>>>> 9854ad08
 }
 
 IRAM_ATTR // called from ISR
@@ -62,14 +63,10 @@
     InterruptLock lockAllInterruptsInThisScope;
 
     scheduled_fn_t* item = get_fn();
-    if (!item)
+    if (!item) {
         return false;
-
+    }
     item->mFunc = fn;
-<<<<<<< HEAD
-    item->mNext = sFirst;
-    sFirst = item;
-=======
     item->mNext = NULL;
     if (!sFirst) {
         sFirst = item;
@@ -78,7 +75,6 @@
         sLast->mNext = item;
     }
     sLast = item;
->>>>>>> 9854ad08
 
     if (repeat_us)
         item->callNow.reset(repeat_us);
@@ -94,26 +90,11 @@
 
 void run_scheduled_functions()
 {
-<<<<<<< HEAD
-=======
     scheduled_fn_t* lastRecurring = nullptr;
->>>>>>> 9854ad08
     scheduled_fn_t* toCall = sFirst;
     while (toCall) {
         scheduled_fn_t* item = toCall;
         toCall = item->mNext;
-<<<<<<< HEAD
-        if (item->callNow && !item->mFunc())
-        {
-            {
-                InterruptLock lockAllInterruptsInThisScope;
-                if (sFirst == item)
-                    sFirst = item->mNext;
-            }
-
-            item->mFunc = mFuncT();
-            recycle_fn(item);
-=======
         if (item->callNow)
         {
             if (item->mFunc())
@@ -133,7 +114,6 @@
                 item->mFunc = mFuncT();
                 recycle_fn(item);
             }
->>>>>>> 9854ad08
         }
     }
 }