/*
 IPAddress.h - Base class that provides IPAddress
 Copyright (c) 2011 Adrian McEwen.  All right reserved.

 This library is free software; you can redistribute it and/or
 modify it under the terms of the GNU Lesser General Public
 License as published by the Free Software Foundation; either
 version 2.1 of the License, or (at your option) any later version.

 This library is distributed in the hope that it will be useful,
 but WITHOUT ANY WARRANTY; without even the implied warranty of
 MERCHANTABILITY or FITNESS FOR A PARTICULAR PURPOSE.  See the GNU
 Lesser General Public License for more details.

 You should have received a copy of the GNU Lesser General Public
 License along with this library; if not, write to the Free Software
 Foundation, Inc., 51 Franklin St, Fifth Floor, Boston, MA  02110-1301  USA
 */

#ifndef IPAddress_h
#define IPAddress_h

#include <stdint.h>
#include <WString.h>
#include <Printable.h>

#include <lwip/init.h>
#include <lwip/ip_addr.h>

#if LWIP_VERSION_MAJOR == 1
// compatibility macros to make lwIP-v1 compiling lwIP-v2 API
#define LWIP_IPV6_NUM_ADDRESSES 0
#define ip_2_ip4(x) (x)
#define ipv4_addr ip_addr
#define IP_IS_V4_VAL(x) (1)
#define IP_SET_TYPE_VAL(x,y) do { (void)0; } while (0)
#define IP_ANY_TYPE (&ip_addr_any)
#define IP4_ADDR_ANY4 IPADDR_ANY
#define IPADDR4_INIT(x) { x }
#define CONST /* nothing: lwIP-v1 does not use const */
#else // lwIP-v2+
#define CONST const
#if !LWIP_IPV6
<<<<<<< HEAD
typedef ipv4_addr ip_addr;
=======
struct ip_addr: ipv4_addr { };
>>>>>>> f8f4b81d
#endif // !LWIP_IPV6
#endif // lwIP-v2+

// A class to make it easier to handle and pass around IP addresses
// IPv6 update:
// IPAddress is now a decorator class for lwIP's ip_addr_t
// fully backward compatible with legacy IPv4-only Arduino's
// with unchanged footprint when IPv6 is disabled

class IPAddress: public Printable {
    private:

        ip_addr_t _ip;

        // Access the raw byte array containing the address.  Because this returns a pointer
        // to the internal structure rather than a copy of the address this function should only
        // be used when you know that the usage of the returned uint8_t* will be transient and not
        // stored.
        uint8_t* raw_address() {
            return reinterpret_cast<uint8_t*>(&v4());
        }
        const uint8_t* raw_address() const {
            return reinterpret_cast<const uint8_t*>(&v4());
        }

        void ctor32 (uint32_t);

    public:
        // Constructors
        IPAddress();
        IPAddress(const IPAddress& from);
        IPAddress(uint8_t first_octet, uint8_t second_octet, uint8_t third_octet, uint8_t fourth_octet);
        IPAddress(uint32_t address) { ctor32(address); }
        IPAddress(u32_t address) { ctor32(address); }
        IPAddress(int address) { ctor32(address); }
        IPAddress(const uint8_t *address);

        bool fromString(const char *address);
        bool fromString(const String &address) { return fromString(address.c_str()); }

        // Overloaded cast operator to allow IPAddress objects to be used where a pointer
        // to a four-byte uint8_t array is expected
        operator uint32_t() const {
            return isV4()? v4(): (uint32_t)0;
        }

        // the above uint32_t() cast can be ambiguous
        // if gcc complains, use instead isSet() or v4() according to what's relevant
        bool isSet () const;
        // generic IPv4 wrapper to uint32-view like arduino loves to see it
        const u32_t& v4() const { return ip_2_ip4(&_ip)->addr; } // for raw_address(const)
              u32_t& v4()       { return ip_2_ip4(&_ip)->addr; }

        bool operator==(const IPAddress& addr) const {
            return ip_addr_cmp(&_ip, &addr._ip);
        }
        bool operator!=(const IPAddress& addr) const {
            return !ip_addr_cmp(&_ip, &addr._ip);
        }
        bool operator==(uint32_t addr) const {
            return isV4() && v4() == addr;
        }
        bool operator==(u32_t addr) const {
            return isV4() && v4() == addr;
        }
        bool operator!=(uint32_t addr) const {
            return !(isV4() && v4() == addr);
        }
        bool operator!=(u32_t addr) const {
            return !(isV4() && v4() == addr);
        }
        bool operator==(const uint8_t* addr) const;

        // Overloaded index operator to allow getting and setting individual octets of the address
        uint8_t operator[](int index) const {
            return isV4()? *(raw_address() + index): 0;
        }
        uint8_t& operator[](int index) {
            setV4();
            return *(raw_address() + index);
        }

        // Overloaded copy operators to allow initialisation of IPAddress objects from other types
        IPAddress& operator=(const uint8_t *address);
        IPAddress& operator=(uint32_t address);

        virtual size_t printTo(Print& p) const;
        String toString() const;

        /*
                check if input string(arg) is a valid IPV4 address or not.
                return true on valid.
                return false on invalid.
        */
        static bool isValid(const String& arg);
        static bool isValid(const char* arg);

        friend class EthernetClass;
        friend class UDP;
        friend class Client;
        friend class Server;
        friend class DhcpClass;
        friend class DNSClient;

        /*
               lwIP address compatibility
        */
        IPAddress(const ipv4_addr* fw_addr)   { setV4(); v4() = fw_addr->addr; }
        IPAddress(const ip_addr_t& lwip_addr) { _ip = lwip_addr; }

#if LWIP_VERSION_MAJOR != 1
        IPAddress(ipv4_addr fw_addr)          { setV4(); v4() = fw_addr.addr; }
        IPAddress(const ip_addr_t* lwip_addr) { _ip = *lwip_addr; }
#endif

        operator       ip_addr_t () const { return  _ip; }
        operator const ip_addr_t*() const { return &_ip; }
        operator       ip_addr_t*()       { return &_ip; }

        bool isV4() const { return IP_IS_V4_VAL(_ip); }
        void setV4() { IP_SET_TYPE_VAL(_ip, IPADDR_TYPE_V4); }

        bool isLocal () const { return ip_addr_islinklocal(&_ip); }

#if LWIP_IPV6

        uint16_t* raw6()
        {
            setV6();
            return reinterpret_cast<uint16_t*>(ip_2_ip6(&_ip));
        }

        const uint16_t* raw6() const
        {
            return isV6()? reinterpret_cast<const uint16_t*>(ip_2_ip6(&_ip)): nullptr;
        }

        // when not IPv6, ip_addr_t == ip4_addr_t so this one would be ambiguous
        // required otherwise
        operator const ip4_addr_t*() const { return isV4()? ip_2_ip4(&_ip): nullptr; }

        bool isV6() const { return IP_IS_V6_VAL(_ip); }
        void setV6() { IP_SET_TYPE_VAL(_ip, IPADDR_TYPE_V6); }

    protected:
        bool fromString6(const char *address);

#else

        // allow portable code when IPv6 is not enabled

        uint16_t* raw6() { return nullptr; }
        const uint16_t* raw6() const { return nullptr; }
        bool isV6() const { return false; }
        void setV6() { }

#endif

    protected:
        bool fromString4(const char *address);

};

extern CONST IPAddress INADDR_ANY;
extern const IPAddress INADDR_NONE;

#endif<|MERGE_RESOLUTION|>--- conflicted
+++ resolved
@@ -41,11 +41,7 @@
 #else // lwIP-v2+
 #define CONST const
 #if !LWIP_IPV6
-<<<<<<< HEAD
-typedef ipv4_addr ip_addr;
-=======
 struct ip_addr: ipv4_addr { };
->>>>>>> f8f4b81d
 #endif // !LWIP_IPV6
 #endif // lwIP-v2+
 
