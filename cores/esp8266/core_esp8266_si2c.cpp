--- conflicted
+++ resolved
@@ -127,17 +127,8 @@
         }
     }
 
-<<<<<<< HEAD
     // Generate a clock "valley" (at the end of a segment, just before a repeated start)
     void twi_scl_valley(void);
-=======
-    // ICACHE_RAM_ATTR used to have a constant delay.
-    void ICACHE_RAM_ATTR twi_wait_clockStretchLimit(void);
-
-    // Generate a clock "valley" (at the end of a segment, just before a repeated start)
-    void twi_scl_valley(void);
-
->>>>>>> 1c633582
 public:
     void setClock(unsigned int freq);
     void setClockStretchLimit(uint32_t limit);
@@ -304,13 +295,8 @@
     SDA_LOW();
     busywait(twi_dcount);
     SCL_HIGH();
-<<<<<<< HEAD
     WAIT_CLOCK_STRETCH();
     busywait(twi_dcount);
-=======
-    twi_wait_clockStretchLimit();
-    delay(twi_dcount);
->>>>>>> 1c633582
     SDA_HIGH();
     busywait(twi_dcount);
     return true;
@@ -329,13 +315,8 @@
     }
     busywait(twi_dcount + 1);
     SCL_HIGH();
-<<<<<<< HEAD
     WAIT_CLOCK_STRETCH();
     busywait(twi_dcount);
-=======
-    twi_wait_clockStretchLimit();
-    delay(twi_dcount);
->>>>>>> 1c633582
     return true;
 }
 
@@ -345,11 +326,7 @@
     SDA_HIGH();
     busywait(twi_dcount + 2);
     SCL_HIGH();
-<<<<<<< HEAD
     WAIT_CLOCK_STRETCH();
-=======
-    twi_wait_clockStretchLimit();
->>>>>>> 1c633582
     bool bit = SDA_READ();
     busywait(twi_dcount);
     return bit;
@@ -419,11 +396,7 @@
     while (!SDA_READ() && (i++) < 10)
     {
         twi_scl_valley();
-<<<<<<< HEAD
         busywait(twi_dcount);
-=======
-        delay(twi_dcount);
->>>>>>> 1c633582
     }
     return 0;
 }
@@ -463,11 +436,7 @@
     while (!SDA_READ() && (i++) < 10)
     {
         twi_scl_valley();
-<<<<<<< HEAD
         busywait(twi_dcount);
-=======
-        delay(twi_dcount);
->>>>>>> 1c633582
     }
     return 0;
 }
@@ -687,20 +656,10 @@
     }
 }
 
-void ICACHE_RAM_ATTR Twi::twi_wait_clockStretchLimit(void)
-{
-    uint32_t t=0; 
-    while(SCL_READ() == 0 && (t++) < twi_clockStretchLimit); // Clock stretching
-}
-
 void Twi::twi_scl_valley(void)
 {
     SCL_LOW();
-<<<<<<< HEAD
     busywait(twi_dcount);
-=======
-    delay(twi_dcount);
->>>>>>> 1c633582
     SCL_HIGH();
 }
 
