--- conflicted
+++ resolved
@@ -128,7 +128,6 @@
     return _p->name();
 }
 
-<<<<<<< HEAD
 const char* File::fullName() const {
     if (!_p)
         return nullptr;
@@ -166,8 +165,6 @@
     return _fakeDir->openFile("r");
 }
 
-
-=======
 String File::readString()
 {
     String ret;
@@ -183,7 +180,6 @@
     return ret;
 }
 
->>>>>>> 73691336
 File Dir::openFile(const char* mode) {
     if (!_impl) {
         return File();
