--- conflicted
+++ resolved
@@ -121,7 +121,6 @@
     return _p->name();
 }
 
-<<<<<<< HEAD
 const char* File::fullName() const {
     if (!_p)
         return nullptr;
@@ -159,8 +158,6 @@
     return _fakeDir->openFile("r");
 }
 
-
-=======
 String File::readString()
 {
     String ret;
@@ -176,7 +173,6 @@
     return ret;
 }
 
->>>>>>> 5632e815
 File Dir::openFile(const char* mode) {
     if (!_impl) {
         return File();
