--- conflicted
+++ resolved
@@ -6,14 +6,8 @@
 #define SCHEDULED_FN_MAX_COUNT 32
 #define SCHEDULED_FN_INITIAL_COUNT 4
 
-<<<<<<< HEAD
-// Warning
-// This API is not considered stable.
-// Function signatures will change.
-=======
 // This API was not considered stable but is now stabilizing.
 // Function signatures may change, queue must stay FIFO.
->>>>>>> 9854ad08
 // You have been warned.
 
 // Run given function ONCE next time `loop` function returns,
@@ -25,13 +19,9 @@
 // Returns false if the number of scheduled functions exceeds SCHEDULED_FN_MAX_COUNT.
 bool schedule_function(std::function<void(void)> fn);
 
-<<<<<<< HEAD
-// run given function every at least <repeat_us> microseconds until it returns false
-=======
 // Run given function periodically about every <repeat_us> microseconds until it returns false.
 // Note that it may be more than <repeat_us> microseconds between calls if `yield` is not called
 // frequently, and therefore should not be used for timing critical operations.
->>>>>>> 9854ad08
 bool schedule_function_us(std::function<bool(void)> fn, uint32_t repeat_us);
 
 // Run all scheduled functions.
