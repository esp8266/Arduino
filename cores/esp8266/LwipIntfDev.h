
#ifndef _LWIPINTFDEV_H
#define _LWIPINTFDEV_H

// TODO:
// remove all Serial.print
// unchain pbufs

#include <netif/ethernet.h>
#include <lwip/init.h>
#include <lwip/netif.h>
#include <lwip/etharp.h>
#include <lwip/dhcp.h>
#include <lwip/dns.h>
#include <lwip/apps/sntp.h>

#include <user_interface.h>  // wifi_get_macaddr()

#include "SPI.h"
#include "Schedule.h"
#include "LwipIntf.h"
#include "wl_definitions.h"

#ifndef DEFAULT_MTU
#define DEFAULT_MTU 1500
#endif

template<class RawDev>
class LwipIntfDev: public LwipIntf, public RawDev
{
public:
    LwipIntfDev(int8_t cs = SS, SPIClass& spi = SPI, int8_t intr = -1) :
        RawDev(cs, spi, intr), _mtu(DEFAULT_MTU), _intrPin(intr), _started(false), _default(false)
    {
        memset(&_netif, 0, sizeof(_netif));
    }

    boolean config(const IPAddress& local_ip, const IPAddress& arg1, const IPAddress& arg2,
                   const IPAddress& arg3 = IPADDR_NONE, const IPAddress& dns2 = IPADDR_NONE);

    // default mac-address is inferred from esp8266's STA interface
    boolean begin(const uint8_t* macAddress = nullptr, const uint16_t mtu = DEFAULT_MTU);

    const netif* getNetIf() const
    {
        return &_netif;
    }

    IPAddress localIP() const
    {
        return IPAddress(ip4_addr_get_u32(ip_2_ip4(&_netif.ip_addr)));
    }
    IPAddress subnetMask() const
    {
        return IPAddress(ip4_addr_get_u32(ip_2_ip4(&_netif.netmask)));
    }
    IPAddress gatewayIP() const
    {
        return IPAddress(ip4_addr_get_u32(ip_2_ip4(&_netif.gw)));
    }

    void setDefault(bool deflt = true);

    // true if interface has a valid IPv4 address
    bool connected()
    {
        return !!ip4_addr_get_u32(ip_2_ip4(&_netif.ip_addr));
    }

    // ESP8266WiFi API compatibility

    wl_status_t status();

protected:
    err_t netif_init();
    void  netif_status_callback();

    static err_t netif_init_s(netif* netif);
    static err_t linkoutput_s(netif* netif, struct pbuf* p);
    static void  netif_status_callback_s(netif* netif);

    // called on a regular basis or on interrupt
    err_t handlePackets();

    // members

    netif _netif;

    uint16_t _mtu;
    int8_t   _intrPin;
    uint8_t  _macAddress[6];
    bool     _started;
    bool     _default;
};

template<class RawDev>
boolean LwipIntfDev<RawDev>::config(const IPAddress& localIP, const IPAddress& gateway,
                                    const IPAddress& netmask, const IPAddress& dns1,
                                    const IPAddress& dns2)
{
    if (_started)
    {
        DEBUGV("LwipIntfDev: use config() then begin()\n");
        return false;
    }

    IPAddress realGateway, realNetmask, realDns1;
    if (!ipAddressReorder(localIP, gateway, netmask, dns1, realGateway, realNetmask, realDns1))
    {
        return false;
    }
    ip4_addr_set_u32(ip_2_ip4(&_netif.ip_addr), localIP.v4());
    ip4_addr_set_u32(ip_2_ip4(&_netif.gw), realGateway.v4());
    ip4_addr_set_u32(ip_2_ip4(&_netif.netmask), realNetmask.v4());

    if (realDns1.isSet())
    {
        // Set DNS1-Server
        dns_setserver(0, realDns1);
    }

    if (dns2.isSet())
    {
        // Set DNS2-Server
        dns_setserver(1, dns2);
    }
    return true;
}

template<class RawDev>
boolean LwipIntfDev<RawDev>::begin(const uint8_t* macAddress, const uint16_t mtu)
{
    if (mtu)
    {
        _mtu = mtu;
    }

    if (macAddress)
    {
        memcpy(_macAddress, macAddress, 6);
    }
    else
    {
        _netif.num = 2;
        for (auto n = netif_list; n; n = n->next)
            if (n->num >= _netif.num)
            {
                _netif.num = n->num + 1;
            }

#if 1
        // forge a new mac-address from the esp's wifi sta one
        // I understand this is cheating with an official mac-address
        wifi_get_macaddr(STATION_IF, (uint8*)_macAddress);
#else
        // https://serverfault.com/questions/40712/what-range-of-mac-addresses-can-i-safely-use-for-my-virtual-machines
        memset(_macAddress, 0, 6);
        _macAddress[0] = 0xEE;
#endif
        _macAddress[3] += _netif.num;  // alter base mac address
        _macAddress[0] &= 0xfe;        // set as locally administered, unicast, per
        _macAddress[0] |= 0x02;  // https://en.wikipedia.org/wiki/MAC_address#Universal_vs._local
    }

    if (!RawDev::begin(_macAddress))
    {
        return false;
    }

    // setup lwIP netif

    _netif.hwaddr_len = sizeof _macAddress;
    memcpy(_netif.hwaddr, _macAddress, sizeof _macAddress);

    // due to netif_add() api: ...
    ip_addr_t ip_addr, netmask, gw;
    ip_addr_copy(ip_addr, _netif.ip_addr);
    ip_addr_copy(netmask, _netif.netmask);
    ip_addr_copy(gw, _netif.gw);

    if (!netif_add(&_netif, ip_2_ip4(&ip_addr), ip_2_ip4(&netmask), ip_2_ip4(&gw), this,
                   netif_init_s, ethernet_input))
    {
        return false;
    }

    if (localIP().v4() == 0)
    {
        // IP not set, starting DHCP
        _netif.flags |= NETIF_FLAG_UP;
        switch (dhcp_start(&_netif))
        {
        case ERR_OK:
            break;

        case ERR_IF:
            return false;

        default:
            netif_remove(&_netif);
            return false;
        }
    }
    else
    {
        // IP is set, static config
        netif_set_link_up(&_netif);
        netif_set_up(&_netif);
    }

    _started = true;

    if (_intrPin >= 0)
    {
        if (RawDev::interruptIsPossible())
        {
            // attachInterrupt(_intrPin, [&]() { this->handlePackets(); }, FALLING);
        }
        else
        {
            ::printf((PGM_P)F(
                "lwIP_Intf: Interrupt not implemented yet, enabling transparent polling\r\n"));
            _intrPin = -1;
        }
    }

    if (_intrPin < 0
        && !schedule_recurrent_function_us(
            [&]()
            {
                this->handlePackets();
                return true;
            },
            100))
    {
        netif_remove(&_netif);
        return false;
    }

    return true;
}

template<class RawDev>
wl_status_t LwipIntfDev<RawDev>::status()
{
    return _started ? (connected() ? WL_CONNECTED : WL_DISCONNECTED) : WL_NO_SHIELD;
}

template<class RawDev>
err_t LwipIntfDev<RawDev>::linkoutput_s(netif* netif, struct pbuf* pbuf)
{
    LwipIntfDev* ths = (LwipIntfDev*)netif->state;

    if (pbuf->len != pbuf->tot_len || pbuf->next)
    {
        Serial.println("ERRTOT\r\n");
    }

    uint16_t len = ths->sendFrame((const uint8_t*)pbuf->payload, pbuf->len);

#if PHY_HAS_CAPTURE
    if (phy_capture)
    {
        phy_capture(ths->_netif.num, (const char*)pbuf->payload, pbuf->len, /*out*/ 1,
                    /*success*/ len == pbuf->len);
    }
#endif

    return len == pbuf->len ? ERR_OK : ERR_MEM;
}

template<class RawDev>
err_t LwipIntfDev<RawDev>::netif_init_s(struct netif* netif)
{
    return ((LwipIntfDev*)netif->state)->netif_init();
}

template<class RawDev>
void LwipIntfDev<RawDev>::netif_status_callback_s(struct netif* netif)
{
    ((LwipIntfDev*)netif->state)->netif_status_callback();
}

template<class RawDev>
err_t LwipIntfDev<RawDev>::netif_init()
{
    _netif.name[0]      = 'e';
    _netif.name[1]      = '0' + _netif.num;
    _netif.mtu          = _mtu;
    _netif.chksum_flags = NETIF_CHECKSUM_ENABLE_ALL;
    _netif.flags = NETIF_FLAG_ETHARP | NETIF_FLAG_IGMP | NETIF_FLAG_BROADCAST | NETIF_FLAG_LINK_UP;

    // lwIP's doc: This function typically first resolves the hardware
    // address, then sends the packet.  For ethernet physical layer, this is
    // usually lwIP's etharp_output()
    _netif.output = etharp_output;

    // lwIP's doc: This function outputs the pbuf as-is on the link medium
    // (this must points to the raw ethernet driver, meaning: us)
    _netif.linkoutput = linkoutput_s;

    _netif.status_callback = netif_status_callback_s;

    return ERR_OK;
}

template<class RawDev>
void LwipIntfDev<RawDev>::netif_status_callback()
{
    if (connected())
    {
        if (_default || (netif_default == nullptr && !ip_addr_isany(&_netif.gw)))
        {
            // on user request,
            // or if there is no current default interface, but a gateway is valid
            netif_set_default(&_netif);
        }
        sntp_stop();
        sntp_init();
    }
    else if (netif_default == &_netif)
    {
        netif_set_default(nullptr);
    }
}

template<class RawDev>
err_t LwipIntfDev<RawDev>::handlePackets()
{
    int pkt = 0;
    while (1)
    {
        if (++pkt == 10)
        // prevent starvation
        {
            return ERR_OK;
        }

        uint16_t tot_len = RawDev::readFrameSize();
        if (!tot_len)
        {
            return ERR_OK;
        }

        // from doc: use PBUF_RAM for TX, PBUF_POOL from RX
        // however:
        // PBUF_POOL can return chained pbuf (not in one piece)
        // and WiznetDriver does not have the proper API to deal with that
        // so in the meantime, we use PBUF_RAM instead which is currently
        // guarantying to deliver a continuous chunk of memory.
        // TODO: tweak the wiznet driver to allow copying partial chunk
        //       of received data and use PBUF_POOL.
        pbuf* pbuf = pbuf_alloc(PBUF_RAW, tot_len, PBUF_RAM);
        if (!pbuf || pbuf->len < tot_len)
        {
            if (pbuf)
            {
                pbuf_free(pbuf);
            }
            RawDev::discardFrame(tot_len);
            return ERR_BUF;
        }

        uint16_t len = RawDev::readFrameData((uint8_t*)pbuf->payload, tot_len);
        if (len != tot_len)
        {
            // tot_len is given by readFrameSize()
            // and is supposed to be honoured by readFrameData()
            // todo: ensure this test is unneeded, remove the print
            Serial.println("read error?\r\n");
            pbuf_free(pbuf);
            return ERR_BUF;
        }

        err_t err = _netif.input(pbuf, &_netif);

#if PHY_HAS_CAPTURE
        if (phy_capture)
        {
            phy_capture(_netif.num, (const char*)pbuf->payload, tot_len, /*out*/ 0,
                        /*success*/ err == ERR_OK);
        }
#endif

        if (err != ERR_OK)
        {
            pbuf_free(pbuf);
            return err;
        }
        // (else) allocated pbuf is now lwIP's responsibility
    }
}

<<<<<<< HEAD
template <class RawDev>
void LwipIntfDev<RawDev>::setDefault(bool deflt)
=======
template<class RawDev>
void LwipIntfDev<RawDev>::setDefault()
>>>>>>> 24c41524
{
    _default = deflt;
    if (connected())
    {
        netif_set_default(&_netif);
    }
}

#endif  // _LWIPINTFDEV_H<|MERGE_RESOLUTION|>--- conflicted
+++ resolved
@@ -391,13 +391,8 @@
     }
 }
 
-<<<<<<< HEAD
 template <class RawDev>
 void LwipIntfDev<RawDev>::setDefault(bool deflt)
-=======
-template<class RawDev>
-void LwipIntfDev<RawDev>::setDefault()
->>>>>>> 24c41524
 {
     _default = deflt;
     if (connected())
