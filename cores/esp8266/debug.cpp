<<<<<<< HEAD
/* 
 debug.cpp - debug helper functions
 Copyright (c) 2015 Markus Sattler. All rights reserved.
 This file is part of the esp8266 core for Arduino environment.
 
 This library is free software; you can redistribute it and/or
 modify it under the terms of the GNU Lesser General Public
 License as published by the Free Software Foundation; either
 version 2.1 of the License, or (at your option) any later version.

 This library is distributed in the hope that it will be useful,
 but WITHOUT ANY WARRANTY; without even the implied warranty of
 MERCHANTABILITY or FITNESS FOR A PARTICULAR PURPOSE.  See the GNU
 Lesser General Public License for more details.

 You should have received a copy of the GNU Lesser General Public
 License along with this library; if not, write to the Free Software
 Foundation, Inc., 51 Franklin St, Fifth Floor, Boston, MA  02110-1301  USA
 */

#include "Arduino.h"
#include "debug.h"

const char* overrideme PROGMEM = " should be overridden for better efficiency\r\n";

void ICACHE_RAM_ATTR hexdump(const void *mem, uint32_t len, uint8_t cols) {
    const uint8_t* src = (const uint8_t*) mem;
    os_printf("\n[HEXDUMP] Address: 0x%08X len: 0x%X (%d)", (ptrdiff_t)src, len, len);
    for(uint32_t i = 0; i < len; i++) {
        if(i % cols == 0) {
            os_printf("\n[0x%08X] 0x%08X: ", (ptrdiff_t)src, i);
        	yield();
        }
        os_printf("%02X ", *src);
        src++;
    }
    os_printf("\n");
}
=======
/*
 debug.cpp - debug helper functions
 Copyright (c) 2015 Markus Sattler. All rights reserved.
 This file is part of the esp8266 core for Arduino environment.

 This library is free software; you can redistribute it and/or
 modify it under the terms of the GNU Lesser General Public
 License as published by the Free Software Foundation; either
 version 2.1 of the License, or (at your option) any later version.

 This library is distributed in the hope that it will be useful,
 but WITHOUT ANY WARRANTY; without even the implied warranty of
 MERCHANTABILITY or FITNESS FOR A PARTICULAR PURPOSE.  See the GNU
 Lesser General Public License for more details.

 You should have received a copy of the GNU Lesser General Public
 License along with this library; if not, write to the Free Software
 Foundation, Inc., 51 Franklin St, Fifth Floor, Boston, MA  02110-1301  USA
 */

#include "Arduino.h"
#include "debug.h"

void ICACHE_RAM_ATTR hexdump(const void *mem, uint32_t len, uint8_t cols) {
    const uint8_t* src = (const uint8_t*) mem;
    os_printf("\n[HEXDUMP] Address: 0x%08X len: 0x%X (%d)", (ptrdiff_t)src, len, len);
    for(uint32_t i = 0; i < len; i++) {
        if(i % cols == 0) {
            os_printf("\n[0x%08X] 0x%08X: ", (ptrdiff_t)src, i);
            yield();
        }
        os_printf("%02X ", *src);
        src++;
    }
    os_printf("\n");
}
>>>>>>> 6f7eb282
<|MERGE_RESOLUTION|>--- conflicted
+++ resolved
@@ -1,9 +1,8 @@
-<<<<<<< HEAD
-/* 
+/*
  debug.cpp - debug helper functions
  Copyright (c) 2015 Markus Sattler. All rights reserved.
  This file is part of the esp8266 core for Arduino environment.
- 
+
  This library is free software; you can redistribute it and/or
  modify it under the terms of the GNU Lesser General Public
  License as published by the Free Software Foundation; either
@@ -30,48 +29,10 @@
     for(uint32_t i = 0; i < len; i++) {
         if(i % cols == 0) {
             os_printf("\n[0x%08X] 0x%08X: ", (ptrdiff_t)src, i);
-        	yield();
-        }
-        os_printf("%02X ", *src);
-        src++;
-    }
-    os_printf("\n");
-}
-=======
-/*
- debug.cpp - debug helper functions
- Copyright (c) 2015 Markus Sattler. All rights reserved.
- This file is part of the esp8266 core for Arduino environment.
-
- This library is free software; you can redistribute it and/or
- modify it under the terms of the GNU Lesser General Public
- License as published by the Free Software Foundation; either
- version 2.1 of the License, or (at your option) any later version.
-
- This library is distributed in the hope that it will be useful,
- but WITHOUT ANY WARRANTY; without even the implied warranty of
- MERCHANTABILITY or FITNESS FOR A PARTICULAR PURPOSE.  See the GNU
- Lesser General Public License for more details.
-
- You should have received a copy of the GNU Lesser General Public
- License along with this library; if not, write to the Free Software
- Foundation, Inc., 51 Franklin St, Fifth Floor, Boston, MA  02110-1301  USA
- */
-
-#include "Arduino.h"
-#include "debug.h"
-
-void ICACHE_RAM_ATTR hexdump(const void *mem, uint32_t len, uint8_t cols) {
-    const uint8_t* src = (const uint8_t*) mem;
-    os_printf("\n[HEXDUMP] Address: 0x%08X len: 0x%X (%d)", (ptrdiff_t)src, len, len);
-    for(uint32_t i = 0; i < len; i++) {
-        if(i % cols == 0) {
-            os_printf("\n[0x%08X] 0x%08X: ", (ptrdiff_t)src, i);
             yield();
         }
         os_printf("%02X ", *src);
         src++;
     }
     os_printf("\n");
-}
->>>>>>> 6f7eb282
+}