--- conflicted
+++ resolved
@@ -35,12 +35,9 @@
 #include <core_version.h>
 #include "gdb_hooks.h"
 #include "flash_quirks.h"
-<<<<<<< HEAD
 #include <umm_malloc/umm_malloc.h>
 #include <core_esp8266_non32xfer.h>
 
-=======
->>>>>>> ec764422
 
 #define LOOP_TASK_PRIORITY 1
 #define LOOP_QUEUE_SIZE    1
