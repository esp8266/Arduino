/*
 main.cpp - platform initialization and context switching
 emulation

 Copyright (c) 2014 Ivan Grokhotkov. All rights reserved.
 This file is part of the esp8266 core for Arduino environment.

 This library is free software; you can redistribute it and/or
 modify it under the terms of the GNU Lesser General Public
 License as published by the Free Software Foundation; either
 version 2.1 of the License, or (at your option) any later version.

 This library is distributed in the hope that it will be useful,
 but WITHOUT ANY WARRANTY; without even the implied warranty of
 MERCHANTABILITY or FITNESS FOR A PARTICULAR PURPOSE.  See the GNU
 Lesser General Public License for more details.

 You should have received a copy of the GNU Lesser General Public
 License along with this library; if not, write to the Free Software
 Foundation, Inc., 51 Franklin St, Fifth Floor, Boston, MA  02110-1301  USA
 */

//This may be used to change user task stack size:
//#define CONT_STACKSIZE 4096
#include <Arduino.h>
#include "Schedule.h"
extern "C" {
#include "ets_sys.h"
#include "os_type.h"
#include "osapi.h"
#include "mem.h"
#include "user_interface.h"
#include "cont.h"
}
#include <core_version.h>
#include "gdb_hooks.h"
#include "flash_quirks.h"
#include "hwdt_app_entry.h"
#include <umm_malloc/umm_malloc.h>
#include <core_esp8266_non32xfer.h>
#include "core_esp8266_vm.h"

#define LOOP_TASK_PRIORITY 1
#define LOOP_QUEUE_SIZE    1

extern "C" void call_user_start();
extern void loop();
extern void setup();
extern void (*__init_array_start)(void);
extern void (*__init_array_end)(void);

/* Not static, used in Esp.cpp */
struct rst_info resetInfo;

/* Not static, used in core_esp8266_postmortem.c and other places.
 * Placed into noinit section because we assign value to this variable
 * before .bss is zero-filled, and need to preserve the value.
 */
cont_t* g_pcont __attribute__((section(".noinit")));

/* Event queue used by the main (arduino) task */
static os_event_t s_loop_queue[LOOP_QUEUE_SIZE];

/* Used to implement optimistic_yield */
static uint32_t s_cycles_at_resume;

/* For ets_intr_lock_nest / ets_intr_unlock_nest
 * Max nesting seen by SDK so far is 2.
 */
#define ETS_INTR_LOCK_NEST_MAX 7
static uint16_t ets_intr_lock_stack[ETS_INTR_LOCK_NEST_MAX];
static uint8_t  ets_intr_lock_stack_ptr=0;


extern "C" {
extern const uint32_t __attribute__((section(".ver_number"))) core_version = ARDUINO_ESP8266_GIT_VER;
const char* core_release =
#ifdef ARDUINO_ESP8266_RELEASE
    ARDUINO_ESP8266_RELEASE;
#else
    NULL;
#endif

static os_timer_t delay_timer;
#define ONCE 0
#define REPEAT 1
} // extern "C"

void initVariant() __attribute__((weak));
void initVariant() {
}

extern "C" void __preloop_update_frequency() {
#if defined(F_CPU) && (F_CPU == 160000000L)
    ets_update_cpu_frequency(160);
    CPU2X |= 1UL;
#elif defined(F_CPU)
    ets_update_cpu_frequency(80);
    CPU2X &= ~1UL;
#elif !defined(F_CPU)
    if (system_get_cpu_freq() == 160) {
        CPU2X |= 1UL;
    }
    else {
        CPU2X &= ~1UL;
    }
#endif
}

extern "C" void preloop_update_frequency() __attribute__((weak, alias("__preloop_update_frequency")));

extern "C" bool can_yield() {
  return cont_can_suspend(g_pcont);
}

static inline void esp_suspend_within_cont() __attribute__((always_inline));
static void esp_suspend_within_cont() {
        cont_suspend(g_pcont);
        s_cycles_at_resume = ESP.getCycleCount();
        run_scheduled_recurrent_functions();
}

extern "C" void __esp_suspend() {
    if (cont_can_suspend(g_pcont)) {
        esp_suspend_within_cont();
    }
}

extern "C" void esp_suspend() __attribute__ ((weak, alias("__esp_suspend")));

extern "C" IRAM_ATTR void esp_schedule() {
    ets_post(LOOP_TASK_PRIORITY, 0, 0);
}

// Replacement for delay(0). In CONT, same as yield(). Whereas yield() panics
// in SYS, esp_yield() is safe to call and only schedules CONT. Use yield()
// whereever only called from CONT, use esp_yield() if code is called from SYS
// or both CONT and SYS.
extern "C" void esp_yield() {
    esp_schedule();
    esp_suspend();
}

void delay_end(void* arg) {
    (void)arg;
    esp_schedule();
}

extern "C" void __esp_delay(unsigned long ms) {
    if (ms) {
        os_timer_setfn(&delay_timer, (os_timer_func_t*)&delay_end, 0);
        os_timer_arm(&delay_timer, ms, ONCE);
    }
    else {
        esp_schedule();
    }
    esp_suspend();
    if (ms) {
        os_timer_disarm(&delay_timer);
    }
}

extern "C" void esp_delay(unsigned long ms) __attribute__((weak, alias("__esp_delay")));

bool esp_try_delay(const uint32_t start_ms, const uint32_t timeout_ms, const uint32_t intvl_ms) {
    uint32_t expired = millis() - start_ms;
    if (expired >= timeout_ms) {
        return true;
    }
    esp_delay(std::min((timeout_ms - expired), intvl_ms));
    return false;
}

extern "C" void __yield() {
    if (cont_can_suspend(g_pcont)) {
        esp_schedule();
        esp_suspend_within_cont();
    }
    else {
        panic();
    }
}

extern "C" void yield(void) __attribute__ ((weak, alias("__yield")));

// In CONT, actually performs yield() only once the given time interval
// has elapsed since the last time yield() occured. Whereas yield() panics
// in SYS, optimistic_yield() additionally is safe to call and does nothing.
extern "C" void optimistic_yield(uint32_t interval_us) {
    const uint32_t intvl_cycles = interval_us *
#if defined(F_CPU)
        clockCyclesPerMicrosecond();
#else
        ESP.getCpuFreqMHz();
#endif
    if ((ESP.getCycleCount() - s_cycles_at_resume) > intvl_cycles &&
        can_yield())
    {
        yield();
    }
}

// Replace ets_intr_(un)lock with nestable versions
extern "C" void IRAM_ATTR ets_intr_lock() {
  if (ets_intr_lock_stack_ptr < ETS_INTR_LOCK_NEST_MAX)
     ets_intr_lock_stack[ets_intr_lock_stack_ptr++] = xt_rsil(3);
  else
     xt_rsil(3);
}

extern "C" void IRAM_ATTR ets_intr_unlock() {
  if (ets_intr_lock_stack_ptr > 0)
     xt_wsr_ps(ets_intr_lock_stack[--ets_intr_lock_stack_ptr]);
  else
     xt_rsil(0);
}


// Save / Restore the PS state across the rom ets_post call as the rom code
// does not implement this correctly.
extern "C" bool ets_post_rom(uint8 prio, ETSSignal sig, ETSParam par);

extern "C" bool IRAM_ATTR ets_post(uint8 prio, ETSSignal sig, ETSParam par) {
  uint32_t saved;
  __asm__ __volatile__ ("rsr %0,ps":"=a" (saved));
  bool rc=ets_post_rom(prio, sig, par);
  xt_wsr_ps(saved);
  return rc;
}

extern "C" void __loop_end (void)
{
    run_scheduled_functions();
    run_scheduled_recurrent_functions();
}

extern "C" void loop_end (void) __attribute__ ((weak, alias("__loop_end")));

static void loop_wrapper() {
    static bool setup_done = false;
    preloop_update_frequency();
    if(!setup_done) {
        setup();
        setup_done = true;
    }
    loop();
    loop_end();
    cont_check(g_pcont);
    if (serialEventRun) {
        serialEventRun();
    }
    esp_schedule();
}

extern "C" void __stack_chk_fail(void);

static void loop_task(os_event_t *events) {
    (void) events;
    s_cycles_at_resume = ESP.getCycleCount();
    ESP.resetHeap();
    cont_run(g_pcont, &loop_wrapper);
    ESP.setDramHeap();
}

extern "C" {
struct object { long placeholder[ 10 ]; };
void __register_frame_info (const void *begin, struct object *ob);
extern char __eh_frame[];
}

static void do_global_ctors(void) {
    static struct object ob;
    __register_frame_info( __eh_frame, &ob );

    void (**p)(void) = &__init_array_end;
    while (p != &__init_array_start)
        (*--p)();
}

extern "C" {
extern void __unhandled_exception(const char *str);

static void  __unhandled_exception_cpp()
{
#ifndef __EXCEPTIONS
    abort();
#else
    static bool terminating;
    if (terminating)
        abort();
    terminating = true;
    /* Use a trick from vterminate.cc to get any std::exception what() */
    try {
        __throw_exception_again;
    } catch (const std::exception& e) {
        __unhandled_exception( e.what() );
    } catch (...) {
        __unhandled_exception( "" );
    }
#endif
}
}

void init_done() {
    system_set_os_print(1);
    gdb_init();
    std::set_terminate(__unhandled_exception_cpp);
    do_global_ctors();
    esp_schedule();
    ESP.setDramHeap();
}

/* This is the entry point of the application.
 * It gets called on the default stack, which grows down from the top
 * of DRAM area.
 * .bss has not been zeroed out yet, but .data and .rodata are in place.
 * Cache is not enabled, so only ROM and IRAM functions can be called.
 * Peripherals (except for SPI0 and UART0) are not initialized.
 * This function does not return.
 */
/*
   A bit of explanation for this entry point:

   SYS is the SDK task/context used by the upperlying system to run its
   administrative tasks (at least WLAN and lwip's receive callbacks and
   Ticker).  NONOS-SDK is designed to run user's non-threaded code in
   another specific task/context with its own stack in BSS.

   Some clever fellows found that the SYS stack was a large and quite unused
   piece of ram that we could use for the user's stack instead of using user's
   main memory, thus saving around 4KB on ram/heap.

   A problem arose later, which is that this stack can heavily be used by
   the SDK for some features.  One of these features is WPS.  We still don't
   know if other features are using this, or if this memory is going to be
   used in future SDK releases.

   WPS being flawed by its poor security, or not being used by lots of
   users, it has been decided that we are still going to use that memory for
   user's stack and disable the use of WPS.

   app_entry() jumps to app_entry_custom() defined as "weakref" calling
   itself a weak customizable function, allowing to use another one when
   this is required (see core_esp8266_app_entry_noextra4k.cpp, used by WPS).

   (note: setting app_entry() itself as "weak" is not sufficient and always
    ends up with the other "noextra4k" one linked, maybe because it has a
    default ENTRY(app_entry) value in linker scripts).

   References:
   https://github.com/esp8266/Arduino/pull/4553
   https://github.com/esp8266/Arduino/pull/4622
   https://github.com/esp8266/Arduino/issues/4779
   https://github.com/esp8266/Arduino/pull/4889

*/

extern "C" void app_entry_redefinable(void) __attribute__((weak));
extern "C" void app_entry_redefinable(void)
{
    /* Allocate continuation context on this SYS stack,
       and save pointer to it. */
    cont_t s_cont __attribute__((aligned(16)));
    g_pcont = &s_cont;

    /* Doing umm_init just once before starting the SDK, allowed us to remove
       test and init calls at each malloc API entry point, saving IRAM. */
#ifdef UMM_INIT_USE_IRAM
    umm_init();
#else
    // umm_init() is in IROM
    mmu_wrap_irom_fn(umm_init);
#endif
    /* Call the entry point of the SDK code. */
    call_user_start();
}
static void app_entry_custom (void) __attribute__((weakref("app_entry_redefinable")));

extern "C" void app_entry (void)
{
    return app_entry_custom();
}

extern "C" void preinit (void) __attribute__((weak));
extern "C" void preinit (void)
{
    /* does nothing, kept for backward compatibility */
}

extern "C" void __disableWiFiAtBootTime (void) __attribute__((weak));
extern "C" void __disableWiFiAtBootTime (void)
{
    // Starting from arduino core v3: wifi is disabled at boot time
    // WiFi.begin() or WiFi.softAP() will wake WiFi up
    wifi_set_opmode_current(0/*WIFI_OFF*/);
    wifi_fpm_set_sleep_type(MODEM_SLEEP_T);
    wifi_fpm_open();
    wifi_fpm_do_sleep(0xFFFFFFF);
}

#if FLASH_MAP_SUPPORT
#include "flash_hal.h"
<<<<<<< HEAD
extern "C" const char *flashinit (void);
=======
extern "C" bool flashinit (void);
#if (NONOSDK >= (0x30000))
uint32_t __flashindex __attribute__((section(".noinit")));
#else
>>>>>>> 59b5bbab
uint32_t __flashindex;
#endif
#endif

#if (NONOSDK >= (0x30000))
#undef ETS_PRINTF
#define ETS_PRINTF(...) ets_uart_printf(__VA_ARGS__)
extern "C" uint8_t uart_rx_one_char_block();

#if ! FLASH_MAP_SUPPORT
#include "flash_hal.h"
#endif

extern "C" void ICACHE_FLASH_ATTR user_pre_init(void)
{
    const char *flash_map_str = NULL;
    const char *chip_sz_str = NULL;
    const char *table_regist_str = NULL;
    [[maybe_unused]] uint32_t ld_config_chip_size = 0;
    uint32_t flash_size = 0;
    uint32_t phy_data = 0;
    uint32_t rf_cal = 0;
    uint32_t system_parameter = 0;
    [[maybe_unused]] const partition_item_t *_at_partition_table = NULL;
    size_t _at_partition_table_sz = 0;

    do {
        #if FLASH_MAP_SUPPORT
        if (!flashinit()) {
            flash_map_str = PSTR("flashinit: flash size missing from FLASH_MAP table\n");
            continue;
        }
        #endif

        // For SDKs 3.0.0 and later, place phy_data readonly overlay on top of
        // the EEPROM address. For older SDKs without a system partition, RF_CAL
        // and PHY_DATA shared the same flash segment.
        //
        // For the Arduino ESP8266 core, the sectors for "EEPROM = size -
        // 0x5000", "RF_CAL =  size - 0x4000", and "SYSTEM_PARAMETER = size -
        // 0x3000" are positioned in the last five sectors of flash memory.
        // PHY_INIT_DATA is special. It is a one time read of 128 bytes of data
        // that is provided by a spoofed flash read.
        #if FLASH_MAP_SUPPORT
        flash_size = __flashdesc[__flashindex].flash_size_kb * 1024u;
        #else
        // flashchip->chip_size is updated by the SDK. The size is based on the
        // value patched into the .bin header by esptool.
        // system_get_flash_size_map() returns that patched value.
        flash_size = flashchip->chip_size;
        #endif

        // For all configurations, place RF_CAL and system_parameter in the
        // last 4 sectors of the flash chip.
        rf_cal = flash_size - 0x4000u;
        system_parameter = flash_size - 0x3000u;

        // The system_partition_table_regist will not allow partitions to
        // overlap. EEPROM_start is a good choice for phy_data overlay. The SDK
        // does not need to know about EEPROM_start. So we can omit it from the
        // table. The real EEPROM access is after user_init() begins long after
        // the PHY_DATA read. So it should be safe from conflicts.
        phy_data = EEPROM_start - 0x40200000u;

        // For SDKs 3.0 builds, "sdk3_begin_phy_data_spoof and
        // user_rf_cal_sector_set" starts and stops the spoofing logic in
        // `core_esp8266_phy.cpp`.
        extern void sdk3_begin_phy_data_spoof();
        sdk3_begin_phy_data_spoof();

        ld_config_chip_size = phy_data + 4096 * 5;

        // -DALLOW_SMALL_FLASH_SIZE=1
        // Allows for small flash-size builds targeted for multiple devices,
        // commonly IoT, of varying flash sizes.
        #if !defined(FLASH_MAP_SUPPORT) && !defined(ALLOW_SMALL_FLASH_SIZE)
        // Note, system_partition_table_regist will only catch when the build
        // flash size value set by the Arduino IDE Tools menu is larger than
        // the firmware image value detected and updated on the fly by esptool.
        if (flashchip->chip_size != ld_config_chip_size) {
            // Stop to avoid possible stored flash data corruption. This
            // mismatch will not occur with flash size selection "Mapping
            // defined by Hardware and Sketch".
            chip_sz_str = PSTR("Flash size mismatch, check that the build setting matches the device.\n");
            continue;
        }
        #elif defined(ALLOW_SMALL_FLASH_SIZE) && !defined(FLASH_MAP_SUPPORT)
        // Note, while EEPROM is confined to a smaller flash size, we are still
        // placing RF_CAL and SYSTEM_PARAMETER at the end of flash. To prevent
        // this, esptool or its equal needs to not update the flash size in the
        // .bin image.
        #endif

        #if FLASH_MAP_SUPPORT && defined(DEBUG_ESP_PORT)
        // I don't think this will ever fail. Everything traces back to the results of spi_flash_get_id()
        if (flash_size != flashchip->chip_size) {
            chip_sz_str = PSTR("Flash size mismatch, check that the build setting matches the device.\n");
            continue;
        }
        #endif

        // All the examples I find, show the partition table in the global address space.
        static const partition_item_t at_partition_table[] =
        {
            { SYSTEM_PARTITION_PHY_DATA,         phy_data,         0x1000 }, // type 5
            { SYSTEM_PARTITION_RF_CAL,           rf_cal,           0x1000 }, // type 4
            { SYSTEM_PARTITION_SYSTEM_PARAMETER, system_parameter, 0x3000 }, // type 6
        };
        _at_partition_table = at_partition_table;
        _at_partition_table_sz = std::size(at_partition_table);
        // SDK 3.0's `system_partition_table_regist` is FOTA-centric. It will report
        // on BOOT, OTA1, and OTA2 being missing. We are Non-FOTA. I don't see
        // anything we can do about this. Other than maybe turning off os_print.
        if (!system_partition_table_regist(at_partition_table, _at_partition_table_sz, system_get_flash_size_map())) {
            table_regist_str = PSTR("System partition table registration failed!\n");
            continue;
        }
    } while(false);

    if (chip_sz_str || flash_map_str || table_regist_str) {
        // user_pre_init() is called very early in the SDK startup. When called,
        // the PLL CPU clock calibration hasn't not run. Since we are failing, the
        // calibration will never complete. And the process will repeat over and
        // over. The effective data rate will always be 74880 bps. If we had a
        // successful boot, the effective data rate would be 115200 on a restart
        // or HWDT. This hack relies on the CPU clock calibration never having
        // completed. This assumes we are starting from a hard reset.

        // A possible exception would be a soft reset after flashing. In which
        // case the message will not be readable until after a hard reset or
        // power cycle.

        // After flashing, the Arduino Serial Monitor needs a moment to
        // reconnect. This also allows time for the FIFO to clear and the host
        // serial port to clear any framing errors.
        ets_delay_us(200u * 1000u); // For an uncalibrated CPU Clock, this is close enough.

        #if !defined(F_CRYSTAL)
        #define F_CRYSTAL 26000000
        #endif
        // For print messages to be readable, the UART clock rate is based on the
        // precalibration rate.
        if (F_CRYSTAL != 40000000) {
            uart_div_modify(0, F_CRYSTAL * 2 / 115200);
            ets_delay_us(150);
        }
        do {
            ETS_PRINTF("\n\n");
            // Because SDK v3.0.x always has a non-32-bit wide exception handler
            // installed, we can use PROGMEM strings with Boot ROM print functions.
#if defined(DEBUG_ESP_CORE) || defined(DEBUG_ESP_PORT) // DEBUG_ESP_CORE => verbose
            #if FLASH_MAP_SUPPORT
            if (flash_map_str) {
                ETS_PRINTF(flash_map_str);
                #if defined(DEBUG_ESP_CORE)
                size_t num = __flashindex; // On failure __flashindex is the size of __flashdesc[]; :/
                ETS_PRINTF(PSTR("Table of __flashdesc[%u].flash_size_kb entries converted to bytes:\n"), num);
                for (size_t i = 0; i < num; i++) {
                    uint32_t size = __flashdesc[i].flash_size_kb << 10;
                    ETS_PRINTF(PSTR("  [%02u] 0x%08X %8u\n"), i, size, size);
                }
                #endif
                ETS_PRINTF(PSTR("Reference info:\n"));
                uint32_t flash_chip_size = 1 << ((spi_flash_get_id() >> 16) & 0xff);
                ETS_PRINTF(PSTR("  %-24s 0x%08X %8u\n"), PSTR("fn(spi_flash_get_id())"), flash_chip_size, flash_chip_size);
                ETS_PRINTF(PSTR("  %-24s 0x%08X %8u\n"), PSTR("bin_chip_size"), flashchip->chip_size, flashchip->chip_size);
            } else
            #endif
            if (chip_sz_str) {
                ETS_PRINTF(chip_sz_str);
            } else
            if (table_regist_str) {
                ETS_PRINTF(table_regist_str);
                // (printing now works) repeat ...regist error messages
                system_partition_table_regist(_at_partition_table, _at_partition_table_sz, system_get_flash_size_map());
            }
            if (chip_sz_str || table_regist_str) {
                ETS_PRINTF(PSTR("Reference info:\n"));
                #if FLASH_MAP_SUPPORT
                ETS_PRINTF(PSTR("  %-24s 0x%08X %8u\n"), PSTR("fn(...ex].flash_size_kb)"), flash_size, flash_size);
                uint32_t flash_chip_size = 1 << ((spi_flash_get_id() >> 16) & 0xff);
                ETS_PRINTF(PSTR("  %-24s 0x%08X %8u\n"), PSTR("fn(spi_flash_get_id())"), flash_chip_size, flash_chip_size);
                ETS_PRINTF(PSTR("  %-24s 0x%08X %8u\n"), PSTR("bin_chip_size"), flashchip->chip_size, flashchip->chip_size);
                #else
                ETS_PRINTF(PSTR("  %-24s 0x%08X %8u\n"), PSTR("config_flash_size"), ld_config_chip_size, ld_config_chip_size);
                ETS_PRINTF(PSTR("  %-24s 0x%08X %8u\n"), PSTR("bin_chip_size"), flashchip->chip_size, flashchip->chip_size);
                #endif
                #if defined(DEBUG_ESP_CORE)
                ETS_PRINTF(PSTR("  %-24s 0x%08X\n"), PSTR("PHY_DATA"), phy_data);
                ETS_PRINTF(PSTR("  %-24s 0x%08X\n"), PSTR("RF_CAL"), rf_cal);
                ETS_PRINTF(PSTR("  %-24s 0x%08X\n"), PSTR("SYSTEM_PARAMETER"), system_parameter);
                ETS_PRINTF(PSTR("  %-24s 0x%08X\n"), PSTR("EEPROM_start"), EEPROM_start);
                ETS_PRINTF(PSTR("  %-24s 0x%08X\n"), PSTR("FS_start"), FS_start);
                ETS_PRINTF(PSTR("  %-24s 0x%08X\n"), PSTR("FS_end"), FS_end);
                ETS_PRINTF(PSTR("  %-24s 0x%08X\n"), PSTR("FS_page"), FS_page);
                ETS_PRINTF(PSTR("  %-24s 0x%08X\n"), PSTR("FS_block"), FS_block);
                #endif
            }
#else
            if (flash_map_str) {
                ETS_PRINTF(flash_map_str);
            } else
            if (chip_sz_str) {
                ETS_PRINTF(chip_sz_str);
            } else
            if (table_regist_str) {
                ETS_PRINTF(table_regist_str);
            }
#endif
            uart_rx_one_char_block(); // Someone said hello - repeat message
        } while(true);
    }
}
#endif // #if (NONOSDK >= (0x30000))

extern "C" void user_init(void) {

#if (NONOSDK >= (0x30000))
    extern void user_rf_pre_init();
    user_rf_pre_init(); // Stop spoofing logic
#endif

    struct rst_info *rtc_info_ptr = system_get_rst_info();
    memcpy((void *) &resetInfo, (void *) rtc_info_ptr, sizeof(resetInfo));

    uart_div_modify(0, UART_CLK_FREQ / (115200));

#if FLASH_MAP_SUPPORT
    const char *err_msg = flashinit();
    if (err_msg) __panic_func(err_msg, 0, NULL);
#endif

    init(); // in core_esp8266_wiring.c, inits hw regs and sdk timer

    initVariant();

    experimental::initFlashQuirks(); // Chip specific flash init.

    cont_init(g_pcont);

#if defined(DEBUG_ESP_HWDT) || defined(DEBUG_ESP_HWDT_NOEXTRA4K)
    debug_hwdt_init();
#endif

#if defined(UMM_HEAP_EXTERNAL)
    install_vm_exception_handler();
#endif

#if defined(NON32XFER_HANDLER) || (defined(MMU_IRAM_HEAP) && (NONOSDK < (0x30000 - 1)))
    install_non32xfer_exception_handler();
#endif

#if defined(MMU_IRAM_HEAP)
    umm_init_iram();
#endif
<<<<<<< HEAD
=======
#if FLASH_MAP_SUPPORT && (NONOSDK < 0x30000)
    if (!flashinit()) {
        panic();
    }
#endif
>>>>>>> 59b5bbab
    preinit(); // Prior to C++ Dynamic Init (not related to above init() ). Meant to be user redefinable.
    __disableWiFiAtBootTime(); // default weak function disables WiFi

    ets_task(loop_task,
        LOOP_TASK_PRIORITY, s_loop_queue,
        LOOP_QUEUE_SIZE);

    system_init_done_cb(&init_done);
}<|MERGE_RESOLUTION|>--- conflicted
+++ resolved
@@ -400,16 +400,8 @@
 
 #if FLASH_MAP_SUPPORT
 #include "flash_hal.h"
-<<<<<<< HEAD
 extern "C" const char *flashinit (void);
-=======
-extern "C" bool flashinit (void);
-#if (NONOSDK >= (0x30000))
-uint32_t __flashindex __attribute__((section(".noinit")));
-#else
->>>>>>> 59b5bbab
 uint32_t __flashindex;
-#endif
 #endif
 
 #if (NONOSDK >= (0x30000))
@@ -663,14 +655,6 @@
 #if defined(MMU_IRAM_HEAP)
     umm_init_iram();
 #endif
-<<<<<<< HEAD
-=======
-#if FLASH_MAP_SUPPORT && (NONOSDK < 0x30000)
-    if (!flashinit()) {
-        panic();
-    }
-#endif
->>>>>>> 59b5bbab
     preinit(); // Prior to C++ Dynamic Init (not related to above init() ). Meant to be user redefinable.
     __disableWiFiAtBootTime(); // default weak function disables WiFi
 
