--- conflicted
+++ resolved
@@ -93,13 +93,8 @@
 		--chip esp8266 \
 		--port $(UPLOAD_PORT) \
 		--baud $(UPLOAD_BAUD) \
-<<<<<<< HEAD
 		read_flash_status $(REDIR) # reset
-	@source $(BS_DIR)/virtualenv/bin/activate && \
-=======
-		read_flash_status # reset
 	$(SILENT)source $(BS_DIR)/virtualenv/bin/activate && \
->>>>>>> 7c184f42
 		$(PYTHON) $(BS_DIR)/runner.py \
 			$(RUNNER_DEBUG_FLAG) \
 			-p $(UPLOAD_PORT) \
