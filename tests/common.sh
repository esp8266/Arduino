#!/usr/bin/env bash
set -x
# return 1 if this test should not be built in CI (for other archs, not needed, etc.)
function skip_ino()
{
    local ino=$1
    local skiplist=""
    # Add items to the following list with "\n" netween them to skip running.  No spaces, tabs, etc. allowed
    read -d '' skiplist << EOL || true
/#attic/
/AnalogBinLogger/
/LowLatencyLogger/
/LowLatencyLoggerADXL345/
/LowLatencyLoggerMPU6050/
/PrintBenchmark/
/TeensySdioDemo/
/SoftwareSpi/
/STM32Test/
/extras/
EOL
    echo $ino | grep -q -F "$skiplist"
    echo $(( 1 - $? ))
}

function print_size_info()
{
    elf_file=$1

    if [ -z "$elf_file" ]; then
        printf "sketch                       data     rodata   bss      text     irom0.text   dram     flash\n"
        return 0
    fi

    elf_name=$(basename $elf_file)
    sketch_name="${elf_name%.*}"
    # echo $sketch_name
    declare -A segments
    while read -a tokens; do
        seg=${tokens[0]}
        seg=${seg//./}
        size=${tokens[1]}
        addr=${tokens[2]}
        if [ "$addr" -eq "$addr" -a "$addr" -ne "0" ] 2>/dev/null; then
            segments[$seg]=$size
        fi


    done < <(xtensa-lx106-elf-size --format=sysv $elf_file)

    total_ram=$((${segments[data]} + ${segments[rodata]} + ${segments[bss]}))
    total_flash=$((${segments[data]} + ${segments[rodata]} + ${segments[text]} + ${segments[irom0text]}))

    printf "%-28s %-8d %-8d %-8d %-8d %-8d     %-8d %-8d\n" $sketch_name ${segments[data]} ${segments[rodata]} ${segments[bss]} ${segments[text]} ${segments[irom0text]} $total_ram $total_flash
    return 0
}

function build_sketches()
{
    set +e
    local arduino=$1
    local srcpath=$2
    local build_arg=$3
    local build_dir=build.tmp
    local build_mod=$4
    local build_rem=$5
    local lwip=$6
    export ARDUINO_IDE_PATH=$arduino
    mkdir -p $build_dir
    local build_cmd="python3 tools/build.py -b generic -v -w all -s 4M1M -v -k --build_cache $cache_dir -p $PWD/$build_dir -n $lwip $build_arg "
    if [ "$WINDOWS" = "1" ]; then
        # Paths to the arduino builder need to be c:\ referenced, not our native ones
	local pwd_win=$(realpath $PWD | sed 's/\/c/C:/')
	local bar_win=$(echo $build_arg | sed 's/\/c\//C:\//g')
        export ARDUINO_IDE_PATH=$(realpath $arduino | sed 's/\/c/C:/')
        build_cmd="python3 tools/build.py -b generic -v -w all -s 4M1M -v -k -p $pwd_win/$build_dir -n $lwip $bar_win "
    fi
    local sketches=$(find $srcpath -name *.ino | sort)
    print_size_info >size.log
    local testcnt=0
    for sketch in $sketches; do
        testcnt=$(( ($testcnt + 1) % $build_mod ))
        if [ $testcnt -ne $build_rem ]; then
            continue  # Not ours to do
        fi

        if [ -e $cache_dir/core/*.a ]; then
            # We need to preserve the build.options.json file and replace the last .ino
            # with this sketch's ino file, or builder will throw everything away.
	    sed -i "s,^.*sketchLocation.*$, \"sketchLocation\": \"$sketch\"\,,g" $build_dir/build.options.json
            # Set the time of the cached core.a file to the future so the GIT header
            # we regen won't cause the builder to throw it out and rebuild from scratch.
            touch -d 'now + 1 day' $cache_dir/core/*.a
        fi

        # Clear out the last built sketch, map, elf, bin files, but leave the compiled
        # objects in the core and libraries available for use so we don't need to rebuild
        # them each sketch.
        rm -rf $build_dir/sketch $build_dir/*.bin $build_dir/*.map $build_dir/*.elf

        local sketchdir=$(dirname $sketch)
        local sketchdirname=$(basename $sketchdir)
        local sketchname=$(basename $sketch)
        if [[ "${sketchdirname}.ino" != "$sketchname" ]]; then
            echo "Skipping $sketch, because it is not the main sketch file";
            continue
        fi;
        if [[ -f "$sketchdir/.test.skip" ]]; then
            echo -e "\n ------------ Skipping $sketch ------------ \n";
            continue
        fi
        if [[ $(skip_ino $sketch) = 1 ]]; then
            echo -e "\n ------------ Skipping $sketch ------------ \n";
            continue
        fi
        echo -e "\n ------------ Building $sketch ------------ \n";
        # $arduino --verify $sketch;
	if [ "$WINDOWS" == "1" ]; then
            sketch=$(echo $sketch | sed 's/\/c/C:/')
        fi
        echo "$build_cmd $sketch"
        time ($build_cmd $sketch >build.log)
        local result=$?
        if [ $result -ne 0 ]; then
            echo "Build failed ($1)"
            echo "Build log:"
            cat build.log
            set -e
            return $result
        else
            local warns=$( grep -c warning: build.log )
            if [ $warns -ne 0 ]; then
                echo "Warnings detected, log follows:"
                cat build.log
            fi
        fi
        rm build.log
        print_size_info $build_dir/*.elf >>size.log
    done
    set -e
}

function install_libraries()
{
    mkdir -p $HOME/Arduino/libraries
    pushd $HOME/Arduino/libraries

    # install ArduinoJson library
<<<<<<< HEAD
    { test -r ArduinoJson-v6.11.0.zip || wget -nv https://github.com/bblanchon/ArduinoJson/releases/download/v6.11.0/ArduinoJson-v6.11.0.zip; } && unzip -q ArduinoJson-v6.11.0.zip
=======
    { test -r ArduinoJson-v6.11.0.zip || wget https://github.com/bblanchon/ArduinoJson/releases/download/v6.11.0/ArduinoJson-v6.11.0.zip; } && unzip -q ArduinoJson-v6.11.0.zip
>>>>>>> 77c4f5e5

    popd
}

function install_ide()
{
    local ide_path=$1
    local core_path=$2
    local debug=$3
<<<<<<< HEAD
    if [ "$WINDOWS" = "1" ]; then
        # Acquire needed packages from Windows package manager
        choco install --no-progress python3
        export PATH="/c/Python37:$PATH"  # Ensure it's live from now on...
	cp /c/Python37/python.exe /c/Python37/python3.exe
        choco install --no-progress unzip
        choco install --no-progress sed
        test -r arduino-nightly-windows.zip || wget -nv -O arduino-nightly-windows.zip https://www.arduino.cc/download.php?f=/arduino-nightly-windows.zip
        unzip -q arduino-nightly-windows.zip
    else
        test -r arduino.tar.xz || wget -nv -O arduino.tar.xz https://www.arduino.cc/download.php?f=/arduino-nightly-linux64.tar.xz
=======
    if [ "$MACOSX" = "1" ]; then
        # MACOS only has next-to-obsolete Python2 installed.  Install Python 3 from python.org
        wget https://www.python.org/ftp/python/3.7.4/python-3.7.4-macosx10.9.pkg
        sudo installer -pkg python-3.7.4-macosx10.9.pkg -target /
        # Install the Python3 certificates, because SSL connections fail w/o them and of course they aren't installed by default.
	( cd "/Applications/Python 3.7/" && sudo "./Install Certificates.command" )
        # Hack to place arduino-builder in the same spot as sane OSes
        test -r arduino.zip || wget -O arduino.zip https://downloads.arduino.cc/arduino-nightly-macosx.zip
        unzip -q arduino.zip
	mv Arduino.app arduino-nightly
	mv arduino-nightly/Contents/Java/* arduino-nightly/.
    else
        test -r arduino.tar.xz || wget -O arduino.tar.xz https://www.arduino.cc/download.php?f=/arduino-nightly-linux64.tar.xz
>>>>>>> 77c4f5e5
        tar xf arduino.tar.xz
    fi
    mv arduino-nightly $ide_path
    cd $ide_path/hardware
    mkdir esp8266com
    cd esp8266com
    if [ "$WINDOWS" = "1" ]; then
        cp -a $core_path esp8266
    else
        ln -s $core_path esp8266
    fi
    local debug_flags=""
    if [ "$debug" = "debug" ]; then
        debug_flags="-DDEBUG_ESP_PORT=Serial -DDEBUG_ESP_SSL -DDEBUG_ESP_TLS_MEM -DDEBUG_ESP_HTTP_CLIENT -DDEBUG_ESP_HTTP_SERVER -DDEBUG_ESP_CORE -DDEBUG_ESP_WIFI -DDEBUG_ESP_HTTP_UPDATE -DDEBUG_ESP_UPDATER -DDEBUG_ESP_OTA -DDEBUG_ESP_OOM"
    fi
    # Set custom warnings for all builds (i.e. could add -Wextra at some point)
    echo "compiler.c.extra_flags=-Wall -Wextra -Werror $debug_flags" > esp8266/platform.local.txt
    echo "compiler.cpp.extra_flags=-Wall -Wextra -Werror $debug_flags" >> esp8266/platform.local.txt
    echo -e "\n----platform.local.txt----"
    cat esp8266/platform.local.txt
    echo -e "\n----\n"
    cd esp8266/tools
    python3 get.py -q
    export PATH="$ide_path:$core_path/tools/xtensa-lx106-elf/bin:$PATH"
}

function install_arduino()
{
    local debug=$1
    # Install Arduino IDE and required libraries
    echo -e "travis_fold:start:sketch_test_env_prepare"
    cd $TRAVIS_BUILD_DIR
    install_ide $HOME/arduino_ide $TRAVIS_BUILD_DIR $debug
    cd $TRAVIS_BUILD_DIR
    install_libraries
    echo -e "travis_fold:end:sketch_test_env_prepare"
}

function build_sketches_with_arduino()
{
    local build_mod=$1
    local build_rem=$2
    local lwip=$3

    # Compile sketches
    echo -e "travis_fold:start:sketch_test"
    build_sketches $HOME/arduino_ide $TRAVIS_BUILD_DIR/libraries "-l $HOME/Arduino/libraries" $build_mod $build_rem $lwip
    echo -e "travis_fold:end:sketch_test"

    # Generate size report
    echo -e "travis_fold:start:size_report"
    cat size.log
    echo -e "travis_fold:end:size_report"
}


set -e

if [ -z "$TRAVIS_BUILD_DIR" ]; then
    echo "TRAVIS_BUILD_DIR is not set, trying to guess:"
    pushd $(dirname $0)/../ > /dev/null
    TRAVIS_BUILD_DIR=$PWD
    popd > /dev/null
    echo "TRAVIS_BUILD_DIR=$TRAVIS_BUILD_DIR"
fi
<|MERGE_RESOLUTION|>--- conflicted
+++ resolved
@@ -71,8 +71,10 @@
         # Paths to the arduino builder need to be c:\ referenced, not our native ones
 	local pwd_win=$(realpath $PWD | sed 's/\/c/C:/')
 	local bar_win=$(echo $build_arg | sed 's/\/c\//C:\//g')
-        export ARDUINO_IDE_PATH=$(realpath $arduino | sed 's/\/c/C:/')
+	# Make ARDUINO_IDE_PATH to Windows slashies
+        export ARDUINO_IDE_PATH=$(realpath $arduino | sed 's/\/c/C:/' | tr / '\\' )
         build_cmd="python3 tools/build.py -b generic -v -w all -s 4M1M -v -k -p $pwd_win/$build_dir -n $lwip $bar_win "
+        build_cmd=$(echo $build_cmd |  tr '"' ' ')  # Remove quotes to see if Win Go works better
     fi
     local sketches=$(find $srcpath -name *.ino | sort)
     print_size_info >size.log
@@ -145,11 +147,7 @@
     pushd $HOME/Arduino/libraries
 
     # install ArduinoJson library
-<<<<<<< HEAD
     { test -r ArduinoJson-v6.11.0.zip || wget -nv https://github.com/bblanchon/ArduinoJson/releases/download/v6.11.0/ArduinoJson-v6.11.0.zip; } && unzip -q ArduinoJson-v6.11.0.zip
-=======
-    { test -r ArduinoJson-v6.11.0.zip || wget https://github.com/bblanchon/ArduinoJson/releases/download/v6.11.0/ArduinoJson-v6.11.0.zip; } && unzip -q ArduinoJson-v6.11.0.zip
->>>>>>> 77c4f5e5
 
     popd
 }
@@ -159,33 +157,29 @@
     local ide_path=$1
     local core_path=$2
     local debug=$3
-<<<<<<< HEAD
     if [ "$WINDOWS" = "1" ]; then
         # Acquire needed packages from Windows package manager
         choco install --no-progress python3
         export PATH="/c/Python37:$PATH"  # Ensure it's live from now on...
-	cp /c/Python37/python.exe /c/Python37/python3.exe
+	      cp /c/Python37/python.exe /c/Python37/python3.exe
         choco install --no-progress unzip
         choco install --no-progress sed
+        choco install --no-progress golang
         test -r arduino-nightly-windows.zip || wget -nv -O arduino-nightly-windows.zip https://www.arduino.cc/download.php?f=/arduino-nightly-windows.zip
         unzip -q arduino-nightly-windows.zip
-    else
-        test -r arduino.tar.xz || wget -nv -O arduino.tar.xz https://www.arduino.cc/download.php?f=/arduino-nightly-linux64.tar.xz
-=======
-    if [ "$MACOSX" = "1" ]; then
+    elif [ "$MACOSX" = "1" ]; then
         # MACOS only has next-to-obsolete Python2 installed.  Install Python 3 from python.org
         wget https://www.python.org/ftp/python/3.7.4/python-3.7.4-macosx10.9.pkg
         sudo installer -pkg python-3.7.4-macosx10.9.pkg -target /
         # Install the Python3 certificates, because SSL connections fail w/o them and of course they aren't installed by default.
-	( cd "/Applications/Python 3.7/" && sudo "./Install Certificates.command" )
+        ( cd "/Applications/Python 3.7/" && sudo "./Install Certificates.command" )
         # Hack to place arduino-builder in the same spot as sane OSes
         test -r arduino.zip || wget -O arduino.zip https://downloads.arduino.cc/arduino-nightly-macosx.zip
         unzip -q arduino.zip
-	mv Arduino.app arduino-nightly
-	mv arduino-nightly/Contents/Java/* arduino-nightly/.
+        mv Arduino.app arduino-nightly
+        mv arduino-nightly/Contents/Java/* arduino-nightly/.
     else
         test -r arduino.tar.xz || wget -O arduino.tar.xz https://www.arduino.cc/download.php?f=/arduino-nightly-linux64.tar.xz
->>>>>>> 77c4f5e5
         tar xf arduino.tar.xz
     fi
     mv arduino-nightly $ide_path
