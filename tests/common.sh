#!/usr/bin/env bash

# return 1 if this test should not be built in CI (for other archs, not needed, etc.)
function skip_ino()
{
    local ino=$1
    local skiplist=""
    # Add items to the following list with "\n" netween them to skip running.  No spaces, tabs, etc. allowed
    read -d '' skiplist << EOL || true
/#attic/
/AnalogBinLogger/
/LowLatencyLogger/
/LowLatencyLoggerADXL345/
/LowLatencyLoggerMPU6050/
/PrintBenchmark/
/TeensySdioDemo/
/SoftwareSpi/
/STM32Test/
/extras/
EOL
    echo $ino | grep -q -F "$skiplist"
    echo $(( 1 - $? ))
}

function print_size_info()
{
    elf_file=$1

    if [ -z "$elf_file" ]; then
        printf "sketch                       data     rodata   bss      text     irom0.text   dram     flash\n"
        return 0
    fi

    elf_name=$(basename $elf_file)
    sketch_name="${elf_name%.*}"
    # echo $sketch_name
    declare -A segments
    while read -a tokens; do
        seg=${tokens[0]}
        seg=${seg//./}
        size=${tokens[1]}
        addr=${tokens[2]}
        if [ "$addr" -eq "$addr" -a "$addr" -ne "0" ] 2>/dev/null; then
            segments[$seg]=$size
        fi

    done < <(xtensa-lx106-elf-size --format=sysv $elf_file | sed 's/\r//g' )

    total_ram=$((${segments[data]} + ${segments[rodata]} + ${segments[bss]}))
    total_flash=$((${segments[data]} + ${segments[rodata]} + ${segments[text]} + ${segments[irom0text]}))

    printf "%-28s %-8d %-8d %-8d %-8d %-8d     %-8d %-8d\n" $sketch_name ${segments[data]} ${segments[rodata]} ${segments[bss]} ${segments[text]} ${segments[irom0text]} $total_ram $total_flash
    return 0
}

function build_sketches()
{
    set +e
    local arduino=$1
    local srcpath=$2
    local build_arg=$3
    local build_dir=build.tmp
    local build_mod=$4
    local build_rem=$5
    local lwip=$6
    mkdir -p $build_dir
    local build_cmd="python3 tools/build.py -b generic -v -w all -s 4M1M -v -k --build_cache $cache_dir -p $PWD/$build_dir -n $lwip $build_arg "
    if [ "$WINDOWS" = "1" ]; then
        # Paths to the arduino builder need to be / referenced, not our native ones
        build_cmd=$(echo $build_cmd --ide_path $arduino | sed 's/ \/c\// \//g' ) # replace '/c/' with '/'
    fi
    local sketches=$(find $srcpath -name *.ino | sort)
    print_size_info >size.log
    export ARDUINO_IDE_PATH=$arduino
    local testcnt=0
    for sketch in $sketches; do
        testcnt=$(( ($testcnt + 1) % $build_mod ))
        if [ $testcnt -ne $build_rem ]; then
            continue  # Not ours to do
        fi

        if [ -e $cache_dir/core/*.a ]; then
            # We need to preserve the build.options.json file and replace the last .ino
            # with this sketch's ino file, or builder will throw everything away.
	    sed -i "s,^.*sketchLocation.*$, \"sketchLocation\": \"$sketch\"\,,g" $build_dir/build.options.json
            # Set the time of the cached core.a file to the future so the GIT header
            # we regen won't cause the builder to throw it out and rebuild from scratch.
            touch -d 'now + 1 day' $cache_dir/core/*.a
        fi

        # Clear out the last built sketch, map, elf, bin files, but leave the compiled
        # objects in the core and libraries available for use so we don't need to rebuild
        # them each sketch.
        rm -rf $build_dir/sketch $build_dir/*.bin $build_dir/*.map $build_dir/*.elf

        local sketchdir=$(dirname $sketch)
        local sketchdirname=$(basename $sketchdir)
        local sketchname=$(basename $sketch)
        if [[ "${sketchdirname}.ino" != "$sketchname" ]]; then
            echo "Skipping $sketch, because it is not the main sketch file";
            continue
        fi;
        if [[ -f "$sketchdir/.test.skip" ]]; then
            echo -e "\n ------------ Skipping $sketch ------------ \n";
            continue
        fi
        if [[ $(skip_ino $sketch) = 1 ]]; then
            echo -e "\n ------------ Skipping $sketch ------------ \n";
            continue
        fi
        echo -e "\n ------------ Building $sketch ------------ \n";
        # $arduino --verify $sketch;
    	if [ "$WINDOWS" == "1" ]; then
                sketch=$(echo $sketch | sed 's/^\/c//')
                # MINGW will try to be helpful and silently convert args that look like paths to point to a spot inside the MinGW dir.  This breaks everything.
                # http://www.mingw.org/wiki/Posix_path_conversion
                # https://stackoverflow.com/questions/7250130/how-to-stop-mingw-and-msys-from-mangling-path-names-given-at-the-command-line#34386471
                export MSYS2_ARG_CONV_EXC="*"
                export MSYS_NO_PATHCONV=1
        fi
        echo "$build_cmd $sketch"
        time ($build_cmd $sketch >build.log)
        time ($build_cmd $sketch )
        local result=$?
        if [ $result -ne 0 ]; then
            echo "Build failed ($1)"
            echo "Build log:"
            cat build.log
            set -e
            return $result
        else
            local warns=$( grep -c warning: build.log )
            if [ $warns -ne 0 ]; then
                echo "Warnings detected, log follows:"
                cat build.log
            fi
        fi
        rm build.log
        print_size_info $build_dir/*.elf >>size.log
    done
    set -e
}

function install_libraries()
{
    mkdir -p $HOME/Arduino/libraries
    pushd $HOME/Arduino/libraries

    # install ArduinoJson library
    { test -r ArduinoJson-v6.11.0.zip || wget -nv https://github.com/bblanchon/ArduinoJson/releases/download/v6.11.0/ArduinoJson-v6.11.0.zip; } && unzip -q ArduinoJson-v6.11.0.zip

    popd
}

function install_ide()
{
    #local idever='nightly'
    #local ideurl='https://www.arduino.cc/download.php?f=/arduino-nightly'

    local idever='1.8.10'
    local ideurl="https://downloads.arduino.cc/arduino-$idever"

    echo "using Arduino IDE distribution ${idever}"

    local ide_path=$1
    local core_path=$2
    local debug=$3
    if [ "$WINDOWS" = "1" ]; then
        # Acquire needed packages from Windows package manager
        choco install --no-progress python3
        export PATH="/c/Python37:$PATH"  # Ensure it's live from now on...
        cp /c/Python37/python.exe /c/Python37/python3.exe
        choco install --no-progress unzip
        choco install --no-progress sed
        #choco install --no-progress golang
        test -r arduino-windows.zip || wget -nv -O arduino-windows.zip "${ideurl}-windows.zip"
        unzip -q arduino-windows.zip
        mv arduino-${idever} arduino-distrib
    elif [ "$MACOSX" = "1" ]; then
        # MACOS only has next-to-obsolete Python2 installed.  Install Python 3 from python.org
        wget https://www.python.org/ftp/python/3.7.4/python-3.7.4-macosx10.9.pkg
        sudo installer -pkg python-3.7.4-macosx10.9.pkg -target /
        # Install the Python3 certificates, because SSL connections fail w/o them and of course they aren't installed by default.
        ( cd "/Applications/Python 3.7/" && sudo "./Install Certificates.command" )
        # Hack to place arduino-builder in the same spot as sane OSes
        test -r arduino-macos.zip || wget -O arduino-macos.zip "${ideurl}-macosx.zip"
        unzip -q arduino-macos.zip
        mv Arduino.app arduino-distrib
        mv arduino-distrib/Contents/Java/* arduino-distrib/.
    else
<<<<<<< HEAD
        test -r arduino.tar.xz || wget -O arduino.tar.xz https://www.arduino.cc/download.php?f=/arduino-1.8.10-linux64.tar.xz
        tar xf arduino.tar.xz
    fi
    mv arduino-1.8.10 $ide_path
=======
        #test -r arduino.tar.xz || wget -O arduino.tar.xz https://www.arduino.cc/download.php?f=/arduino-nightly-linux64.tar.xz
        test -r arduino-linux.tar.xz || wget -O arduino-linux.tar.xz "${ideurl}-linux64.tar.xz"
        tar xf arduino-linux.tar.xz
        mv arduino-${idever} arduino-distrib
    fi
    mv arduino-distrib $ide_path
>>>>>>> 215459fd
    cd $ide_path/hardware
    mkdir esp8266com
    cd esp8266com
    if [ "$WINDOWS" = "1" ]; then
        cp -a $core_path esp8266
    else
        ln -s $core_path esp8266
    fi
    local debug_flags=""
    if [ "$debug" = "debug" ]; then
        debug_flags="-DDEBUG_ESP_PORT=Serial -DDEBUG_ESP_SSL -DDEBUG_ESP_TLS_MEM -DDEBUG_ESP_HTTP_CLIENT -DDEBUG_ESP_HTTP_SERVER -DDEBUG_ESP_CORE -DDEBUG_ESP_WIFI -DDEBUG_ESP_HTTP_UPDATE -DDEBUG_ESP_UPDATER -DDEBUG_ESP_OTA -DDEBUG_ESP_OOM"
    fi
    # Set custom warnings for all builds (i.e. could add -Wextra at some point)
    echo "compiler.c.extra_flags=-Wall -Wextra -Werror $debug_flags" > esp8266/platform.local.txt
    echo "compiler.cpp.extra_flags=-Wall -Wextra -Werror $debug_flags" >> esp8266/platform.local.txt
    echo -e "\n----platform.local.txt----"
    cat esp8266/platform.local.txt
    echo -e "\n----\n"
    cd esp8266/tools
    python3 get.py -q
    if [ "$WINDOWS" = "1" ]; then
        # Because the symlinks don't work well under Win32, we need to add the path to this copy, not the original...
        relbin=$(realpath $PWD/xtensa-lx106-elf/bin)
        export PATH="$ide_path:$relbin:$PATH"
    else
        export PATH="$ide_path:$core_path/tools/xtensa-lx106-elf/bin:$PATH"
    fi
}

function install_arduino()
{
    local debug=$1
    # Install Arduino IDE and required libraries
    echo -e "travis_fold:start:sketch_test_env_prepare"
    cd $TRAVIS_BUILD_DIR
    install_ide $HOME/arduino_ide $TRAVIS_BUILD_DIR $debug
    cd $TRAVIS_BUILD_DIR
    install_libraries
    echo -e "travis_fold:end:sketch_test_env_prepare"
}

function build_sketches_with_arduino()
{
    local build_mod=$1
    local build_rem=$2
    local lwip=$3

    # Compile sketches
    echo -e "travis_fold:start:sketch_test"
    build_sketches $HOME/arduino_ide $TRAVIS_BUILD_DIR/libraries "-l $HOME/Arduino/libraries" $build_mod $build_rem $lwip
    echo -e "travis_fold:end:sketch_test"

    # Generate size report
    echo -e "travis_fold:start:size_report"
    cat size.log
    echo -e "travis_fold:end:size_report"
}


set -e

if [ -z "$TRAVIS_BUILD_DIR" ]; then
    echo "TRAVIS_BUILD_DIR is not set, trying to guess:"
    pushd $(dirname $0)/../ > /dev/null
    TRAVIS_BUILD_DIR=$PWD
    popd > /dev/null
    echo "TRAVIS_BUILD_DIR=$TRAVIS_BUILD_DIR"
fi
<|MERGE_RESOLUTION|>--- conflicted
+++ resolved
@@ -188,19 +188,12 @@
         mv Arduino.app arduino-distrib
         mv arduino-distrib/Contents/Java/* arduino-distrib/.
     else
-<<<<<<< HEAD
-        test -r arduino.tar.xz || wget -O arduino.tar.xz https://www.arduino.cc/download.php?f=/arduino-1.8.10-linux64.tar.xz
-        tar xf arduino.tar.xz
-    fi
-    mv arduino-1.8.10 $ide_path
-=======
         #test -r arduino.tar.xz || wget -O arduino.tar.xz https://www.arduino.cc/download.php?f=/arduino-nightly-linux64.tar.xz
         test -r arduino-linux.tar.xz || wget -O arduino-linux.tar.xz "${ideurl}-linux64.tar.xz"
         tar xf arduino-linux.tar.xz
         mv arduino-${idever} arduino-distrib
     fi
     mv arduino-distrib $ide_path
->>>>>>> 215459fd
     cd $ide_path/hardware
     mkdir esp8266com
     cd esp8266com
