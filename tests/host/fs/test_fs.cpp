--- conflicted
+++ resolved
@@ -143,16 +143,11 @@
     uint32_t bigone = 0x40404040;
     f.write((const uint8_t*)&bigone, 4);
     f.close();
-<<<<<<< HEAD
     REQUIRE(readFile("/file.txt") == "aAbbcctheendxyz@@@@");
     f = SD.open("/file.txt", FILE_WRITE);
     f.write("append", 6);
     f.close();
     REQUIRE(readFile("/file.txt") == "aAbbcctheendxyz@@@@append");
-
-=======
-    REQUIRE(readFileSD("/file.txt") == "aAbbcctheendxyz@@@@");
->>>>>>> 968d6fcb
     File g = SD.open("/file2.txt", FILE_WRITE);
     g.write(0);
     g.close();
