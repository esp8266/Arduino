--- conflicted
+++ resolved
@@ -131,11 +131,6 @@
 class UdpContext;
 void register_udp (int sock, UdpContext* udp = nullptr);
 
-<<<<<<< HEAD
-//class InterruptLock { };
-
-=======
->>>>>>> 9854ad08
 //
 
 void mock_start_spiffs (const String& fname, size_t size_kb, size_t block_kb = 8, size_t page_b = 512);
