/*
 Arduino emulation - common to all emulated code
 Copyright (c) 2018 david gauchard. All rights reserved.

 Permission is hereby granted, free of charge, to any person obtaining a
 copy of this software and associated documentation files (the "Software"),
 to deal with the Software without restriction, including without limitation
 the rights to use, copy, modify, merge, publish, distribute, sublicense,
 and/or sell copies of the Software, and to permit persons to whom the
 Software is furnished to do so, subject to the following conditions:

 - Redistributions of source code must retain the above copyright notice,
   this list of conditions and the following disclaimers.

 - Redistributions in binary form must reproduce the above copyright notice,
   this list of conditions and the following disclaimers in the
   documentation and/or other materials provided with the distribution.

 - The names of its contributors may not be used to endorse or promote
   products derived from this Software without specific prior written
   permission.

 THE SOFTWARE IS PROVIDED "AS IS", WITHOUT WARRANTY OF ANY KIND, EXPRESS OR
 IMPLIED, INCLUDING BUT NOT LIMITED TO THE WARRANTIES OF MERCHANTABILITY,
 FITNESS FOR A PARTICULAR PURPOSE AND NONINFRINGEMENT.  IN NO EVENT SHALL
 THE CONTRIBUTORS OR COPYRIGHT HOLDERS BE LIABLE FOR ANY CLAIM, DAMAGES OR
 OTHER LIABILITY, WHETHER IN AN ACTION OF CONTRACT, TORT OR OTHERWISE,
 ARISING FROM, OUT OF OR IN CONNECTION WITH THE SOFTWARE OR THE USE OR OTHER
 DEALINGS WITH THE SOFTWARE.
*/

#define CORE_MOCK 1
#define MOCK "(mock) " // TODO: provide common logging API instead of adding this string everywhere?

<<<<<<< HEAD
#include <Arduino.h>
=======
//

#define ARDUINO 267
#define ESP8266 1
#define A0 0
#define LED_BUILTIN 0
#define F_CPU 80000000
#define LWIP_OPEN_SRC
#define TCP_MSS 536
#define LWIP_FEATURES 1

//

#define D0 0
#define D1 1
#define D2 3
#define D3 3
#define D4 4
#define D5 5
#define D6 6
#define D7 7
#define D8 8

// include host's STL before any other include file
// because core definition like max() is in the way

#ifdef __cplusplus
#include <vector>
#endif
#include <stddef.h>

>>>>>>> e2b8f6ac

#ifdef __cplusplus
extern "C" {
#endif
// TODO: #include <stdlib_noniso.h> ?
char* itoa (int val, char *s, int radix);
char* ltoa (long val, char *s, int radix);
#ifdef __cplusplus
}
#endif

size_t strlcat(char *dst, const char *src, size_t size);
size_t strlcpy(char *dst, const char *src, size_t size);

// exotic typedefs used in the sdk

#include <stdint.h>
typedef uint8_t uint8;
typedef uint32_t uint32;

//

<<<<<<< HEAD
#define ARDUINO 267
#define ESP8266 1
#define A0 0
#define LED_BUILTIN 0
#define LWIP_OPEN_SRC
#define TCP_MSS 536
#define LWIP_FEATURES 1

//

#define D0 0
#define D1 1
#define D2 3
#define D3 3
#define D4 4
#define D5 5
#define D6 6
#define D7 7
#define D8 8
=======
#include <c_types.h>
#include <core_esp8266_features.h>
>>>>>>> e2b8f6ac

uint32_t esp_get_cycle_count();

#define RANDOM_REG32 ((uint32_t)random())

// net tweak

// htontoh code in common/MockTools.cpp
#define LWIP_DONT_PROVIDE_BYTEORDER_FUNCTIONS
#undef INADDR_NONE

//

#ifdef __cplusplus
extern "C" {
#endif
int ets_printf (const char* fmt, ...) __attribute__ ((format (printf, 1, 2)));
#define os_printf_plus printf
#define ets_vsnprintf vsnprintf

int mockverbose (const char* fmt, ...) __attribute__ ((format (printf, 1, 2)));

extern const char* host_interface; // cmdline parameter
extern bool serial_timestamp;
extern int mock_port_shifter;
extern bool blocking_uart;
extern uint32_t global_source_address; // 0 = INADDR_ANY by default

#define NO_GLOBAL_BINDING 0xffffffff
extern uint32_t global_ipv4_netfmt; // selected interface addresse to bind to

#ifdef __cplusplus
}
#endif

//

#ifdef __cplusplus

#ifndef CCBUFSIZE
#define CCBUFSIZE 65536
#endif

// uart
#ifdef __cplusplus
extern "C" {
#endif
void uart_new_data(const int uart_nr, uint8_t data);
#ifdef __cplusplus
}
#endif

// tcp
int    mockSockSetup  (int sock);
int    mockConnect    (uint32_t addr, int& sock, int port);
ssize_t mockFillInBuf (int sock, char* ccinbuf, size_t& ccinbufsize);
ssize_t mockPeekBytes (int sock, char* dst, size_t size, int timeout_ms, char* buf, size_t& bufsize);
ssize_t mockRead      (int sock, char* dst, size_t size, int timeout_ms, char* buf, size_t& bufsize);
ssize_t mockWrite     (int sock, const uint8_t* data, size_t size, int timeout_ms);
int serverAccept (int sock);

// udp
void check_incoming_udp ();
int mockUDPSocket ();
bool mockUDPListen (int sock, uint32_t dstaddr, uint16_t port, uint32_t mcast = 0);
size_t mockUDPFillInBuf (int sock, char* ccinbuf, size_t& ccinbufsize, uint8_t& addrsize, uint8_t addr[16], uint16_t& port);
size_t mockUDPPeekBytes (int sock, char* dst, size_t usersize, int timeout_ms, char* ccinbuf, size_t& ccinbufsize);
size_t mockUDPRead (int sock, char* dst, size_t size, int timeout_ms, char* ccinbuf, size_t& ccinbufsize);
size_t mockUDPWrite (int sock, const uint8_t* data, size_t size, int timeout_ms, uint32_t ipv4, uint16_t port);
void mockUDPSwallow (size_t copied, char* ccinbuf, size_t& ccinbufsize);

class UdpContext;
void register_udp (int sock, UdpContext* udp = nullptr);

//

void mock_start_spiffs (const String& fname, size_t size_kb, size_t block_kb = 8, size_t page_b = 512);
void mock_stop_spiffs ();
void mock_start_littlefs (const String& fname, size_t size_kb, size_t block_kb = 8, size_t page_b = 512);
void mock_stop_littlefs ();

//

#include <common/esp8266_peri.h>

//

#endif // __cplusplus<|MERGE_RESOLUTION|>--- conflicted
+++ resolved
@@ -32,9 +32,6 @@
 #define CORE_MOCK 1
 #define MOCK "(mock) " // TODO: provide common logging API instead of adding this string everywhere?
 
-<<<<<<< HEAD
-#include <Arduino.h>
-=======
 //
 
 #define ARDUINO 267
@@ -66,8 +63,6 @@
 #endif
 #include <stddef.h>
 
->>>>>>> e2b8f6ac
-
 #ifdef __cplusplus
 extern "C" {
 #endif
@@ -89,32 +84,12 @@
 
 //
 
-<<<<<<< HEAD
-#define ARDUINO 267
-#define ESP8266 1
-#define A0 0
-#define LED_BUILTIN 0
-#define LWIP_OPEN_SRC
-#define TCP_MSS 536
-#define LWIP_FEATURES 1
-
-//
-
-#define D0 0
-#define D1 1
-#define D2 3
-#define D3 3
-#define D4 4
-#define D5 5
-#define D6 6
-#define D7 7
-#define D8 8
-=======
 #include <c_types.h>
 #include <core_esp8266_features.h>
->>>>>>> e2b8f6ac
 
 uint32_t esp_get_cycle_count();
+
+#include <Arduino.h>
 
 #define RANDOM_REG32 ((uint32_t)random())
 
