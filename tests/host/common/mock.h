--- conflicted
+++ resolved
@@ -108,12 +108,8 @@
 extern "C" {
 #endif
 int ets_printf (const char* fmt, ...) __attribute__ ((format (printf, 1, 2)));
-<<<<<<< HEAD
-#define os_printf_plus ets_printf
-=======
 #define os_printf_plus printf
 #define ets_vsnprintf vsnprintf
->>>>>>> d40dbb45
 
 int mockverbose (const char* fmt, ...) __attribute__ ((format (printf, 1, 2)));
 
