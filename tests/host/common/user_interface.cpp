--- conflicted
+++ resolved
@@ -44,12 +44,9 @@
 extern "C"
 {
 
-<<<<<<< HEAD
-=======
 #include <user_interface.h>
 #include <lwip/netif.h>
 
->>>>>>> d85ff6ef
     uint8 wifi_get_opmode(void)
     {
         return STATION_MODE;
@@ -139,16 +136,10 @@
             perror("getifaddrs");
             exit(EXIT_FAILURE);
         }
-<<<<<<< HEAD
+
         if (host_interface)
             mockverbose("host: looking for interface '%s':\n", host_interface);
-        else
-            mockverbose("host: looking the first for non-local IPv4 interface:\n");
-=======
-
-        if (host_interface)
-            mockverbose("host: looking for interface '%s':\n", host_interface);
->>>>>>> d85ff6ef
+
         for (ifa = ifAddrStruct; ifa != NULL; ifa = ifa->ifa_next)
         {
             mockverbose("host: interface: %s", ifa->ifa_name);
@@ -169,22 +160,15 @@
                         ipv4 = *(uint32_t*) & ((struct sockaddr_in*)ifa->ifa_addr)->sin_addr;
                         mask = *(uint32_t*) & ((struct sockaddr_in*)ifa->ifa_netmask)->sin_addr;
                         mockverbose(" (selected)\n");
-<<<<<<< HEAD
-                        global_source_address = ntohl(ipv4);
-=======
                         if (host_interface)
                             global_source_address = ntohl(ipv4);
->>>>>>> d85ff6ef
                         break;
                     }
                 }
             }
             mockverbose("\n");
         }
-<<<<<<< HEAD
-=======
-
->>>>>>> d85ff6ef
+
         if (ifAddrStruct != NULL)
             freeifaddrs(ifAddrStruct);
 
