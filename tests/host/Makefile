--- conflicted
+++ resolved
@@ -66,7 +66,7 @@
 	libb64/cencode.cpp \
 	libb64/cdecode.cpp \
 	Schedule.cpp \
-<<<<<<< HEAD
+	HardwareSerial.cpp \
 	) \
 	$(addprefix $(LIBRARIES_PATH)/ESP8266SdFat/src/, \
 		FatLib/FatFile.cpp \
@@ -79,10 +79,6 @@
 	) \
 	$(LIBRARIES_PATH)/SDFS/src/SDFS.cpp \
 	$(LIBRARIES_PATH)/SD/src/SD.cpp
-=======
-	HardwareSerial.cpp \
-)
->>>>>>> ca2f31a6
 
 CORE_C_FILES := $(addprefix $(CORE_PATH)/,\
 )
