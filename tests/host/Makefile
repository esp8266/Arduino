--- conflicted
+++ resolved
@@ -56,7 +56,6 @@
 	FS.cpp \
 	spiffs_api.cpp \
 	MD5Builder.cpp \
-<<<<<<< HEAD
 	core_esp8266_noniso.cpp \
 	spiffs/spiffs_cache.cpp \
 	spiffs/spiffs_check.cpp \
@@ -64,9 +63,7 @@
 	spiffs/spiffs_hydrogen.cpp \
 	spiffs/spiffs_nucleus.cpp \
 	libb64/cencode.cpp \
-=======
 	Schedule.cpp \
->>>>>>> 24fa59df
 )
 
 CORE_C_FILES := $(addprefix $(CORE_PATH)/,\
