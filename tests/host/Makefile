BINDIR := bin
LCOV_DIRECTORY := lcov
OUTPUT_BINARY := $(BINDIR)/host_tests
CORE_PATH := ../../cores/esp8266
LIBRARIES_PATH := ../../libraries
FORCE32 ?= 1
OPTZ ?= -Os
V ?= 0
R ?= noexec
DEFSYM_FS ?= -Wl,--defsym,_FS_start=0x40300000 -Wl,--defsym,_FS_end=0x411FA000 -Wl,--defsym,_FS_page=0x100 -Wl,--defsym,_FS_block=0x2000 -Wl,--defsym,_EEPROM_start=0x411fb000

MAKEFILE = $(word 1, $(MAKEFILE_LIST))

<<<<<<< HEAD
ifeq ($(shell g++-8 -v; echo $$?),0)
CC  = gcc-8
CXX = g++-8
=======
CXX =  $(shell for i in g++-10  g++-9  g++-8  g++;  do which $$i > /dev/null && { echo $$i; break; } done)
CC  =  $(shell for i in gcc-10  gcc-9  gcc-8  gcc;  do which $$i > /dev/null && { echo $$i; break; } done)
GCOV = $(shell for i in gcov-10 gcov-9 gcov-8 gcov; do which $$i > /dev/null && { echo $$i; break; } done)
$(warning using $(CXX))
ifeq ($(CXX),g++)
CXXFLAGS += -std=gnu++11
else
CXXFLAGS += -std=gnu++17
endif
ifeq ($(CC),gcc)
CFLAGS += -std=gnu11
else
CFLAGS += -std=gnu17
>>>>>>> e53aa871
endif

# I wasn't able to build with clang when -coverage flag is enabled, forcing GCC on OS X
ifeq ($(shell uname -s),Darwin)
CC  ?= gcc
CXX ?= g++
endif
GCOV ?= gcov
VALGRIND ?= valgrind
LCOV ?= lcov
GENHTML ?= genhtml

ifeq ($(FORCE32),1)
SIZEOFLONG = $(shell echo 'int main(){return sizeof(long);}'|$(CXX) -m32 -x c++ - -o sizeoflong 2>/dev/null && ./sizeoflong; echo $$?; rm -f sizeoflong;)
ifneq ($(SIZEOFLONG),4)
$(warning Cannot compile in 32 bit mode (g++-multilib is missing?), switching to native mode)
else
N32 = 32
M32 = -m32
E32 = .32
endif
endif

ifeq ($(N32),32)
$(warning compiling in 32 bits mode)
else
$(warning compiling in native mode)
endif

ifeq ($(V), 0)
VERBC   = @echo "C   $@";
VERBCXX = @echo "C++ $@";
VERBLD  = @echo "LD  $@";
VERBAR  = @echo "AR  $@";
else
VERBC   =
VERBCXX =
VERBLD  =
VERBAR  =
endif

$(shell mkdir -p $(BINDIR))

CORE_CPP_FILES := $(addprefix $(CORE_PATH)/,\
	debug.cpp \
	StreamDev.cpp \
	Stream.cpp \
	WString.cpp \
	Print.cpp \
	FS.cpp \
	spiffs_api.cpp \
	MD5Builder.cpp \
	../../libraries/LittleFS/src/LittleFS.cpp \
	core_esp8266_noniso.cpp \
	spiffs/spiffs_cache.cpp \
	spiffs/spiffs_check.cpp \
	spiffs/spiffs_gc.cpp \
	spiffs/spiffs_hydrogen.cpp \
	spiffs/spiffs_nucleus.cpp \
	libb64/cencode.cpp \
	libb64/cdecode.cpp \
	Schedule.cpp \
	HardwareSerial.cpp \
	crc32.cpp \
	Updater.cpp \
	) \
	$(addprefix $(LIBRARIES_PATH)/ESP8266SdFat/src/, \
		FatLib/FatFile.cpp \
		FatLib/FatFileLFN.cpp \
		FatLib/FatFilePrint.cpp \
		FatLib/FatFileSFN.cpp \
		FatLib/FatVolume.cpp \
		FatLib/FmtNumber.cpp \
		FatLib/StdioStream.cpp \
	) \
	$(LIBRARIES_PATH)/SDFS/src/SDFS.cpp \
	$(LIBRARIES_PATH)/SD/src/SD.cpp

CORE_C_FILES := $(addprefix $(CORE_PATH)/,\
	../../libraries/LittleFS/src/lfs.c \
	../../libraries/LittleFS/src/lfs_util.c \
)

MOCK_CPP_FILES_COMMON := $(addprefix common/,\
	Arduino.cpp \
	flash_hal_mock.cpp \
	spiffs_mock.cpp \
	littlefs_mock.cpp \
	sdfs_mock.cpp \
	WMath.cpp \
	MockUART.cpp \
	MockTools.cpp \
	MocklwIP.cpp \
	MockDigital.cpp \
)

MOCK_CPP_FILES := $(MOCK_CPP_FILES_COMMON) $(addprefix common/,\
	ArduinoCatch.cpp \
)

MOCK_CPP_FILES_EMU := $(MOCK_CPP_FILES_COMMON) $(addprefix common/,\
	ArduinoMain.cpp \
	ArduinoMainUdp.cpp \
	ArduinoMainSpiffs.cpp \
	ArduinoMainLittlefs.cpp \
	user_interface.cpp \
)

MOCK_C_FILES := $(addprefix common/,\
	md5.c \
	noniso.c \
)

INC_PATHS += $(addprefix -I, \
	. \
	common \
	$(CORE_PATH) \
)

INC_PATHS += $(addprefix -I,\
	$(shell echo ../../libraries/*/src) \
	$(shell echo ../../libraries/*) \
	../../tools/sdk/include \
	../../tools/sdk/lwip2/include \
)

TEST_CPP_FILES := \
	fs/test_fs.cpp \
	core/test_pgmspace.cpp \
	core/test_md5builder.cpp \
	core/test_string.cpp \
	core/test_PolledTimeout.cpp \
	core/test_Print.cpp \
	core/test_Updater.cpp

PREINCLUDES := \
	-include common/mock.h \
	-include common/c_types.h \

ifneq ($(D),)
OPTZ=-O0
DEBUG += -DDEBUG_ESP_PORT=Serial
DEBUG += -DDEBUG_ESP_SSL -DDEBUG_ESP_TLS_MEM -DDEBUG_ESP_HTTP_CLIENT -DDEBUG_ESP_HTTP_SERVER -DDEBUG_ESP_CORE -DDEBUG_ESP_WIFI -DDEBUG_ESP_HTTP_UPDATE -DDEBUG_ESP_UPDATER -DDEBUG_ESP_OTA -DDEBUG_ESP_MDNS
endif

FLAGS += $(DEBUG) -Wall $(OPTZ) -fno-common -g $(M32)
FLAGS += -fstack-check -fstack-protector-all
FLAGS += -DHTTPCLIENT_1_1_COMPATIBLE=0
FLAGS += -DLWIP_IPV6=0
FLAGS += -DHOST_MOCK=1
FLAGS += -DNONOSDK221=1
FLAGS += $(MKFLAGS)
FLAGS += -Wimplicit-fallthrough=2 # allow "// fall through" comments to stop spurious warnings
FLAGS += $(USERCFLAGS)
CXXFLAGS += -fno-rtti $(FLAGS) -funsigned-char
CFLAGS += $(FLAGS) -funsigned-char
LDFLAGS += -coverage $(OPTZ) -g $(M32)
LDFLAGS += $(USERLDFLAGS)
VALGRINDFLAGS += --leak-check=full --track-origins=yes --error-limit=no --show-leak-kinds=all --error-exitcode=999
CXXFLAGS += -Wno-error=format-security # cores/esp8266/Print.cpp:42:24:   error: format not a string literal and no format arguments [-Werror=format-security] -- (os_printf_plus(not_the_best_way))
#CXXFLAGS += -Wno-format-security      # cores/esp8266/Print.cpp:42:40: warning: format not a string literal and no format arguments [-Wformat-security] -- (os_printf_plus(not_the_best_way))

remduplicates = $(strip $(if $1,$(firstword $1) $(call remduplicates,$(filter-out $(firstword $1),$1))))

C_SOURCE_FILES = $(MOCK_C_FILES) $(CORE_C_FILES)
CPP_SOURCE_FILES = $(MOCK_CPP_FILES) $(CORE_CPP_FILES) $(TEST_CPP_FILES)
C_OBJECTS = $(C_SOURCE_FILES:.c=.c$(E32).o)

CPP_OBJECTS_CORE = $(MOCK_CPP_FILES:.cpp=.cpp$(E32).o) $(CORE_CPP_FILES:.cpp=.cpp$(E32).o)
CPP_OBJECTS_TESTS = $(TEST_CPP_FILES:.cpp=.cpp$(E32).o)

CPP_OBJECTS = $(CPP_OBJECTS_CORE) $(CPP_OBJECTS_TESTS)

OBJECTS = $(C_OBJECTS) $(CPP_OBJECTS)
COVERAGE_FILES = $(OBJECTS:.o=.gc*)

all: help

CI:					# run CI
	$(MAKE) -f $(MAKEFILE) MKFLAGS="-Werror -coverage" FORCE32=0 OPTZ=-O0 doCI

doCI: build-info $(OUTPUT_BINARY) valgrind test gcov

test: $(OUTPUT_BINARY)			# run host test for CI
	$(OUTPUT_BINARY)

clean:
	make FORCE32=0 cleanarch; make FORCE32=1 cleanarch

cleanarch: clean-objects clean-coverage	# clean everything
	rm -rf $(BINDIR)

clean-objects:
	rm -rf $(C_OBJECTS) $(CPP_OBJECTS_CORE) $(CPP_OBJECTS_CORE_EMU) $(CPP_OBJECTS_TESTS)

clean-coverage:
	rm -rf $(COVERAGE_FILES) $(LCOV_DIRECTORY) *.gcov

gcov: test				# run coverage for CI
	find $(CORE_PATH) -name "*.gcno" -exec $(GCOV) -r -pb {} +

valgrind: $(OUTPUT_BINARY)
	mkdir -p $(LCOV_DIRECTORY)
	$(LCOV) --directory ../../cores/esp8266/ --zerocounters
	$(VALGRIND) $(VALGRINDFLAGS) $(OUTPUT_BINARY)
	$(LCOV) --directory $(CORE_PATH) --capture --output-file $(LCOV_DIRECTORY)/app.info
	-$(GENHTML) $(LCOV_DIRECTORY)/app.info -o $(LCOV_DIRECTORY)

build-info:				# show toolchain version
	@echo "-------- build tools info --------"
	@echo "CC: " $(CC)
	$(CC) -v
	@echo "CXX: " $(CXX)
	$(CXX) -v
	@echo "CFLAGS: " $(CFLAGS)
	@echo "CXXFLAGS: " $(CXXFLAGS)
	@echo "----------------------------------"

-include $(BINDIR)/.*.d
.SUFFIXES:

.PRECIOUS: %.c$(E32).o
%.c$(E32).o: %.c
	$(VERBC) $(CC) $(PREINCLUDES) $(CFLAGS) $(INC_PATHS) -MD -MF $(BINDIR)/.$(notdir $<).d -c -o $@ $<

.PRECIOUS: %.cpp$(E32).o
%.cpp$(E32).o: %.cpp
	$(VERBCXX) $(CXX) $(PREINCLUDES) $(CXXFLAGS) $(INC_PATHS) -MD -MF $(BINDIR)/.$(notdir $<).d -c -o $@ $<

$(BINDIR)/core.a: $(C_OBJECTS) $(CPP_OBJECTS_CORE)
	ar -rcu $@ $^
	ranlib $@

$(OUTPUT_BINARY): $(CPP_OBJECTS_TESTS) $(BINDIR)/core.a
	$(VERBLD) $(CXX) $(DEFSYM_FS) $(LDFLAGS) $^ -o $@

#################################################
# building ino sources

ARDUINO_LIBS := \
	$(addprefix $(CORE_PATH)/,\
		IPAddress.cpp \
		Updater.cpp \
		base64.cpp \
	) \
	$(addprefix ../../libraries/ESP8266WiFi/src/,\
		ESP8266WiFi.cpp \
		ESP8266WiFiAP.cpp \
		ESP8266WiFiGeneric.cpp \
		ESP8266WiFiMulti.cpp \
		ESP8266WiFiSTA-WPS.cpp \
		ESP8266WiFiSTA.cpp \
		ESP8266WiFiScan.cpp \
		WiFiClient.cpp \
		WiFiUdp.cpp \
		WiFiClientSecureBearSSL.cpp \
		WiFiServerSecureBearSSL.cpp \
		BearSSLHelpers.cpp \
		CertStoreBearSSL.cpp \
	)

OPT_ARDUINO_LIBS ?= $(addprefix ../../libraries/,\
	$(addprefix ESP8266WebServer/src/,\
		detail/mimetable.cpp \
	) \
	$(addprefix ESP8266mDNS/src/,\
		LEAmDNS.cpp \
		LEAmDNS_Control.cpp \
		LEAmDNS_Helpers.cpp \
		LEAmDNS_Structs.cpp \
		LEAmDNS_Transfer.cpp \
		ESP8266mDNS.cpp \
	) \
	ArduinoOTA/ArduinoOTA.cpp \
	DNSServer/src/DNSServer.cpp \
	ESP8266AVRISP/src/ESP8266AVRISP.cpp \
	ESP8266HTTPClient/src/ESP8266HTTPClient.cpp \
)

MOCK_ARDUINO_LIBS := $(addprefix common/,\
	ClientContextSocket.cpp \
	ClientContextTools.cpp \
	MockWiFiServerSocket.cpp \
	MockWiFiServer.cpp \
	UdpContextSocket.cpp \
	HostWiring.cpp \
	MockEsp.cpp \
	MockEEPROM.cpp \
	MockSPI.cpp \
	strl.cpp \
)

CPP_SOURCES_CORE_EMU = \
	$(MOCK_CPP_FILES_EMU) \
	$(CORE_CPP_FILES) \
	$(MOCK_ARDUINO_LIBS) \
	$(OPT_ARDUINO_LIBS) \
	$(ARDUINO_LIBS) \

LIBSSLFILE = ../../tools/sdk/ssl/bearssl/build$(N32)/libbearssl.a
ifeq (,$(wildcard $(LIBSSLFILE)))
LIBSSL =
else
LIBSSL = $(LIBSSLFILE)
endif
ssl:							# download source and build BearSSL
	cd ../../tools/sdk/ssl && make native$(N32)

ULIBPATHS = $(shell echo $(ULIBDIRS) | sed 's,:, ,g')
USERLIBDIRS = $(shell test -z "$(ULIBPATHS)" || for d in $(ULIBPATHS); do for dd in $$d $$d/src $$d/src/libmad; do test -d $$dd && { echo -I$$dd; echo "userlib: using directory '$$dd'" 1>&2; } done; done)
USERLIBSRCS = $(shell test -z "$(ULIBPATHS)" || for d in $(ULIBPATHS); do for ss in $$d/*.cpp $$d/src/*.cpp $$d/src/libmad/*.c; do test -r $$ss && echo $$ss; done; done)
INC_PATHS += $(USERLIBDIRS)
INC_PATHS += -I$(INODIR)/..
CPP_OBJECTS_CORE_EMU = $(CPP_SOURCES_CORE_EMU:.cpp=.cpp$(E32).o) $(USERLIBSRCS:.cpp=.cpp$(E32).o) $(USERCXXSOURCES:.cpp=.cpp$(E32).o)
C_OBJECTS_CORE_EMU = $(USERCSOURCES:.c=.c$(E32).o)

<<<<<<< HEAD
bin/fullcore$(E32).a: $(C_OBJECTS) $(CPP_OBJECTS_CORE_EMU)
=======
bin/fullcore$(E32).a: $(C_OBJECTS) $(CPP_OBJECTS_CORE_EMU) $(C_OBJECTS_CORE_EMU)
>>>>>>> e53aa871
	$(VERBAR) ar -rcu $@ $^
	$(VERBAR) ranlib $@

%: %.ino.cpp$(E32).o bin/fullcore$(E32).a
	$(VERBLD) $(CXX) $(LDFLAGS) $< bin/fullcore$(E32).a $(LIBSSL) -o $@
	@echo "----> $@ <----"

#################################################
# are we in primary make call ?
ifeq ($(INO),)

%: %.ino
	@# recursive 'make' with paths
<<<<<<< HEAD
	$(MAKE) -f $(MAKEFILE) MKFLAGS=-Wextra INODIR=$(dir $@) INO=$(notdir $@) $(BINDIR)/$(notdir $@)/$(notdir $@)
=======
	$(MAKE) -f $(MAKEFILE) MKFLAGS=-Wextra INODIR=$(dir $@) INO=$(notdir $@) $(BINDIR)/$(notdir $@)/$(notdir $@) \
	    USERCFLAGS="$(USERCFLAGS)" \
	    USERCSOURCES="$(USERCSOURCES)" \
	    USERCXXSOURCES="$(USERCXXSOURCES)" \
	    USERLDFLAGS="$(USERLDFLAGS)"
>>>>>>> e53aa871
	test "$(R)" = noexec || $(BINDIR)/$(notdir $@)/$(notdir $@) $(R)
	@# see below the new build rule with fixed output path outside from core location

#####################
# recursive call on ino target
else

$(BINDIR)/$(INO)/$(INO).ino.cpp:
	@# arduino builder would come around here (.ino -> .ino.cpp)
	@mkdir -p $(BINDIR)/$(INO); \
	( \
		echo "#include <$(INODIR)/$(INO).ino>"; \
		for i in $(INODIR)/*.ino; do \
			test "$$i" = $(INODIR)/$(INO).ino || echo "#include \"$$i\""; \
		done; \
	) > $(BINDIR)/$(INO)/$(INO).ino.cpp
	
endif # recursive
#####################

#################################################

.PHONY: list
list:							# show core example list
	@for dir in ../../libraries/*/examples/* \
	            ../../libraries/*/examples/*/*; do \
		test -d $$dir || continue; \
		examplename=$${dir##*/}; \
		test -f $${dir}/$${examplename}.ino || continue; \
		echo $${dir}/$${examplename}; \
	done | sort; \

#################################################
# help

.PHONY: help
help:
	@cat README.txt
	@echo ""
	@echo "Make rules:"
	@echo ""
	@sed -rne 's,([^: \t]*):[^=#]*#[\t ]*(.*),\1 - \2,p' $(MAKEFILE)
	@echo ""
	<|MERGE_RESOLUTION|>--- conflicted
+++ resolved
@@ -11,11 +11,6 @@
 
 MAKEFILE = $(word 1, $(MAKEFILE_LIST))
 
-<<<<<<< HEAD
-ifeq ($(shell g++-8 -v; echo $$?),0)
-CC  = gcc-8
-CXX = g++-8
-=======
 CXX =  $(shell for i in g++-10  g++-9  g++-8  g++;  do which $$i > /dev/null && { echo $$i; break; } done)
 CC  =  $(shell for i in gcc-10  gcc-9  gcc-8  gcc;  do which $$i > /dev/null && { echo $$i; break; } done)
 GCOV = $(shell for i in gcov-10 gcov-9 gcov-8 gcov; do which $$i > /dev/null && { echo $$i; break; } done)
@@ -29,7 +24,6 @@
 CFLAGS += -std=gnu11
 else
 CFLAGS += -std=gnu17
->>>>>>> e53aa871
 endif
 
 # I wasn't able to build with clang when -coverage flag is enabled, forcing GCC on OS X
@@ -346,11 +340,8 @@
 CPP_OBJECTS_CORE_EMU = $(CPP_SOURCES_CORE_EMU:.cpp=.cpp$(E32).o) $(USERLIBSRCS:.cpp=.cpp$(E32).o) $(USERCXXSOURCES:.cpp=.cpp$(E32).o)
 C_OBJECTS_CORE_EMU = $(USERCSOURCES:.c=.c$(E32).o)
 
-<<<<<<< HEAD
 bin/fullcore$(E32).a: $(C_OBJECTS) $(CPP_OBJECTS_CORE_EMU)
-=======
 bin/fullcore$(E32).a: $(C_OBJECTS) $(CPP_OBJECTS_CORE_EMU) $(C_OBJECTS_CORE_EMU)
->>>>>>> e53aa871
 	$(VERBAR) ar -rcu $@ $^
 	$(VERBAR) ranlib $@
 
@@ -364,15 +355,12 @@
 
 %: %.ino
 	@# recursive 'make' with paths
-<<<<<<< HEAD
 	$(MAKE) -f $(MAKEFILE) MKFLAGS=-Wextra INODIR=$(dir $@) INO=$(notdir $@) $(BINDIR)/$(notdir $@)/$(notdir $@)
-=======
 	$(MAKE) -f $(MAKEFILE) MKFLAGS=-Wextra INODIR=$(dir $@) INO=$(notdir $@) $(BINDIR)/$(notdir $@)/$(notdir $@) \
 	    USERCFLAGS="$(USERCFLAGS)" \
 	    USERCSOURCES="$(USERCSOURCES)" \
 	    USERCXXSOURCES="$(USERCXXSOURCES)" \
 	    USERLDFLAGS="$(USERLDFLAGS)"
->>>>>>> e53aa871
 	test "$(R)" = noexec || $(BINDIR)/$(notdir $@)/$(notdir $@) $(R)
 	@# see below the new build rule with fixed output path outside from core location
 
