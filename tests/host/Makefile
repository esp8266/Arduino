CORE_PATH := $(abspath ../../cores/esp8266)
LIBRARIES_PATH := $(abspath ../../libraries)
common = common
HOST_COMMON_ABSPATH := $(abspath $(common))
FORCE32 ?= 1
OPTZ ?= -Os
V ?= 0
R ?= noexec
TERM ?= xterm
DEFSYM_FS ?= -Wl,--defsym,_FS_start=0x40300000 -Wl,--defsym,_FS_end=0x411FA000 -Wl,--defsym,_FS_page=0x100 -Wl,--defsym,_FS_block=0x2000 -Wl,--defsym,_EEPROM_start=0x411fb000
RANLIB ?= ranlib

MAKEFILE = $(word 1, $(MAKEFILE_LIST))

CXX =  $(shell for i in g++-10  g++-9  g++-8  g++;  do which $$i > /dev/null && { echo $$i; break; } done)
CC  =  $(shell for i in gcc-10  gcc-9  gcc-8  gcc;  do which $$i > /dev/null && { echo $$i; break; } done)
GCOV = $(shell for i in gcov-10 gcov-9 gcov-8 gcov; do which $$i > /dev/null && { echo $$i; break; } done)
$(warning using $(CXX))
ifeq ($(CXX),g++)
CXXFLAGS += -std=gnu++11
else
CXXFLAGS += -std=gnu++17
endif
ifeq ($(CC),gcc)
CFLAGS += -std=gnu11
else
CFLAGS += -std=gnu17
endif

# I wasn't able to build with clang when -coverage flag is enabled, forcing GCC on OS X
ifeq ($(shell uname -s),Darwin)
CC  ?= gcc
CXX ?= g++
endif
GCOV ?= gcov
VALGRIND ?= valgrind
LCOV ?= lcov --gcov-tool $(GCOV)
GENHTML ?= genhtml

ifeq ($(FORCE32),1)
SIZEOFLONG = $(shell echo 'int main(){return sizeof(long);}'|$(CXX) -m32 -x c++ - -o sizeoflong 2>/dev/null && ./sizeoflong; echo $$?; rm -f sizeoflong;)
ifneq ($(SIZEOFLONG),4)
$(warning Cannot compile in 32 bit mode (g++-multilib is missing?), switching to native mode)
else
N32 = 32
M32 = -m32
endif
endif

ifeq ($(N32),32)
$(warning compiling in 32 bits mode)
BINDIR := $(abspath bin32)
else
$(warning compiling in native mode)
BINDIR := $(abspath bin)
endif
OUTPUT_BINARY := $(BINDIR)/host_tests
LCOV_DIRECTORY := $(BINDIR)/../lcov

ifeq ($(V), 0)
VERBC   = @echo "C   $@";
VERBCXX = @echo "C++ $@";
VERBLD  = @echo "LD  $@";
VERBAR  = @echo "AR  $@";
else
VERBC   =
VERBCXX =
VERBLD  =
VERBAR  =
endif

$(shell mkdir -p $(BINDIR))

<<<<<<< HEAD
CORE_CPP_FILES := $(addprefix $(CORE_PATH)/,\
	debug.cpp \
	StreamDev.cpp \
	Stream.cpp \
	WString.cpp \
	Print.cpp \
	FS.cpp \
	spiffs_api.cpp \
	MD5Builder.cpp \
	../../libraries/LittleFS/src/LittleFS.cpp \
	core_esp8266_noniso.cpp \
	spiffs/spiffs_cache.cpp \
	spiffs/spiffs_check.cpp \
	spiffs/spiffs_gc.cpp \
	spiffs/spiffs_hydrogen.cpp \
	spiffs/spiffs_nucleus.cpp \
	libb64/cencode.cpp \
	libb64/cdecode.cpp \
	Schedule.cpp \
	HardwareSerial.cpp \
	crc32.cpp \
	Updater.cpp \
=======
CORE_CPP_FILES := \
	$(addprefix $(abspath $(CORE_PATH))/,\
		StreamString.cpp \
		Stream.cpp \
		WString.cpp \
		Print.cpp \
		FS.cpp \
		spiffs_api.cpp \
		MD5Builder.cpp \
		../../libraries/LittleFS/src/LittleFS.cpp \
		core_esp8266_noniso.cpp \
		spiffs/spiffs_cache.cpp \
		spiffs/spiffs_check.cpp \
		spiffs/spiffs_gc.cpp \
		spiffs/spiffs_hydrogen.cpp \
		spiffs/spiffs_nucleus.cpp \
		libb64/cencode.cpp \
		libb64/cdecode.cpp \
		Schedule.cpp \
		HardwareSerial.cpp \
		crc32.cpp \
		Updater.cpp \
>>>>>>> 594831d6
	) \
	$(addprefix $(abspath $(LIBRARIES_PATH)/ESP8266SdFat/src)/, \
		FatLib/FatFile.cpp \
		FatLib/FatFileLFN.cpp \
		FatLib/FatFilePrint.cpp \
		FatLib/FatFileSFN.cpp \
		FatLib/FatVolume.cpp \
		FatLib/FmtNumber.cpp \
		FatLib/StdioStream.cpp \
	) \
	$(abspath $(LIBRARIES_PATH)/SDFS/src/SDFS.cpp) \
	$(abspath $(LIBRARIES_PATH)/SD/src/SD.cpp) \

CORE_C_FILES := \
	$(addprefix $(abspath $(CORE_PATH))/,\
		../../libraries/LittleFS/src/lfs.c \
		../../libraries/LittleFS/src/lfs_util.c \
	)

MOCK_CPP_FILES_COMMON := \
	$(addprefix $(abspath $(HOST_COMMON_ABSPATH))/,\
		Arduino.cpp \
		flash_hal_mock.cpp \
		spiffs_mock.cpp \
		littlefs_mock.cpp \
		sdfs_mock.cpp \
		WMath.cpp \
		MockUART.cpp \
		MockTools.cpp \
		MocklwIP.cpp \
		MockDigital.cpp \
	)

MOCK_CPP_FILES := $(MOCK_CPP_FILES_COMMON) \
	$(addprefix $(HOST_COMMON_ABSPATH)/,\
		ArduinoCatch.cpp \
	)

MOCK_CPP_FILES_EMU := $(MOCK_CPP_FILES_COMMON) \
	$(addprefix $(HOST_COMMON_ABSPATH)/,\
		ArduinoMain.cpp \
		ArduinoMainUdp.cpp \
		ArduinoMainSpiffs.cpp \
		ArduinoMainLittlefs.cpp \
		user_interface.cpp \
	)

MOCK_C_FILES := \
	$(addprefix $(HOST_COMMON_ABSPATH)/,\
		md5.c \
		noniso.c \
	)

INC_PATHS += \
	$(addprefix -I, \
		. \
		$(common) \
		$(CORE_PATH) \
	)

INC_PATHS += \
	$(addprefix -I,\
		$(shell echo ../../libraries/*/src) \
		$(shell echo ../../libraries/*) \
		../../tools/sdk/include \
		../../tools/sdk/lwip2/include \
	)

TEST_CPP_FILES := \
	fs/test_fs.cpp \
	core/test_pgmspace.cpp \
	core/test_md5builder.cpp \
	core/test_string.cpp \
	core/test_PolledTimeout.cpp \
	core/test_Print.cpp \
	core/test_Updater.cpp

PREINCLUDES := \
	-include $(common)/mock.h \
	-include $(common)/c_types.h \

ifneq ($(D),)
OPTZ=-O0
DEBUG += -DDEBUG_ESP_PORT=Serial
DEBUG += -DDEBUG_ESP_SSL -DDEBUG_ESP_TLS_MEM -DDEBUG_ESP_HTTP_CLIENT -DDEBUG_ESP_HTTP_SERVER -DDEBUG_ESP_CORE -DDEBUG_ESP_WIFI -DDEBUG_ESP_HTTP_UPDATE -DDEBUG_ESP_UPDATER -DDEBUG_ESP_OTA -DDEBUG_ESP_MDNS
endif

FLAGS += $(DEBUG) -Wall $(OPTZ) -fno-common -g $(M32)
FLAGS += -fstack-protector-all
FLAGS += -DHTTPCLIENT_1_1_COMPATIBLE=0
FLAGS += -DLWIP_IPV6=0
FLAGS += -DHOST_MOCK=1
FLAGS += -DNONOSDK221=1
FLAGS += -DF_CPU=80000000
FLAGS += $(MKFLAGS)
FLAGS += -Wimplicit-fallthrough=2 # allow "// fall through" comments to stop spurious warnings
FLAGS += $(USERCFLAGS)
CXXFLAGS += -fno-rtti $(FLAGS) -funsigned-char
CFLAGS += $(FLAGS) -funsigned-char
LDFLAGS += $(OPTZ) -g $(M32)
LDFLAGS += $(USERLDFLAGS)
VALGRINDFLAGS += --leak-check=full --track-origins=yes --error-limit=no --show-leak-kinds=all --error-exitcode=999
CXXFLAGS += -Wno-error=format-security # cores/esp8266/Print.cpp:42:24:   error: format not a string literal and no format arguments [-Werror=format-security] -- (os_printf_plus(not_the_best_way))
#CXXFLAGS += -Wno-format-security      # cores/esp8266/Print.cpp:42:40: warning: format not a string literal and no format arguments [-Wformat-security] -- (os_printf_plus(not_the_best_way))

remduplicates = $(strip $(if $1,$(firstword $1) $(call remduplicates,$(filter-out $(firstword $1),$1))))

C_SOURCE_FILES = $(MOCK_C_FILES) $(CORE_C_FILES)
CPP_SOURCE_FILES = $(MOCK_CPP_FILES) $(CORE_CPP_FILES) $(TEST_CPP_FILES)
C_OBJECTS = $(C_SOURCE_FILES:.c=.c.o)

CPP_OBJECTS_CORE = $(MOCK_CPP_FILES:.cpp=.cpp.o) $(CORE_CPP_FILES:.cpp=.cpp.o)
CPP_OBJECTS_TESTS = $(TEST_CPP_FILES:.cpp=.cpp.o)

CPP_OBJECTS = $(CPP_OBJECTS_CORE) $(CPP_OBJECTS_TESTS)

OBJECTS = $(C_OBJECTS) $(CPP_OBJECTS)
COVERAGE_FILES = $(OBJECTS:.o=.gc*)

.PHONY: all
all: help

.PHONY: CI
CI:					# run CI
	$(MAKE) -f $(MAKEFILE) MKFLAGS="-Werror --coverage" LDFLAGS="--coverage" FORCE32=0 OPTZ=-O0 doCI

.PHONY: doCI
doCI: build-info $(OUTPUT_BINARY) valgrind test gcov

test: $(OUTPUT_BINARY)			# run host test for CI
	$(OUTPUT_BINARY)

.PHONY: clean
clean: clean-objects
	rm -rf $(LCOV_DIRECTORY)

.PHONY: clean-objects
clean-objects:
	rm -rf bin bin32

.PHONY: test
gcov: test				# run coverage for CI
	( mkdir -p $(BINDIR)/gcov; cd $(BINDIR)/gcov; find . -name "*.gcno" -exec $(GCOV) -s ../.. -r -pb {} + )

.PHONY: valgrind
valgrind: $(OUTPUT_BINARY)
	mkdir -p $(LCOV_DIRECTORY)
	$(LCOV) --directory $(BINDIR) --zerocounters
	( cd $(LCOV_DIRECTORY); $(VALGRIND) $(VALGRINDFLAGS) $(OUTPUT_BINARY) )
	$(LCOV) --directory $(BINDIR) --capture --output-file $(LCOV_DIRECTORY)/app.info
	-$(GENHTML) $(LCOV_DIRECTORY)/app.info -o $(LCOV_DIRECTORY)

.PHONY: build-info
build-info:				# show toolchain version
	@echo "-------- build tools info --------"
	@echo "CC: " $(CC)
	$(CC) -v
	@echo "CXX: " $(CXX)
	$(CXX) -v
	@echo "CFLAGS: " $(CFLAGS)
	@echo "CXXFLAGS: " $(CXXFLAGS)
	@echo "----------------------------------"

include $(shell find $(BINDIR) -name "*.d" -print)

.SUFFIXES:

.PRECIOUS: %.c.o

$(BINDIR)/%.c.o: %.c
	@mkdir -p $(dir $@)
	$(VERBC) $(CC) $(PREINCLUDES) $(CFLAGS) $(INC_PATHS) -MD -MF $@.d -c -o $@ $<

%.c.o: %.c
	$(VERBC) $(CC) $(PREINCLUDES) $(CFLAGS) $(INC_PATHS) -MD -MF $@.d -c -o $@ $<

.PRECIOUS: %.cpp.o

$(BINDIR)/%.cpp.o: %.cpp
	@mkdir -p $(dir $@)
	$(VERBCXX) $(CXX) $(PREINCLUDES) $(CXXFLAGS) $(INC_PATHS) -MD -MF $@.d -c -o $@ $<

%.cpp.o: %.cpp
	$(VERBCXX) $(CXX) $(PREINCLUDES) $(CXXFLAGS) $(INC_PATHS) -MD -MF $@.d -c -o $@ $<

$(BINDIR)/core.a: $(C_OBJECTS:%=$(BINDIR)/%) $(CPP_OBJECTS_CORE:%=$(BINDIR)/%)
	$(AR) rc $@ $^
	$(RANLIB) $@

$(OUTPUT_BINARY): $(CPP_OBJECTS_TESTS:%=$(BINDIR)/%) $(BINDIR)/core.a
	$(VERBLD) $(CXX) $(DEFSYM_FS) $(LDFLAGS) $^ -o $@

#################################################
# building ino sources

ARDUINO_LIBS := \
	$(addprefix $(CORE_PATH)/,\
		IPAddress.cpp \
		Updater.cpp \
		base64.cpp \
		LwipIntfCB.cpp \
	) \
	$(addprefix $(abspath ../../libraries/ESP8266WiFi/src)/,\
		ESP8266WiFi.cpp \
		ESP8266WiFiAP.cpp \
		ESP8266WiFiGeneric.cpp \
		ESP8266WiFiMulti.cpp \
		ESP8266WiFiSTA-WPS.cpp \
		ESP8266WiFiSTA.cpp \
		ESP8266WiFiScan.cpp \
		WiFiClient.cpp \
		WiFiUdp.cpp \
		WiFiClientSecureBearSSL.cpp \
		WiFiServerSecureBearSSL.cpp \
		BearSSLHelpers.cpp \
		CertStoreBearSSL.cpp \
	)

OPT_ARDUINO_LIBS ?= \
	$(addprefix $(abspath ../../libraries)/,\
		$(addprefix ESP8266WebServer/src/,\
			detail/mimetable.cpp \
		) \
		$(addprefix ESP8266mDNS/src/,\
			LEAmDNS.cpp \
			LEAmDNS_Control.cpp \
			LEAmDNS_Helpers.cpp \
			LEAmDNS_Structs.cpp \
			LEAmDNS_Transfer.cpp \
			ESP8266mDNS.cpp \
			LEAmDNS2Host.cpp \
			LEAmDNS2Host_Control.cpp \
			LEAmDNS2Host_Debug.cpp \
			LEAmDNS2Host_Structs.cpp \
			LEAmDNS2Host_Transfer.cpp \
			LEAmDNS2_Backbone.cpp \
		) \
		ArduinoOTA/ArduinoOTA.cpp \
		DNSServer/src/DNSServer.cpp \
		ESP8266AVRISP/src/ESP8266AVRISP.cpp \
		ESP8266HTTPClient/src/ESP8266HTTPClient.cpp \
	)

MOCK_ARDUINO_LIBS := \
    $(addprefix $(HOST_COMMON_ABSPATH)/,\
		ClientContextSocket.cpp \
		ClientContextTools.cpp \
		MockWiFiServerSocket.cpp \
		MockWiFiServer.cpp \
		UdpContextSocket.cpp \
		HostWiring.cpp \
		MockEsp.cpp \
		MockEEPROM.cpp \
		MockSPI.cpp \
		strl.cpp \
	)

CPP_SOURCES_CORE_EMU = \
	$(MOCK_CPP_FILES_EMU) \
	$(CORE_CPP_FILES) \
	$(MOCK_ARDUINO_LIBS) \
	$(OPT_ARDUINO_LIBS) \
	$(ARDUINO_LIBS) \

LIBSSLFILE = ../../tools/sdk/ssl/bearssl/build$(N32)/libbearssl.a
ifeq (,$(wildcard $(LIBSSLFILE)))
LIBSSL =
else
LIBSSL = $(LIBSSLFILE)
endif
ssl:							# download source and build BearSSL
	cd ../../tools/sdk/ssl && make native$(N32)

ULIBPATHS = $(shell echo $(ULIBDIRS) | sed 's,:, ,g')
USERLIBDIRS = $(shell test -z "$(ULIBPATHS)" || for d in $(ULIBPATHS); do for dd in $$d $$d/src $$d/src/libmad; do test -d $$dd && { echo -I$$dd; echo "userlib: using directory '$$dd'" 1>&2; } done; done)
USERLIBSRCS = $(shell test -z "$(ULIBPATHS)" || for d in $(ULIBPATHS); do for ss in $$d/*.cpp $$d/src/*.cpp $$d/src/libmad/*.c; do test -r $$ss && echo $$ss; done; done)
INC_PATHS += $(USERLIBDIRS)
INC_PATHS += -I$(INODIR)/..
CPP_OBJECTS_CORE_EMU = $(CPP_SOURCES_CORE_EMU:.cpp=.cpp.o) $(USERLIBSRCS:.cpp=.cpp.o) $(USERCXXSOURCES:.cpp=.cpp.o)
C_OBJECTS_CORE_EMU = $(USERCSOURCES:.c=.c.o)

<<<<<<< HEAD
bin/fullcore$(E32).a: $(C_OBJECTS) $(CPP_OBJECTS_CORE_EMU)
bin/fullcore$(E32).a: $(C_OBJECTS) $(CPP_OBJECTS_CORE_EMU) $(C_OBJECTS_CORE_EMU)
	$(VERBAR) ar -rcu $@ $^
	$(VERBAR) ranlib $@
=======
FULLCORE_OBJECTS = $(C_OBJECTS) $(CPP_OBJECTS_CORE_EMU) $(C_OBJECTS_CORE_EMU)
FULLCORE_OBJECTS_ISOLATED = $(FULLCORE_OBJECTS:%.o=$(BINDIR)/%.o)
>>>>>>> 594831d6

$(BINDIR)/fullcore.a: $(FULLCORE_OBJECTS_ISOLATED)
	$(VERBAR) $(AR) rc $@ $^
	$(VERBAR) $(RANLIB) $@

ifeq ($(INO),)

<<<<<<< HEAD
%: %.ino
	@# recursive 'make' with paths
	$(MAKE) -f $(MAKEFILE) MKFLAGS=-Wextra INODIR=$(dir $@) INO=$(notdir $@) $(BINDIR)/$(notdir $@)/$(notdir $@)
	$(MAKE) -f $(MAKEFILE) MKFLAGS=-Wextra INODIR=$(dir $@) INO=$(notdir $@) $(BINDIR)/$(notdir $@)/$(notdir $@) \
	    USERCFLAGS="$(USERCFLAGS)" \
	    USERCSOURCES="$(USERCSOURCES)" \
	    USERCXXSOURCES="$(USERCXXSOURCES)" \
	    USERLDFLAGS="$(USERLDFLAGS)"
	test "$(R)" = noexec || $(BINDIR)/$(notdir $@)/$(notdir $@) $(R)
	@# see below the new build rule with fixed output path outside from core location

#####################
# recursive call on ino target
=======
%:
	make INO=$@.ino $(BINDIR)/$(abspath $@)

>>>>>>> 594831d6
else

%: %.ino.cpp.o $(BINDIR)/fullcore.a FORCE
	$(VERBLD) $(CXX) $(LDFLAGS) $< $(BINDIR)/fullcore.a $(LIBSSL) -o $@
	mkdir -p $(BINDIR)/$(lastword $(subst /, ,$@))
	ln -sf $@ $(BINDIR)/$(lastword $(subst /, ,$@))
	@echo "----> $(BINDIR)/ <----"
	@[ "$(R)" = noexec ] && echo '(not running it, use `make R="[<options>]" ...` for valgrind+gdb)' || $(dir $(MAKEFILE))/valgdb $@ $(R)

FORCE:

endif

$(BINDIR)/$(abspath $(INO)).cpp: $(INO)
	@# arduino builder would come around here - .ino -> .ino.cpp
	@mkdir -p $(dir $@); \
	( \
		for i in $(dir $<)/*.ino; do \
			echo "#include \"$$i\""; \
		done; \
	) > $@
	
#################################################

.PHONY: list
list:							# show core example list
	@for dir in ../../libraries/*/examples/* \
	            ../../libraries/*/examples/*/*; do \
		test -d $$dir || continue; \
		examplename=$${dir##*/}; \
		test -f $${dir}/$${examplename}.ino || continue; \
		echo $${dir}/$${examplename}; \
	done | sort; \

#################################################
# help

.PHONY: help
help:
	@cat README.txt
	@echo ""
	@echo "Make rules:"
	@echo ""
	@sed -rne 's,([^: \t]*):[^=#]*#[\t ]*(.*),\1 - \2,p' $(MAKEFILE)
	@echo ""
	<|MERGE_RESOLUTION|>--- conflicted
+++ resolved
@@ -71,33 +71,10 @@
 
 $(shell mkdir -p $(BINDIR))
 
-<<<<<<< HEAD
-CORE_CPP_FILES := $(addprefix $(CORE_PATH)/,\
-	debug.cpp \
-	StreamDev.cpp \
-	Stream.cpp \
-	WString.cpp \
-	Print.cpp \
-	FS.cpp \
-	spiffs_api.cpp \
-	MD5Builder.cpp \
-	../../libraries/LittleFS/src/LittleFS.cpp \
-	core_esp8266_noniso.cpp \
-	spiffs/spiffs_cache.cpp \
-	spiffs/spiffs_check.cpp \
-	spiffs/spiffs_gc.cpp \
-	spiffs/spiffs_hydrogen.cpp \
-	spiffs/spiffs_nucleus.cpp \
-	libb64/cencode.cpp \
-	libb64/cdecode.cpp \
-	Schedule.cpp \
-	HardwareSerial.cpp \
-	crc32.cpp \
-	Updater.cpp \
-=======
 CORE_CPP_FILES := \
 	$(addprefix $(abspath $(CORE_PATH))/,\
-		StreamString.cpp \
+		debug.cpp \
+		StreamDev.cpp \
 		Stream.cpp \
 		WString.cpp \
 		Print.cpp \
@@ -117,7 +94,6 @@
 		HardwareSerial.cpp \
 		crc32.cpp \
 		Updater.cpp \
->>>>>>> 594831d6
 	) \
 	$(addprefix $(abspath $(LIBRARIES_PATH)/ESP8266SdFat/src)/, \
 		FatLib/FatFile.cpp \
@@ -399,15 +375,8 @@
 CPP_OBJECTS_CORE_EMU = $(CPP_SOURCES_CORE_EMU:.cpp=.cpp.o) $(USERLIBSRCS:.cpp=.cpp.o) $(USERCXXSOURCES:.cpp=.cpp.o)
 C_OBJECTS_CORE_EMU = $(USERCSOURCES:.c=.c.o)
 
-<<<<<<< HEAD
-bin/fullcore$(E32).a: $(C_OBJECTS) $(CPP_OBJECTS_CORE_EMU)
-bin/fullcore$(E32).a: $(C_OBJECTS) $(CPP_OBJECTS_CORE_EMU) $(C_OBJECTS_CORE_EMU)
-	$(VERBAR) ar -rcu $@ $^
-	$(VERBAR) ranlib $@
-=======
 FULLCORE_OBJECTS = $(C_OBJECTS) $(CPP_OBJECTS_CORE_EMU) $(C_OBJECTS_CORE_EMU)
 FULLCORE_OBJECTS_ISOLATED = $(FULLCORE_OBJECTS:%.o=$(BINDIR)/%.o)
->>>>>>> 594831d6
 
 $(BINDIR)/fullcore.a: $(FULLCORE_OBJECTS_ISOLATED)
 	$(VERBAR) $(AR) rc $@ $^
@@ -415,25 +384,9 @@
 
 ifeq ($(INO),)
 
-<<<<<<< HEAD
-%: %.ino
-	@# recursive 'make' with paths
-	$(MAKE) -f $(MAKEFILE) MKFLAGS=-Wextra INODIR=$(dir $@) INO=$(notdir $@) $(BINDIR)/$(notdir $@)/$(notdir $@)
-	$(MAKE) -f $(MAKEFILE) MKFLAGS=-Wextra INODIR=$(dir $@) INO=$(notdir $@) $(BINDIR)/$(notdir $@)/$(notdir $@) \
-	    USERCFLAGS="$(USERCFLAGS)" \
-	    USERCSOURCES="$(USERCSOURCES)" \
-	    USERCXXSOURCES="$(USERCXXSOURCES)" \
-	    USERLDFLAGS="$(USERLDFLAGS)"
-	test "$(R)" = noexec || $(BINDIR)/$(notdir $@)/$(notdir $@) $(R)
-	@# see below the new build rule with fixed output path outside from core location
-
-#####################
-# recursive call on ino target
-=======
 %:
 	make INO=$@.ino $(BINDIR)/$(abspath $@)
 
->>>>>>> 594831d6
 else
 
 %: %.ino.cpp.o $(BINDIR)/fullcore.a FORCE
