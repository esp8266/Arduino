--- conflicted
+++ resolved
@@ -13,23 +13,15 @@
  a final key combination (CTRL-U).
 
  Circuit:
-<<<<<<< HEAD
- * Arduino Leonardo, Micro or Due
-=======
  * Arduino Leonardo, Micro, Due, LilyPad USB, or Yun 
->>>>>>> fb8e439f
  * wire to connect D2 to ground.
 
  created 5 Mar 2012
  modified 29 Mar 2012
  by Tom Igoe
-<<<<<<< HEAD
-
-=======
  modified 3 May 2014
  by Scott Fitzgerald
  
->>>>>>> fb8e439f
  This example is in the public domain
 
  http://www.arduino.cc/en/Tutorial/KeyboardReprogram
