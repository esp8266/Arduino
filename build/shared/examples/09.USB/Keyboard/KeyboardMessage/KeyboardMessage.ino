--- conflicted
+++ resolved
@@ -1,32 +1,11 @@
-<<<<<<< HEAD
-/*
- Keyboard Button test
-
- For the Arduino Leonardo, Micro and Due boards.
-
-=======
 /* 
  Keyboard Message test
  
  For the Arduino Leonardo and Micro.
  
->>>>>>> bd04a9d3
  Sends a text string when a button is pressed.
 
  The circuit:
-<<<<<<< HEAD
- * pushbutton attached from pin 2 to +5V on AVR boards
-   and to +3.3V to the Arduino Due
- * 10-kilohm resistor attached from pin 2 to ground
-
- created 24 Oct 2011
- modified 27 Mar 2012
- by Tom Igoe
-
- This example code is in the public domain.
-
- http://www.arduino.cc/en/Tutorial/KeyboardButton
-=======
  * pushbutton attached from pin 4 to +5V
  * 10-kilohm resistor attached from pin 4 to ground
  
@@ -39,7 +18,6 @@
  This example code is in the public domain.
  
  http://www.arduino.cc/en/Tutorial/KeyboardMessage
->>>>>>> bd04a9d3
  */
 
 const int buttonPin = 4;          // input pin for pushbutton
