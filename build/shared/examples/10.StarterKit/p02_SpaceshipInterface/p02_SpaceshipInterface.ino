/*
  Arduino Starter Kit example
 Project 2  - Spaceship Interface

 This sketch is written to accompany Project 2 in the
 Arduino Starter Kit

 Parts required:
 1 green LED
 2 red LEDs
 pushbutton
 10 kilohm resistor
 3 220 ohm resistors

 Created 13 September 2012
 by Scott Fitzgerald

 http://arduino.cc/starterKit

 This example code is part of the public domain
*/

// Create a global variable to hold the
// state of the switch. This variable is persistent
// throughout the program. Whenever you refer to
// switchState, you’re talking about the number it holds
int switchstate = 0;

void setup() {
  // declare the LED pins as outputs
  pinMode(3, OUTPUT);
  pinMode(4, OUTPUT);
  pinMode(5, OUTPUT);

  // declare the switch pin as an input
  pinMode(2, INPUT);
}

void loop() {

  // read the value of the switch
  // digitalRead() checks to see if there is voltage
  // on the pin or not
  switchstate = digitalRead(2);

  // if the button is not pressed
<<<<<<< HEAD
  // blink the red LEDs
=======
  // turn on the green LED and off the red LEDs  
>>>>>>> fb8e439f
  if (switchstate == LOW) {
    digitalWrite(3, HIGH); // turn the green LED on pin 3 on
    digitalWrite(4, LOW);  // turn the red LED on pin 4 off
    digitalWrite(5, LOW);  // turn the red LED on pin 5 off
  }
  // this else is part of the above if() statement.
  // if the switch is not LOW (the button is pressed)
<<<<<<< HEAD
  // the code below will run
=======
  // turn off the green LED and blink alternatively the red LEDs 
>>>>>>> fb8e439f
  else {
    digitalWrite(3, LOW);  // turn the green LED on pin 3 off
    digitalWrite(4, LOW);  // turn the red LED on pin 4 off
    digitalWrite(5, HIGH); // turn the red LED on pin 5 on
    // wait for a quarter second before changing the light
    delay(250);
    digitalWrite(4, HIGH); // turn the red LED on pin 4 on
    digitalWrite(5, LOW);  // turn the red LED on pin 5 off
    // wait for a quarter second before changing the light
    delay(250);
  }
}
<|MERGE_RESOLUTION|>--- conflicted
+++ resolved
@@ -44,11 +44,7 @@
   switchstate = digitalRead(2);
 
   // if the button is not pressed
-<<<<<<< HEAD
-  // blink the red LEDs
-=======
   // turn on the green LED and off the red LEDs  
->>>>>>> fb8e439f
   if (switchstate == LOW) {
     digitalWrite(3, HIGH); // turn the green LED on pin 3 on
     digitalWrite(4, LOW);  // turn the red LED on pin 4 off
@@ -56,11 +52,7 @@
   }
   // this else is part of the above if() statement.
   // if the switch is not LOW (the button is pressed)
-<<<<<<< HEAD
-  // the code below will run
-=======
   // turn off the green LED and blink alternatively the red LEDs 
->>>>>>> fb8e439f
   else {
     digitalWrite(3, LOW);  // turn the green LED on pin 3 off
     digitalWrite(4, LOW);  // turn the red LED on pin 4 off
