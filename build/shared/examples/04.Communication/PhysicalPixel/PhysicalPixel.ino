--- conflicted
+++ resolved
@@ -78,20 +78,6 @@
  size(200, 200);
  boxX = width/2.0;
  boxY = height/2.0;
-<<<<<<< HEAD
- rectMode(RADIUS);
-
- // List all the available serial ports in the output pane.
- // You will need to choose the port that the Arduino board is
- // connected to from this list. The first port in the list is
- // port #0 and the third port in the list is port #2.
- println(Serial.list());
-
- // Open the port that the Arduino board is connected to (in this case #0)
- // Make sure to open the port at the same speed Arduino is using (9600bps)
- port = new Serial(this, Serial.list()[0], 9600);
-
-=======
  rectMode(RADIUS); 
  
  // List all the available serial ports in the output pane. 
@@ -105,7 +91,6 @@
  // Make sure to open the port at the same speed Arduino is using (9600bps) 
  port = new Serial(this, Serial.list()[0], 9600); 
  
->>>>>>> b415903b
  }
 
  void draw()
