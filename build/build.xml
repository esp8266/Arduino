--- conflicted
+++ resolved
@@ -374,9 +374,16 @@
       <param name="final_folder" value="${staging_folder}/libastylej" />
       <param name="dest_folder" value="${staging_folder}" />
     </antcall>
-<<<<<<< HEAD
-    <copy file="macosx/libastylej/libastylej.jnilib" todir="macosx/work/Arduino.app/Contents/Resources/Java/lib/" />
-    <chmod perm="755" file="macosx/work/Arduino.app/Contents/Resources/Java/lib/libastylej.jnilib" />
+    <copy file="macosx/libastylej/libastylej.jnilib" todir="macosx/work/${staging_hardware_folder}/../lib/" />
+    <chmod perm="755" file="macosx/work/${staging_hardware_folder}/../lib/libastylej.jnilib" />
+    <copy file="macosx/libastylej/libastylej.jnilib" tofile="macosx/work/${staging_hardware_folder}/../lib/libastylej.dylib" />
+    <chmod perm="755" file="macosx/work/${staging_hardware_folder}/../lib/libastylej.dylib" />
+
+    <chmod perm="+x">
+      <fileset dir="macosx/work/${staging_hardware_folder}/tools/avr/bin" includes="**/*" />
+      <fileset dir="macosx/work/${staging_hardware_folder}/tools/avr/avr/bin" includes="**/*" />
+      <fileset dir="macosx/work/${staging_hardware_folder}/tools/avr/libexec/gcc/avr/4.8.1/" includes="*" />
+    </chmod>
 
     <antcall target="untar">
       <param name="archive_file" value="${staging_folder}/dist/osx-xtensa-lx106-elf.tgz" />
@@ -384,18 +391,7 @@
       <param name="final_folder" value="${staging_folder}/work/${staging_hardware_folder}/tools/esp8266/xtensa-lx106-elf" />
       <param name="dest_folder" value="${staging_folder}/work/${staging_hardware_folder}/tools/esp8266/" />
     </antcall>
-=======
-    <copy file="macosx/libastylej/libastylej.jnilib" todir="macosx/work/${staging_hardware_folder}/../lib/" />
-    <chmod perm="755" file="macosx/work/${staging_hardware_folder}/../lib/libastylej.jnilib" />
-    <copy file="macosx/libastylej/libastylej.jnilib" tofile="macosx/work/${staging_hardware_folder}/../lib/libastylej.dylib" />
-    <chmod perm="755" file="macosx/work/${staging_hardware_folder}/../lib/libastylej.dylib" />
-
-    <chmod perm="+x">
-      <fileset dir="macosx/work/${staging_hardware_folder}/tools/avr/bin" includes="**/*" />
-      <fileset dir="macosx/work/${staging_hardware_folder}/tools/avr/avr/bin" includes="**/*" />
-      <fileset dir="macosx/work/${staging_hardware_folder}/tools/avr/libexec/gcc/avr/4.8.1/" includes="*" />
-    </chmod>
->>>>>>> 71c39489
+
 
   </target>
 
