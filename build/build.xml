<?xml version="1.0"?>
<project name="Arduino" default="build">
  <!--echo message="os.name = ${os.name}" /-->
  <!--echo message="os.arch = ${os.arch}" /-->
  <!--echo message="os.version = ${os.version}" /-->
  
  <!-- Sets properties for macosx/windows/linux depending on current system -->
  <condition property="macosx"><os family="mac" /></condition>
  <condition property="windows"><os family="windows" /></condition>
  <condition property="linux"><os family="unix" /></condition>
  <condition property="linux64"><os family="unix" arch="amd64" /></condition>
  
  <condition property="platform" 
	     value="macosx"><os family="mac" /></condition>
  <condition property="platform" 
	     value="windows"><os family="windows" /></condition>
  <condition property="platform" 
	     value="linux"><os family="unix" arch="i386" /></condition>
  <condition property="platform" 
	     value="linux64"><os family="unix" arch="amd64" /></condition>

  <!-- Libraries required for running arduino -->
  <fileset dir=".." id="runtime.jars">
    <include name="core/core.jar" />
    <include name="app/pde.jar" />
    <include name="app/lib/ecj.jar" />
    <include name="app/lib/jna.jar" />
    <include name="app/lib/RXTXcomm.jar" />
    <include name="app/lib/ant.jar" />
    <include name="app/lib/ant-launcher.jar" />
  </fileset>

  <target name="build" description="Build Arduino.">
    <antcall target="${platform}-build" />
  </target>

  <target name="run" description="Run Arduino.">
    <antcall target="${platform}-run" />
  </target>

  <target name="dist" depends="revision-check"
	  description="Build Arduino for distribution.">
    <input message="Enter version number:" 
	   addproperty="version"
	   defaultvalue="${revision}" />
    <antcall target="${platform}-dist" />
  </target>

  <!-- "§$§$&, ant doesn't have a built-in help target :(  -->
  <target name="help" description="Show project help">
    <java classname="org.apache.tools.ant.Main">
      <arg value="-p" />
    </java>
  </target>
  
  <!-- - - - - - - - - - - - - - - - - - -->
  <!-- Subprojects: Core, App, Libraries -->
  <!-- - - - - - - - - - - - - - - - - - -->
  
  <target name="subprojects-clean">
    <subant buildpath="../core" target="clean"/>
    <subant buildpath="../app" target="clean"/>
  </target>
  
  <target name="subprojects-build">
    <subant buildpath="../core" target="build"/>
    <subant buildpath="../app" target="build"/>
  </target>
  

  <!-- - - - - - - - - -->
  <!-- Basic Assembly  -->
  <!-- - - - - - - - - -->
  
  <target name="assemble">
    <fail unless="target.path" 
	  message="Do not call assemble from the command line." />
    
    <!-- copy shared tools folder -->
    <copy todir="${target.path}/tools">
      <fileset dir="shared/tools" />
    </copy>
    
    <!-- copy library folder -->
    <copy todir="${target.path}/libraries">
      <fileset dir="../libraries" />
    </copy>
    
    <!-- copy hardware folder -->
    <copy todir="${target.path}/hardware">
      <fileset dir="../hardware" />
    </copy>
    
    <!-- copy shared examples folder -->
    <copy todir="${target.path}/examples">
      <fileset dir="shared/examples" />
    </copy>
    
    <!-- Unzip documentation -->
    <unzip dest="${target.path}" src="shared/reference.zip" overwrite="false"/>
    
    <!-- Write the revision file! -->
    <echo file="${target.path}/lib/version.txt" message="${version}" />
  </target>

  
  <!-- - - - - - - - - -->
  <!-- Revision check  -->
  <!-- - - - - - - - - -->
  <target name="revision-check">
    <!-- figure out the revision number -->
    <loadfile srcfile="../todo.txt" property="revision">
      <filterchain>
	<headfilter lines="1"/>
	<tokenfilter>
	  <stringtokenizer suppressdelims="true"/>
	  <!-- grab the thing from the first line that's 4 digits -->
	  <containsregex pattern="(\d\d\d\d)" />
	</tokenfilter>
      </filterchain>
    </loadfile>
    <!-- <echo message="revision is ${revision}." /> -->
    
    <!-- figure out the revision number in base.java -->
    <loadfile srcfile="../app/src/processing/app/Base.java" 
	      property="revision.base">
      <filterchain>
	<tokenfilter>
	  <linetokenizer />
	  <containsregex pattern="String VERSION_NAME = "/>
	  <replaceregex pattern="[^0-9]*" flags="g" replace=""/>
	</tokenfilter>
      </filterchain>
    </loadfile>
    <!-- <echo message="base revision is ${revision.base}." /> -->
    
    <condition property="revision.correct">
      <!-- Using contains because I can't figure out how to get rid of the
	   LF in revision.base. Please file a bug if you have a fix. -->
      <contains string="${revision.base}" substring="${revision}"/>
    </condition>
    
    <!-- the revision.base property won't be set
	 if $revision wasn't found... -->
    <fail unless="revision.correct" 
	  message="Fix revision number in Base.java" />
  </target>
  
  
  <!-- - - - - - - - -->
  <!-- Mac OS X      -->
  <!-- - - - - - - - -->

  <target name="macosx-clean" depends="subprojects-clean" description="Clean Mac OS X build">
    <delete dir="macosx/work" />
    <delete dir="macosx/working_dir" />
    <delete dir="macosx/working.dmg" />
    <delete file="macosx/arduino-*.dmg" />
  </target>
  
  <target name="macosx-checkos" unless="macosx">
    <echo>
      =======================================================
      Arduino for Mac OS X can only be built on Mac OS X.
      
      Bye. 
      =======================================================
    </echo>
    <fail message="wrong platform (${os.name})" />
  </target>
  
  <target name="macosx-build" if="macosx" depends="revision-check, macosx-checkos, subprojects-build" description="Build Mac OS X version">
    <mkdir dir="macosx/work" />
    
    <!-- assemble the pde -->
    <copy todir="macosx/work/Arduino.app">
      <fileset dir="macosx/template.app" includes="**"/>
    </copy>
    
<!--    <rename src="macosx/work/template.app" 
	    dest="macosx/work/Arduino.app" />
    <move file="macosx/work/template.app" 
	  tofile="macosx/work/Arduino.app" />-->

    <chmod file="macosx/work/Arduino.app/Contents/MacOS/JavaApplicationStub" perm="755" />
    
    <copy todir="macosx/work/Arduino.app/Contents/Resources/Java" flatten="true">
      <fileset refid="runtime.jars"/>
    </copy>
    
    <copy todir="macosx/work/Arduino.app/Contents/Resources/Java">
      <fileset dir="shared" includes="lib/**" />
      <fileset file="shared/revisions.txt" />
    </copy>

    <!-- Unzip AVR tools -->
    <!-- <unzip dest="macosx/work/Arduino.app/Contents/Resources/Java/hardware" src="macosx/dist/tools-universal.zip" overwrite="false"/> -->

    <exec executable="unzip">
      <arg value="-q" />
      <arg value="-n" />
      <arg value="-d" />
      <arg value="macosx/work/Arduino.app/Contents/Resources/Java/hardware" />
      <arg value="macosx/dist/tools-universal.zip" />
    </exec>

    <copy todir="macosx/work/Arduino.app/Contents/Resources/Java/hardware/tools/avr/avr/include/avr">    
      <fileset file="macosx/dist/eeprom.h" />
    </copy>

    <antcall target="assemble">
      <param name="target.path" value="macosx/work/Arduino.app/Contents/Resources/Java" />
    </antcall>
  </target>

  <target name="macosx-run" depends="macosx-build" description="Run Mac OS X version">
    <exec executable="macosx/work/Arduino.app/Contents/MacOS/JavaApplicationStub" spawn="true"/>
  </target>

<<<<<<< HEAD
  <target name="macosx-dist" if="macosx" depends="macosx-build" description="Create a downloadable .zip for the Mac OS X version">
    <!-- The ant copy command does not preserve permissions. -->
    <chmod file="macosx/work/Arduino.app/Contents/MacOS/JavaApplicationStub" perm="+x" />
    <chmod perm="+x">
      <fileset dir="macosx/work/Arduino.app/Contents/Resources/Java/hardware/tools/avr/bin" includes="**/*" />
      <fileset dir="macosx/work/Arduino.app/Contents/Resources/Java/hardware/tools/avr/avr/bin" includes="**/*" />
      <fileset dir="macosx/work/Arduino.app/Contents/Resources/Java/hardware/tools/avr/avr-3/bin" includes="**/*" />
      <fileset dir="macosx/work/Arduino.app/Contents/Resources/Java/hardware/tools/avr/avr-4/bin" includes="**/*" />
      <fileset dir="macosx/work/Arduino.app/Contents/Resources/Java/hardware/tools/avr/libexec/gcc/avr/3.4.6/" includes="**/cc1*" />
      <fileset dir="macosx/work/Arduino.app/Contents/Resources/Java/hardware/tools/avr/libexec/gcc/avr/4.3.2/" includes="**/cc1*" />
    </chmod>

    <replace file="macosx/work/Arduino.app/Contents/Info.plist"
             token="VERSION" value="${version}" />
    <replace file="macosx/work/Arduino.app/Contents/Info.plist"
             token="REVISION" value="${revision}" />
    
    <exec executable="ditto" dir="macosx/work">
      <arg line="-c -k -rsrc . ../arduino-${version}-macosx.zip" />
    </exec>

    <echo>
      =======================================================
      Arduino for Mac OS X was built. Grab the image from   
      
      macosx/arduino-${version}-macosx.zip
      =======================================================
    </echo>
  </target>

  <target name="macosx-dist-old" if="macosx" depends="macosx-build" description="Create a .dmg of the Mac OS X version">
=======
  <target name="macosx-debug" depends="macosx-build" description="Run Mac OS X version">
    <exec executable="macosx/work/Arduino.app/Contents/MacOS/JavaApplicationStub" spawn="false"/>
  </target>

  <target name="macosx-dist" if="macosx" depends="macosx-build" description="Create a .dmg of the Mac OS X version">
>>>>>>> fcbbf8f4
    <!-- now build the dmg -->
    <gunzip src="macosx/template.dmg.gz" dest="macosx/working.dmg" />
    
    <mkdir dir="macosx/working_dir" />
    <exec executable="hdiutil">
      <arg line="attach macosx/working.dmg -noautoopen -mountpoint macosx/working_dir" />
      <!--<arg line="attach macosx/working.dmg -noautoopen -quiet -mountpoint macosx/working_dir" />-->
    </exec>
    
    <copy todir="macosx/working_dir">
      <fileset dir="macosx/work" />
    </copy>

    <!-- The ant copy command does not preserve permissions. -->
    <chmod file="macosx/working_dir/Arduino.app/Contents/MacOS/JavaApplicationStub" perm="+x" />
    <chmod perm="+x">
      <fileset dir="macosx/working_dir/Arduino.app/Contents/Resources/Java/hardware/tools/avr/bin" includes="**/*" />
      <fileset dir="macosx/working_dir/Arduino.app/Contents/Resources/Java/hardware/tools/avr/avr/bin" includes="**/*" />
      <fileset dir="macosx/working_dir/Arduino.app/Contents/Resources/Java/hardware/tools/avr/avr-3/bin" includes="**/*" />
      <fileset dir="macosx/working_dir/Arduino.app/Contents/Resources/Java/hardware/tools/avr/avr-4/bin" includes="**/*" />
      <fileset dir="macosx/working_dir/Arduino.app/Contents/Resources/Java/hardware/tools/avr/libexec/gcc/avr/3.4.6/" includes="**/cc1*" />
      <fileset dir="macosx/working_dir/Arduino.app/Contents/Resources/Java/hardware/tools/avr/libexec/gcc/avr/4.3.2/" includes="**/cc1*" />
    </chmod>

    <!-- Pause briefly for the OS to catch up with the DMG changes. 
	 This prevents "hdiutil: couldn't eject "disk3" - Resource busy"
	 errors when ejecting the disk in the next step.
         You may need to set this value higher for your system. -->
    <sleep seconds="3" />
    
    <exec executable="hdiutil">
      <!--<arg line="detach macosx/working_dir -quiet -force" />-->
      <arg line="detach macosx/working_dir" />
    </exec>
  
    <delete file="macosx/arduino-*.dmg" />
    <exec executable="hdiutil">
      <arg line="convert macosx/working.dmg -quiet -format UDZO -imagekey zlib-level=9 -o macosx/arduino-${version}.dmg" />
    </exec>

    <!-- Clean up the interim files. -->
    <delete file="macosx/working.dmg" />
    <delete dir="macosx/working_dir" />
    
    <echo>
      =======================================================
      Arduino for Mac OS X was built. Grab the image from   
      
      macosx/arduino-${version}.dmg
      =======================================================
    </echo>
  </target>
  
  <!-- - - - - - - - -->
  <!-- Linux         -->
  <!-- - - - - - - - -->
  
  <target name="linux-clean" depends="subprojects-clean" description="Clean linux version">
    <delete dir="linux/work" />
  </target>
  
  <target name="linux-checkos" unless="linux">
    <echo>
      =======================================================
      Arduino for Linux can only be built on on unix systems.
      
      Bye. 
      =======================================================
    </echo>
    
    <fail message="wrong platform (${os.name})" />
  </target>
  
  <target name="linux-build" depends="revision-check, linux-checkos, subprojects-build" description="Build linux version">
    <mkdir dir="linux/work" />
    
    <copy todir="linux/work">
      <fileset dir="shared" includes="lib/**" />
      <fileset file="shared/revisions.txt" />
    </copy>
    
    <copy todir="linux/work">
      <fileset dir="linux/dist" includes="lib/**" />
    </copy>

    <copy todir="linux/work/lib" flatten="true">
      <fileset refid="runtime.jars" />
    </copy>
    
    <antcall target="assemble">
      <param name="target.path" value="linux/work" />
    </antcall>

    <copy todir="linux/work/hardware">
      <fileset dir="linux/dist" includes="tools/**" />
    </copy>

    <chmod perm="755" file="linux/work/hardware/tools/avrdude" />

    <copy todir="linux/work" file="linux/dist/arduino" />
    <chmod perm="755" file="linux/work/arduino" />
  </target>

  <target name="linux64-build" depends="linux-build" description="Build linux (64-bit) version">
    <copy tofile="linux/work/hardware/tools/avrdude" file="linux/dist/tools/avrdude64" overwrite="true" />
    <copy tofile="linux/work/lib/librxtxSerial.so" file="linux/dist/lib/librxtxSerial64.so" overwrite="true" />
  </target>
  
  <target name="linux-run" depends="linux-build" 
	  description="Run Linux (32-bit) version">
    <exec executable="./linux/work/arduino" spawn="false"/>
  </target>
  
  <target name="linux64-run" depends="linux64-build" 
	  description="Run Linux (64-bit) version">
    <exec executable="./linux/work/arduino" spawn="false"/>
  </target>

  <target name="linux-dist" depends="build" 
	  description="Build .tar.gz of linux version">

    <!--get src="http://dev.processing.org/build/jre-tools-6u18-linux-i586.tgz" 
	 dest="linux/jre.tgz" 
	 usetimestamp="true" />    
    <untar compression="gzip" 
	   dest="linux/work" 
	   src="linux/jre.tgz" 
	   overwrite="false"/-->

<!--
    <tar compression="gzip" basedir="linux/work" 
	 destfile="linux/arduino-${version}.tgz" />
-->
    <tar compression="gzip" destfile="linux/arduino-${version}-linux.tgz">
      <tarfileset dir="linux/work" 
		  prefix="arduino-${version}" 
		  excludes="arduino, 
			    hardware/tools/avrdude,
			    java/**"
		  /> 
      <tarfileset file="linux/work/arduino" filemode="755" prefix="arduino-${version}" />
      <tarfileset file="linux/work/hardware/tools/avrdude" filemode="755" 
		  prefix="arduino-${version}/hardware/tools" />
    </tar>

    <echo>
      =======================================================
      Arduino for Linux was built. Grab the archive from   
      
      build/linux/arduino-${version}-linux.tgz
      =======================================================
    </echo>
  </target>

  
  <target name="linux64-dist" depends="linux-dist" 
	  description="Build .tar.gz of linux version" />
  
  <!-- - - - - - - - -->
  <!-- Windows       -->
  <!-- - - - - - - - -->
  
  <target name="windows-clean" depends="subprojects-clean"
	  description="Clean windows version">
    <delete dir="windows/work" />
  </target>
  
  <target name="windows-checkos" unless="windows">
    <echo>
      =======================================================
      Arduino for Windows can only be built on windows.
      
      Bye. 
      =======================================================
    </echo>
    
    <fail message="wrong platform (${os.name})" />
  </target>
  
  <target name="windows-build" 
	  depends="revision-check, windows-checkos, subprojects-build" 
	  description="Build windows version">
    <mkdir dir="windows/work" />
    
    <!-- assemble the pde -->
    <mkdir dir="windows/work/lib" />
    <copy todir="windows/work/lib" flatten="true">
      <fileset refid="runtime.jars" />
    </copy>
    
    <copy todir="windows/work">
      <fileset dir="shared" includes="lib/**" />
      <fileset file="shared/revisions.txt" />
    </copy>
    
    <copy todir="windows/work">
      <fileset dir="windows/dist" includes="*.dll" />
    </copy>
    
    <copy todir="windows/work">
      <fileset dir="windows/dist" includes="drivers/**" />
    </copy>
    
    <!-- Unzip AVR tools -->
    <unzip dest="windows/work/hardware" src="windows/avr_tools.zip" overwrite="false"/>

    <copy todir="windows/work/hardware/tools/avr/avr/include/avr">
      <fileset file="windows/eeprom.h" />
    </copy>

    <antcall target="assemble">
      <param name="target.path" value="windows/work" />
    </antcall>
    
    <property name="launch4j.dir" value="windows/launcher/launch4j/" />
    <taskdef name="launch4j" 
	     classname="net.sf.launch4j.ant.Launch4jTask" 
	     classpath="${launch4j.dir}/launch4j.jar; ${launch4j.dir}/lib/xstream.jar" />

    <copy todir="windows/work">
      <fileset dir="windows/launcher" 
	       includes="about.bmp, application.ico, config.xml"/>
    </copy>
    <launch4j configFile="windows/work/config.xml" />
    <delete dir="windows/work" 
	    includes="about.bmp, application.ico, config.xml" />

    <!-- cygwin requires html, dll, and exe to have the +x flag -->
    <chmod perm="755">
      <fileset dir="windows/work" includes="**/*.html, **/*.dll, **/*.exe" />
    </chmod>
  </target>
  
  <target name="windows-run" depends="windows-build" 
	  description="Run windows version">
    <exec executable="windows/work/arduino.exe" 
	  dir="windows/work" spawn="true"/>
  </target>

  <target name="windows-dist" depends="windows-build" 
	  description="Create .zip files of windows version">

    <!--get src="http://dev.processing.org/build/jre-tools-6u18-windows-i586.zip" 
	 dest="windows/jre.zip" 
	 usetimestamp="true" /-->

    <unzip dest="windows/work" src="windows/jre.zip" overwrite="false"/>

    <!--
    <zip basedir="windows/work" 
	 prefix="arduino-${version}"
	 destfile="windows/arduino-${version}.zip" />
    <zip basedir="windows/work" 
	 prefix="arduino-${version}"
	 destfile="windows/arduino-${version}-expert.zip" 
	 excludes="java/**" />
    -->

    <zip destfile="windows/arduino-${version}-windows.zip">
      <zipfileset dir="windows/work" 
		  prefix="arduino-${version}" />
    </zip>

    <zip destfile="windows/arduino-${version}-windows-expert.zip">
      <zipfileset dir="windows/work" 
		  prefix="arduino-${version}" 
		  excludes="java/**" />
    </zip>
    
    <echo>
      =======================================================
      Arduino for Windows was built. Grab the archive from   
      
      windows/arduino-${version}-windows.zip
      windows/arduino-${version}-windows-expert.zip
      =======================================================
    </echo>
  </target>
  

  <!-- - - - - - - - -->
  <!-- Source        -->
  <!-- - - - - - - - -->
 
   <target name="source-dist" depends="revision-check"
	  description="Build .tar.gz of source code">
    <input message="Enter version number:" 
	   addproperty="version"
	   defaultvalue="${revision}" />

    <tar compression="gzip" destfile="arduino-${version}-src.tar.gz">
      <tarfileset dir="../" 
		  prefix="arduino-${version}" 
		  excludes="**/*.tgz,
			     **/macosx/,
			     **/windows/,
			     **/work/,
			     **/.git/,
			     **/*.class"
		  /> 
    </tar>

    <echo>
      =======================================================
      Arduino source distribution was built. Grab the archive from   
      
      arduino-${version}-src.tar.gz
      =======================================================
    </echo>
  </target>
  

  <!-- - - - - - - - -->
  <!-- Run It!       -->
  <!-- - - - - - - - -->
  
  <target name="clean" description="Perform a spring cleaning" 
	  depends="linux-clean, windows-clean, macosx-clean, subprojects-clean">
  </target>

</project><|MERGE_RESOLUTION|>--- conflicted
+++ resolved
@@ -217,7 +217,10 @@
     <exec executable="macosx/work/Arduino.app/Contents/MacOS/JavaApplicationStub" spawn="true"/>
   </target>
 
-<<<<<<< HEAD
+  <target name="macosx-debug" depends="macosx-build" description="Run Mac OS X version">
+    <exec executable="macosx/work/Arduino.app/Contents/MacOS/JavaApplicationStub" spawn="false"/>
+  </target>
+
   <target name="macosx-dist" if="macosx" depends="macosx-build" description="Create a downloadable .zip for the Mac OS X version">
     <!-- The ant copy command does not preserve permissions. -->
     <chmod file="macosx/work/Arduino.app/Contents/MacOS/JavaApplicationStub" perm="+x" />
@@ -249,13 +252,6 @@
   </target>
 
   <target name="macosx-dist-old" if="macosx" depends="macosx-build" description="Create a .dmg of the Mac OS X version">
-=======
-  <target name="macosx-debug" depends="macosx-build" description="Run Mac OS X version">
-    <exec executable="macosx/work/Arduino.app/Contents/MacOS/JavaApplicationStub" spawn="false"/>
-  </target>
-
-  <target name="macosx-dist" if="macosx" depends="macosx-build" description="Create a .dmg of the Mac OS X version">
->>>>>>> fcbbf8f4
     <!-- now build the dmg -->
     <gunzip src="macosx/template.dmg.gz" dest="macosx/working.dmg" />
     
