--- conflicted
+++ resolved
@@ -267,28 +267,17 @@
       <arg value="macosx/dist/tools-universal.zip" />
     </exec>
 
-<<<<<<< HEAD
     <copy todir="macosx/work/Arduino.app/Contents/Resources/Java/hardware/tools/avr/avr/include/avr">
       <fileset file="macosx/dist/eeprom.h" />
     </copy>
 -->
 
-    <copy todir="macosx/work/Arduino.app/Contents/Resources/Java/hardware/tools/">
-=======
     <copy todir="macosx/work/${staging_hardware_folder}/tools/">
->>>>>>> f21a92a9
       <fileset file="macosx/dist/bossac" />
     </copy>
 
     <chmod file="macosx/work/${staging_hardware_folder}/tools/bossac" perm="+x" />
 
-<<<<<<< HEAD
-=======
-    <copy todir="macosx/work/${staging_hardware_folder}/tools/avr/avr/include/avr">
-      <fileset file="macosx/dist/eeprom.h" />
-    </copy>
-
->>>>>>> f21a92a9
     <antcall target="assemble">
       <param name="target.path" value="macosx/work/Arduino.app/Contents/Java" />
     </antcall>
@@ -383,17 +372,9 @@
     <!-- The ant copy command does not preserve permissions. -->
     <chmod file="macosx/work/Arduino.app/Contents/MacOS/JavaApplicationStub" perm="+x" />
     <chmod perm="+x">
-<<<<<<< HEAD
-      <fileset dir="macosx/work/Arduino.app/Contents/Resources/Java/hardware/tools/avr/bin" includes="**/*" />
-      <fileset dir="macosx/work/Arduino.app/Contents/Resources/Java/hardware/tools/avr/avr/bin" includes="**/*" />
-      <fileset dir="macosx/work/Arduino.app/Contents/Resources/Java/hardware/tools/avr/libexec/gcc/avr/4.8.1/" includes="*" />
-=======
       <fileset dir="macosx/work/${staging_hardware_folder}/tools/avr/bin" includes="**/*" />
       <fileset dir="macosx/work/${staging_hardware_folder}/tools/avr/avr/bin" includes="**/*" />
-      <fileset dir="macosx/work/${staging_hardware_folder}/tools/avr/avr-3/bin" includes="**/*" />
-      <fileset dir="macosx/work/${staging_hardware_folder}/tools/avr/avr-4/bin" includes="**/*" />
-      <fileset dir="macosx/work/${staging_hardware_folder}/tools/avr/libexec/gcc/avr/4.3.2/" includes="**/cc1*" />
->>>>>>> f21a92a9
+      <fileset dir="macosx/work/${staging_hardware_folder}/tools/avr/libexec/gcc/avr/4.8.1/" includes="*" />
     </chmod>
 
     <exec executable="zip" dir="macosx/work">
