--- conflicted
+++ resolved
@@ -121,11 +121,7 @@
                   },
                   {
                      "packager": "esp8266",
-<<<<<<< HEAD
                      "version": "3.0.0-gnu2-dd9f9a2",
-=======
-                     "version": "2.5.0-4-69bd9e6",
->>>>>>> bbfe2c20
                      "name": "mklittlefs"
                   },
                   {
@@ -306,16 +302,11 @@
                ]
             },
             {
-<<<<<<< HEAD
                "version": "3.0.0-gnu2-dd9f9a2",
-=======
-               "version": "2.5.0-4-69bd9e6",
->>>>>>> bbfe2c20
                "name": "mklittlefs",
                "systems": [
                   {
                      "host": "aarch64-linux-gnu",
-<<<<<<< HEAD
                      "url": "https://github.com/earlephilhower/esp-quick-toolchain/releases/download/3.0.0-gnu2/aarch64-linux-gnu.mklittlefs-69bd9e6.1569802152.tar.gz",
                      "archiveFileName": "aarch64-linux-gnu.mklittlefs-69bd9e6.1569802152.tar.gz",
                      "checksum": "SHA-256:680b42b8db1a7119771041eeacc95a0e2d4e1e11769ae34ed23e4cd6c90bec6e",
@@ -340,30 +331,10 @@
                      "url": "https://github.com/earlephilhower/esp-quick-toolchain/releases/download/3.0.0-gnu2/i686-w64-mingw32.mklittlefs-69bd9e6.1569802152.zip",
                      "archiveFileName": "i686-w64-mingw32.mklittlefs-69bd9e6.1569802152.zip",
                      "checksum": "SHA-256:ff59288b69ebafcbb60e41aa9be19bd08e05cc0e2fec9b0ab665dfd4728808d1",
-=======
-                     "url": "https://github.com/earlephilhower/esp-quick-toolchain/releases/download/2.5.0-4/aarch64-linux-gnu-mklittlefs-69bd9e6.tar.gz",
-                     "archiveFileName": "aarch64-linux-gnu-mklittlefs-69bd9e6.tar.gz",
-                     "checksum": "SHA-256:74d938f15a3fb8ac20aeb0f938ace2c6759f622451419c09446aa79866302e18",
-                     "size": "44342"
-                  },
-                  {
-                     "host": "arm-linux-gnueabihf",
-                     "url": "https://github.com/earlephilhower/esp-quick-toolchain/releases/download/2.5.0-4/arm-linux-gnueabihf-mklittlefs-69bd9e6.tar.gz",
-                     "archiveFileName": "arm-linux-gnueabihf-mklittlefs-69bd9e6.tar.gz",
-                     "checksum": "SHA-256:926cca1c1f8f732a8ac79809ce0a52cabe283ab4137aa3237bca0fcca6bc2236",
-                     "size": "36871"
-                  },
-                  {
-                     "host": "i686-mingw32",
-                     "url": "https://github.com/earlephilhower/esp-quick-toolchain/releases/download/2.5.0-4/i686-w64-mingw32-mklittlefs-69bd9e6.zip",
-                     "archiveFileName": "i686-w64-mingw32-mklittlefs-69bd9e6.zip",
-                     "checksum": "SHA-256:da916c66f70e162f4aec22dbcb4542dd8b8187d12c35c915d563e2262cfe6fbd",
->>>>>>> bbfe2c20
                      "size": "332325"
                   },
                   {
                      "host": "x86_64-apple-darwin",
-<<<<<<< HEAD
                      "url": "https://github.com/earlephilhower/esp-quick-toolchain/releases/download/3.0.0-gnu2/x86_64-apple-darwin14.mklittlefs-69bd9e6.1569802152.tar.gz",
                      "archiveFileName": "x86_64-apple-darwin14.mklittlefs-69bd9e6.1569802152.tar.gz",
                      "checksum": "SHA-256:9e48f1cc3069b3d8758b2478fc0b0d2198b04018822085155a2e6e65242d859e",
@@ -381,25 +352,6 @@
                      "url": "https://github.com/earlephilhower/esp-quick-toolchain/releases/download/3.0.0-gnu2/x86_64-w64-mingw32.mklittlefs-69bd9e6.1569802152.zip",
                      "archiveFileName": "x86_64-w64-mingw32.mklittlefs-69bd9e6.1569802152.zip",
                      "checksum": "SHA-256:05da4cc67c754f192a50fa13718160274efecc29b37a7e87cd70590497f73285",
-=======
-                     "url": "https://github.com/earlephilhower/esp-quick-toolchain/releases/download/2.5.0-4/x86_64-apple-darwin14-mklittlefs-69bd9e6.tar.gz",
-                     "archiveFileName": "x86_64-apple-darwin14-mklittlefs-69bd9e6.tar.gz",
-                     "checksum": "SHA-256:35610be5f725121eaa9baea83c686693f340742e61739af6789d00feff4e90ba",
-                     "size": "362366"
-                  },
-                  {
-                     "host": "x86_64-pc-linux-gnu",
-                     "url": "https://github.com/earlephilhower/esp-quick-toolchain/releases/download/2.5.0-4/x86_64-linux-gnu-mklittlefs-69bd9e6.tar.gz",
-                     "archiveFileName": "x86_64-linux-gnu-mklittlefs-69bd9e6.tar.gz",
-                     "checksum": "SHA-256:e4ce7cc80eceab6a9a2e620f2badfb1ef09ee88f7af529f290c65b4b72f19358",
-                     "size": "46518"
-                  },
-                  {
-                     "host": "x86_64-mingw32",
-                     "url": "https://github.com/earlephilhower/esp-quick-toolchain/releases/download/2.5.0-4/x86_64-w64-mingw32-mklittlefs-69bd9e6.zip",
-                     "archiveFileName": "x86_64-w64-mingw32-mklittlefs-69bd9e6.zip",
-                     "checksum": "SHA-256:c65ee1ee38f65ce67f664bb3118301ee6e93bec38a7a7efaf8e1d8455c6a4a18",
->>>>>>> bbfe2c20
                      "size": "344780"
                   }
                ]
@@ -407,4 +359,4 @@
          ]
       }
    ]
-}
+}