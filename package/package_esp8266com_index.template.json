--- conflicted
+++ resolved
@@ -111,29 +111,17 @@
                "toolsDependencies": [
                   {
                      "packager": "esp8266",
-<<<<<<< HEAD
                      "version": "3.0.0-gnu1-e44a7c6",
-=======
-                     "version": "2.5.0-4-b40a506",
->>>>>>> 93ef2e29
                      "name": "xtensa-lx106-elf-gcc"
                   },
                   {
                      "packager": "esp8266",
-<<<<<<< HEAD
                      "version": "3.0.0-gnu1-e44a7c6",
-=======
-                     "version": "2.5.0-4-b40a506",
->>>>>>> 93ef2e29
                      "name": "mkspiffs"
                   },
                   {
                      "packager": "esp8266",
-<<<<<<< HEAD
                      "version": "3.0.0-gnu1-e44a7c6",
-=======
-                     "version": "2.5.0-4-b40a506",
->>>>>>> 93ef2e29
                      "name": "mklittlefs"
                   },
                   {
@@ -204,7 +192,6 @@
                ]
             },
             {
-<<<<<<< HEAD
                "version": "3.0.0-gnu1-e44a7c6",
                "name": "xtensa-lx106-elf-gcc",
                "systems": [
@@ -240,169 +227,6 @@
                      "archiveFileName": "x86_64-linux-gnu.mklittlefs-7f77f2b.1563295110.tar.gz",
                      "checksum": "SHA-256:25399dbdd47face700488eaf043bd9698933c551e330bcb743475c7ffb686a49",
                      "size": "46167"
-=======
-               "version": "2.5.0-4-b40a506",
-               "name": "xtensa-lx106-elf-gcc",
-               "systems": [
-                  {
-                     "host": "aarch64-linux-gnu",
-                     "url": "https://github.com/earlephilhower/esp-quick-toolchain/releases/download/2.5.0-4/aarch64-linux-gnu.xtensa-lx106-elf-b40a506.1563313032.tar.gz",
-                     "archiveFileName": "aarch64-linux-gnu.xtensa-lx106-elf-b40a506.1563313032.tar.gz",
-                     "checksum": "SHA-256:88c5e9a813bd01c97fe2a07a7280e0685cf18a937ad3ea756d33f8bfbbcbfec3",
-                     "size": "40983153"
-                  },
-                  {
-                     "host": "arm-linux-gnueabihf",
-                     "url": "https://github.com/earlephilhower/esp-quick-toolchain/releases/download/2.5.0-4/arm-linux-gnueabihf.xtensa-lx106-elf-b40a506.1563313032.tar.gz",
-                     "archiveFileName": "arm-linux-gnueabihf.xtensa-lx106-elf-b40a506.1563313032.tar.gz",
-                     "checksum": "SHA-256:244d958e2532e5e1195aa6c8bb38e6fcf1601d88b67631a371d93c818a5a5b65",
-                     "size": "37027468"
-                  },
-                  {
-                     "host": "i686-pc-linux-gnu",
-                     "url": "https://github.com/earlephilhower/esp-quick-toolchain/releases/download/2.5.0-4/i686-linux-gnu.xtensa-lx106-elf-b40a506.1563313032.tar.gz",
-                     "archiveFileName": "i686-linux-gnu.xtensa-lx106-elf-b40a506.1563313032.tar.gz",
-                     "checksum": "SHA-256:7c84fa929231d2467060b82ba51599cfb227dea1ac58964c74d46800ac33ba47",
-                     "size": "42926131"
-                  },
-                  {
-                     "host": "i686-mingw32",
-                     "url": "https://github.com/earlephilhower/esp-quick-toolchain/releases/download/2.5.0-4/i686-w64-mingw32.xtensa-lx106-elf-b40a506.1563313032.zip",
-                     "archiveFileName": "i686-w64-mingw32.xtensa-lx106-elf-b40a506.1563313032.zip",
-                     "checksum": "SHA-256:694680c2215a65364748ca876c701479580c017757cd8ed6c3df0d48c2f7bd79",
-                     "size": "44955630"
-                  },
-                  {
-                     "host": "x86_64-apple-darwin",
-                     "url": "https://github.com/earlephilhower/esp-quick-toolchain/releases/download/2.5.0-4/x86_64-apple-darwin14.xtensa-lx106-elf-b40a506.1563313032.tar.gz",
-                     "archiveFileName": "x86_64-apple-darwin14.xtensa-lx106-elf-b40a506.1563313032.tar.gz",
-                     "checksum": "SHA-256:ddf7a7ea4d53469918671ea662cf529dae5b255f06054db17621b34c71710641",
-                     "size": "44393288"
-                  },
-                  {
-                     "host": "x86_64-pc-linux-gnu",
-                     "url": "https://github.com/earlephilhower/esp-quick-toolchain/releases/download/2.5.0-4/x86_64-linux-gnu.xtensa-lx106-elf-b40a506.1563313032.tar.gz",
-                     "archiveFileName": "x86_64-linux-gnu.xtensa-lx106-elf-b40a506.1563313032.tar.gz",
-                     "checksum": "SHA-256:90e04da49be288f36097d231e2f46ac46204a7640507011358f8f72c04700080",
-                     "size": "43790957"
-                  },
-                  {
-                     "host": "x86_64-mingw32",
-                     "url": "https://github.com/earlephilhower/esp-quick-toolchain/releases/download/2.5.0-4/x86_64-w64-mingw32.xtensa-lx106-elf-b40a506.1563313032.zip",
-                     "archiveFileName": "x86_64-w64-mingw32.xtensa-lx106-elf-b40a506.1563313032.zip",
-                     "checksum": "SHA-256:01c31cd521b058e0805b9d1f3728798a42b1a217a7a34debcda3fcba23414b0e",
-                     "size": "48656678"
-                  }
-               ]
-            },
-            {
-               "version": "2.5.0-4-b40a506",
-               "name": "mkspiffs",
-               "systems": [
-                  {
-                     "host": "aarch64-linux-gnu",
-                     "url": "https://github.com/earlephilhower/esp-quick-toolchain/releases/download/2.5.0-4/aarch64-linux-gnu.mkspiffs-7fefeac.1563313032.tar.gz",
-                     "archiveFileName": "aarch64-linux-gnu.mkspiffs-7fefeac.1563313032.tar.gz",
-                     "checksum": "SHA-256:49cc1938d5df2bec3eec0b3bf2c84ab887c379b04973a67705c80cf1dec523b3",
-                     "size": "51017"
-                  },
-                  {
-                     "host": "arm-linux-gnueabihf",
-                     "url": "https://github.com/earlephilhower/esp-quick-toolchain/releases/download/2.5.0-4/arm-linux-gnueabihf.mkspiffs-7fefeac.1563313032.tar.gz",
-                     "archiveFileName": "arm-linux-gnueabihf.mkspiffs-7fefeac.1563313032.tar.gz",
-                     "checksum": "SHA-256:084518fe5452bc2a33c346e3f0825a7c42e36bdb41ee3320f767a248452813be",
-                     "size": "44050"
-                  },
-                  {
-                     "host": "i686-pc-linux-gnu",
-                     "url": "https://github.com/earlephilhower/esp-quick-toolchain/releases/download/2.5.0-4/i686-linux-gnu.mkspiffs-7fefeac.1563313032.tar.gz",
-                     "archiveFileName": "i686-linux-gnu.mkspiffs-7fefeac.1563313032.tar.gz",
-                     "checksum": "SHA-256:d121a44416db8c9772372978f5accd13fe5a926fd17faf55a8dce23744dfc88c",
-                     "size": "54278"
-                  },
-                  {
-                     "host": "i686-mingw32",
-                     "url": "https://github.com/earlephilhower/esp-quick-toolchain/releases/download/2.5.0-4/i686-w64-mingw32.mkspiffs-7fefeac.1563313032.zip",
-                     "archiveFileName": "i686-w64-mingw32.mkspiffs-7fefeac.1563313032.zip",
-                     "checksum": "SHA-256:3e0fd9212027cba06e362ae6921f48d252834996d81e1ade41d5b5c54735837a",
-                     "size": "337874"
-                  },
-                  {
-                     "host": "x86_64-apple-darwin",
-                     "url": "https://github.com/earlephilhower/esp-quick-toolchain/releases/download/2.5.0-4/x86_64-apple-darwin14.mkspiffs-7fefeac.1563313032.tar.gz",
-                     "archiveFileName": "x86_64-apple-darwin14.mkspiffs-7fefeac.1563313032.tar.gz",
-                     "checksum": "SHA-256:efa480b351be563d35bd6a9bee809cd860f49efd26df711500df02b61460e19c",
-                     "size": "368555"
-                  },
-                  {
-                     "host": "x86_64-pc-linux-gnu",
-                     "url": "https://github.com/earlephilhower/esp-quick-toolchain/releases/download/2.5.0-4/x86_64-linux-gnu.mkspiffs-7fefeac.1563313032.tar.gz",
-                     "archiveFileName": "x86_64-linux-gnu.mkspiffs-7fefeac.1563313032.tar.gz",
-                     "checksum": "SHA-256:238f9936f5b39f747602becfe90fae0ed6b31e63ea1fa6f5da062fcb33e0aae9",
-                     "size": "52429"
-                  },
-                  {
-                     "host": "x86_64-mingw32",
-                     "url": "https://github.com/earlephilhower/esp-quick-toolchain/releases/download/2.5.0-4/x86_64-w64-mingw32.mkspiffs-7fefeac.1563313032.zip",
-                     "archiveFileName": "x86_64-w64-mingw32.mkspiffs-7fefeac.1563313032.zip",
-                     "checksum": "SHA-256:1c71a7ce71bd39fb83bfab138388adca8c1f9b798e09efd9932aa99d26c04c9b",
-                     "size": "350035"
-                  }
-               ]
-            },
-            {
-               "version": "2.5.0-4-b40a506",
-               "name": "mklittlefs",
-               "systems": [
-                  {
-                     "host": "aarch64-linux-gnu",
-                     "url": "https://github.com/earlephilhower/esp-quick-toolchain/releases/download/2.5.0-4/aarch64-linux-gnu.mklittlefs-7f77f2b.1563313032.tar.gz",
-                     "archiveFileName": "aarch64-linux-gnu.mklittlefs-7f77f2b.1563313032.tar.gz",
-                     "checksum": "SHA-256:25c4dcf818d175e19c3cc22bc0388c61fa3d9bdf82a1fad388323cef34caa169",
-                     "size": "44059"
-                  },
-                  {
-                     "host": "arm-linux-gnueabihf",
-                     "url": "https://github.com/earlephilhower/esp-quick-toolchain/releases/download/2.5.0-4/arm-linux-gnueabihf.mklittlefs-7f77f2b.1563313032.tar.gz",
-                     "archiveFileName": "arm-linux-gnueabihf.mklittlefs-7f77f2b.1563313032.tar.gz",
-                     "checksum": "SHA-256:75a284f4e8c54d302b1880df46dd48e18857f69c21baa0977b1e6efc404caf18",
-                     "size": "36567"
-                  },
-                  {
-                     "host": "i686-pc-linux-gnu",
-                     "url": "https://github.com/earlephilhower/esp-quick-toolchain/releases/download/2.5.0-4/i686-linux-gnu.mklittlefs-7f77f2b.1563313032.tar.gz",
-                     "archiveFileName": "i686-linux-gnu.mklittlefs-7f77f2b.1563313032.tar.gz",
-                     "checksum": "SHA-256:022c96df4d110f957d43f6d23e9c5e8b699a66d8ab041056dd5da7411a8ade42",
-                     "size": "47544"
-                  },
-                  {
-                     "host": "i686-mingw32",
-                     "url": "https://github.com/earlephilhower/esp-quick-toolchain/releases/download/2.5.0-4/i686-w64-mingw32.mklittlefs-7f77f2b.1563313032.zip",
-                     "archiveFileName": "i686-w64-mingw32.mklittlefs-7f77f2b.1563313032.zip",
-                     "checksum": "SHA-256:7778209e9df8c8c5f5da82660ff9a95b866defee3c9eb5c22371e0fd84b1addc",
-                     "size": "332057"
-                  },
-                  {
-                     "host": "x86_64-apple-darwin",
-                     "url": "https://github.com/earlephilhower/esp-quick-toolchain/releases/download/2.5.0-4/x86_64-apple-darwin14.mklittlefs-7f77f2b.1563313032.tar.gz",
-                     "archiveFileName": "x86_64-apple-darwin14.mklittlefs-7f77f2b.1563313032.tar.gz",
-                     "checksum": "SHA-256:c465da766026c6c66d731442b741fb5a7f8b741e9473d181e6c5e588c541f588",
-                     "size": "362014"
-                  },
-                  {
-                     "host": "x86_64-pc-linux-gnu",
-                     "url": "https://github.com/earlephilhower/esp-quick-toolchain/releases/download/2.5.0-4/x86_64-linux-gnu.mklittlefs-7f77f2b.1563313032.tar.gz",
-                     "archiveFileName": "x86_64-linux-gnu.mklittlefs-7f77f2b.1563313032.tar.gz",
-                     "checksum": "SHA-256:6a358716d4c780fa459b4c774723302431b3ad5e1ee3f7edae62be331541615c",
-                     "size": "46164"
-                  },
-                  {
-                     "host": "x86_64-mingw32",
-                     "url": "https://github.com/earlephilhower/esp-quick-toolchain/releases/download/2.5.0-4/x86_64-w64-mingw32.mklittlefs-7f77f2b.1563313032.zip",
-                     "archiveFileName": "x86_64-w64-mingw32.mklittlefs-7f77f2b.1563313032.zip",
-                     "checksum": "SHA-256:d5d44b5f21681a831318a23b31957bc9368c50f0766964ead409c3d2fe4747d2",
-                     "size": "344578"
->>>>>>> 93ef2e29
                   }
                ]
             }
