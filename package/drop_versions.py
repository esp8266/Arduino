#!/usr/bin/env python
# This script drops one or multiple versions of a release
#
from __future__ import print_function
import json
import sys

def load_package(filename):
    if filename == "-":
        pkg = json.load(sys.stdin)['packages'][0]
    else:
        pkg = json.load(open(filename))['packages'][0]
    print("Loaded package {0} from {1}".format(pkg['name'], filename), file=sys.stderr)
    print("{0} platform(s), {1} tools".format(len(pkg['platforms']), len(pkg['tools'])), file=sys.stderr)
    return pkg

# There's probably a lambda way of doing this, but I can't figure it out...
def drop_version(todrop, obj):
    out = [];
    for o in obj:
        version = o['version'].encode('ascii')
<<<<<<< HEAD
        if version == todrop:
            # removing the print, as it is writing to stdout, which in turn writes to json, which makes it invalid
            # thus shifting to error stream
            # alternatively, it can be removed
            print("Dropping version {0}".format(todrop), file=sys.stderr)
        else:
=======
        if version != todrop:
>>>>>>> ac02aff5
            out.append(o)
    return out

def main(args):
    if len(args) < 3:
        print("Usage: {0} <inpackage> <section> <version-to-remove> ...".format(args[0]), file=sys.stderr)
        return 1

    pkg = load_package(args[1])
    section = args[2]
    sub = pkg[section]
    for ver in args[3:]:
        sub = drop_version(ver, sub)
    pkg[section] = sub

    json.dump({'packages':[pkg]}, sys.stdout, indent=2)

if __name__ == '__main__':
    sys.exit(main(sys.argv))<|MERGE_RESOLUTION|>--- conflicted
+++ resolved
@@ -19,16 +19,9 @@
     out = [];
     for o in obj:
         version = o['version'].encode('ascii')
-<<<<<<< HEAD
         if version == todrop:
-            # removing the print, as it is writing to stdout, which in turn writes to json, which makes it invalid
-            # thus shifting to error stream
-            # alternatively, it can be removed
             print("Dropping version {0}".format(todrop), file=sys.stderr)
         else:
-=======
-        if version != todrop:
->>>>>>> ac02aff5
             out.append(o)
     return out
 
