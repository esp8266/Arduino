/*
<<<<<<< HEAD
 * Copyright (c) 2007, Cameron Rich
 *
=======
 * Copyright (c) 2007-2015, Cameron Rich
 * 
>>>>>>> d1bcdc5f
 * All rights reserved.
 *
 * Redistribution and use in source and binary forms, with or without
 * modification, are permitted provided that the following conditions are met:
 *
 * * Redistributions of source code must retain the above copyright notice,
 *   this list of conditions and the following disclaimer.
 * * Redistributions in binary form must reproduce the above copyright notice,
 *   this list of conditions and the following disclaimer in the documentation
 *   and/or other materials provided with the distribution.
 * * Neither the name of the axTLS project nor the names of its contributors
 *   may be used to endorse or promote products derived from this software
 *   without specific prior written permission.
 *
 * THIS SOFTWARE IS PROVIDED BY THE COPYRIGHT HOLDERS AND CONTRIBUTORS
 * "AS IS" AND ANY EXPRESS OR IMPLIED WARRANTIES, INCLUDING, BUT NOT
 * LIMITED TO, THE IMPLIED WARRANTIES OF MERCHANTABILITY AND FITNESS FOR
 * A PARTICULAR PURPOSE ARE DISCLAIMED. IN NO EVENT SHALL THE COPYRIGHT OWNER OR
 * CONTRIBUTORS BE LIABLE FOR ANY DIRECT, INDIRECT, INCIDENTAL, SPECIAL,
 * EXEMPLARY, OR CONSEQUENTIAL DAMAGES (INCLUDING, BUT NOT LIMITED TO,
 * PROCUREMENT OF SUBSTITUTE GOODS OR SERVICES; LOSS OF USE, DATA, OR
 * PROFITS; OR BUSINESS INTERRUPTION) HOWEVER CAUSED AND ON ANY THEORY OF
 * LIABILITY, WHETHER IN CONTRACT, STRICT LIABILITY, OR TORT (INCLUDING
 * NEGLIGENCE OR OTHERWISE) ARISING IN ANY WAY OUT OF THE USE OF THIS
 * SOFTWARE, EVEN IF ADVISED OF THE POSSIBILITY OF SUCH DAMAGE.
 */

/**
 * Some misc. routines to help things out
 */

#include <stdlib.h>
#include <string.h>
#include <stdarg.h>
#include <stdio.h>
#include "os_port.h"
#include "crypto_misc.h"
#ifdef CONFIG_WIN32_USE_CRYPTO_LIB
#include "wincrypt.h"
#endif

#ifdef ESP8266
#define CONFIG_SSL_SKELETON_MODE 1
uint32_t phy_get_rand();
#endif

#if defined(CONFIG_USE_DEV_URANDOM)
static int rng_fd = -1;
#elif defined(CONFIG_WIN32_USE_CRYPTO_LIB)
static HCRYPTPROV gCryptProv;
#endif

#if (!defined(CONFIG_USE_DEV_URANDOM) && !defined(CONFIG_WIN32_USE_CRYPTO_LIB))
/* change to processor registers as appropriate */
#define ENTROPY_POOL_SIZE 32
#define ENTROPY_COUNTER1 ((((uint64_t)tv.tv_sec)<<32) | tv.tv_usec)
#define ENTROPY_COUNTER2 rand()
static uint8_t entropy_pool[ENTROPY_POOL_SIZE];
#endif

const char * const unsupported_str = "Error: Feature not supported\n";

#ifndef CONFIG_SSL_SKELETON_MODE
/**
 * Retrieve a file and put it into memory
 * @return The size of the file, or -1 on failure.
 */
int get_file(const char *filename, uint8_t **buf)
{
    int total_bytes = 0;
    int bytes_read = 0;
    int filesize;
    FILE *stream = fopen(filename, "rb");

    if (stream == NULL)
    {
#ifdef CONFIG_SSL_FULL_MODE
        printf("file '%s' does not exist\n", filename); TTY_FLUSH();
#endif
        return -1;
    }

    /* Win CE doesn't support stat() */
    fseek(stream, 0, SEEK_END);
    filesize = ftell(stream);
    *buf = (uint8_t *)malloc(filesize);
    fseek(stream, 0, SEEK_SET);

    do
    {
        bytes_read = fread(*buf+total_bytes, 1, filesize-total_bytes, stream);
        total_bytes += bytes_read;
    } while (total_bytes < filesize && bytes_read > 0);

    fclose(stream);
    return filesize;
}
#endif

/**
 * Initialise the Random Number Generator engine.
 * - On Win32 use the platform SDK's crypto engine.
 * - On Linux use /dev/urandom
 * - If none of these work then use a custom RNG.
 */
EXP_FUNC void STDCALL RNG_initialize()
{
#if !defined(WIN32) && defined(CONFIG_USE_DEV_URANDOM)
    rng_fd = ax_open("/dev/urandom", O_RDONLY);
#elif defined(WIN32) && defined(CONFIG_WIN32_USE_CRYPTO_LIB)
    if (!CryptAcquireContext(&gCryptProv,
                      NULL, NULL, PROV_RSA_FULL, 0))
    {
        if (GetLastError() == NTE_BAD_KEYSET &&
                !CryptAcquireContext(&gCryptProv,
                       NULL,
                       NULL,
                       PROV_RSA_FULL,
                       CRYPT_NEWKEYSET))
        {
            printf("CryptoLib: %x\n", unsupported_str, GetLastError());
            exit(1);
        }
    }
#elif defined(ESP8266)
#else
    /* start of with a stack to copy across */
    int i;
    memcpy(entropy_pool, &i, ENTROPY_POOL_SIZE);
    srand((unsigned int)&i);
#endif
}

/**
 * If no /dev/urandom, then initialise the RNG with something interesting.
 */
EXP_FUNC void STDCALL RNG_custom_init(const uint8_t *seed_buf, int size)
{
#if defined(WIN32) || defined(CONFIG_WIN32_USE_CRYPTO_LIB)
    int i;

    for (i = 0; i < ENTROPY_POOL_SIZE && i < size; i++)
        entropy_pool[i] ^= seed_buf[i];
#endif
}

/**
 * Terminate the RNG engine.
 */
EXP_FUNC void STDCALL RNG_terminate(void)
{
#if defined(CONFIG_USE_DEV_URANDOM)
    close(rng_fd);
#elif defined(CONFIG_WIN32_USE_CRYPTO_LIB)
    CryptReleaseContext(gCryptProv, 0);
#endif
}

/**
 * Set a series of bytes with a random number. Individual bytes can be 0
 */
<<<<<<< HEAD
EXP_FUNC void STDCALL get_random(int num_rand_bytes, uint8_t *rand_data)
{
=======
EXP_FUNC int STDCALL get_random(int num_rand_bytes, uint8_t *rand_data)
{   
>>>>>>> d1bcdc5f
#if !defined(WIN32) && defined(CONFIG_USE_DEV_URANDOM)
    /* use the Linux default - read from /dev/urandom */
    if (read(rng_fd, rand_data, num_rand_bytes) < 0) 
        return -1;
#elif defined(WIN32) && defined(CONFIG_WIN32_USE_CRYPTO_LIB)
    /* use Microsoft Crypto Libraries */
    CryptGenRandom(gCryptProv, num_rand_bytes, rand_data);
#elif defined(ESP8266)
    for (size_t cb = 0; cb < num_rand_bytes; cb += 4) {
        uint32_t r = phy_get_rand();
        size_t left = num_rand_bytes - cb;
        left = (left < 4) ? left : 4;
        memcpy(rand_data + cb, &r, left);
    }
#else   /* nothing else to use, so use a custom RNG */
    /* The method we use when we've got nothing better. Use RC4, time
       and a couple of random seeds to generate a random sequence */
    RC4_CTX rng_ctx;
    struct timeval tv;
    MD5_CTX rng_digest_ctx;
    uint8_t digest[MD5_SIZE];
    uint64_t *ep;
    int i;

    /* A proper implementation would use counters etc for entropy */
    gettimeofday(&tv, NULL);
    ep = (uint64_t *)entropy_pool;
    ep[0] ^= ENTROPY_COUNTER1;
    ep[1] ^= ENTROPY_COUNTER2;

    /* use a digested version of the entropy pool as a key */
    MD5_Init(&rng_digest_ctx);
    MD5_Update(&rng_digest_ctx, entropy_pool, ENTROPY_POOL_SIZE);
    MD5_Final(digest, &rng_digest_ctx);

    /* come up with the random sequence */
    RC4_setup(&rng_ctx, digest, MD5_SIZE); /* use as a key */
    memcpy(rand_data, entropy_pool, num_rand_bytes < ENTROPY_POOL_SIZE ?
				num_rand_bytes : ENTROPY_POOL_SIZE);
    RC4_crypt(&rng_ctx, rand_data, rand_data, num_rand_bytes);

    /* move things along */
    for (i = ENTROPY_POOL_SIZE-1; i >= MD5_SIZE ; i--)
        entropy_pool[i] = entropy_pool[i-MD5_SIZE];

    /* insert the digest at the start of the entropy pool */
    memcpy(entropy_pool, digest, MD5_SIZE);
#endif
    return 0;
}

/**
 * Set a series of bytes with a random number. Individual bytes are not zero.
 */
int get_random_NZ(int num_rand_bytes, uint8_t *rand_data)
{
    int i;
    if (get_random(num_rand_bytes, rand_data))
        return -1;

    for (i = 0; i < num_rand_bytes; i++)
    {
        while (rand_data[i] == 0)  {
            get_random(1, rand_data + i);
        }
    }

    return 0;
}

/**
 * Some useful diagnostic routines
 */
#if defined(CONFIG_SSL_FULL_MODE) || defined(CONFIG_DEBUG)
int hex_finish;
int hex_index;

static void print_hex_init(int finish)
{
    hex_finish = finish;
    hex_index = 0;
}

static void print_hex(uint8_t hex)
{
    static int column;

    if (hex_index == 0)
    {
        column = 0;
    }

    printf("%02x ", hex);
    if (++column == 8)
    {
        printf(": ");
    }
    else if (column >= 16)
    {
        printf("\n");
        column = 0;
    }

    if (++hex_index >= hex_finish && column > 0)
    {
        printf("\n");
    }
}

/**
 * Spit out a blob of data for diagnostics. The data is is a nice column format
 * for easy reading.
 *
 * @param format   [in]    The string (with possible embedded format characters)
 * @param size     [in]    The number of numbers to print
 * @param data     [in]    The start of data to use
 * @param ...      [in]    Any additional arguments
 */
EXP_FUNC void STDCALL print_blob(const char *format,
        const uint8_t *data, int size, ...)
{
    int i;
    char tmp[80];
    va_list(ap);

    va_start(ap, size);
    sprintf(tmp, "%s\n", format);
    vprintf(tmp, ap);
    print_hex_init(size);
    for (i = 0; i < size; i++)
    {
        print_hex(data[i]);
    }

    va_end(ap);
    TTY_FLUSH();
}
#elif defined(WIN32)
/* VC6.0 doesn't handle variadic macros */
EXP_FUNC void STDCALL print_blob(const char *format, const unsigned char *data,
        int size, ...) {}
#endif

#if defined(CONFIG_SSL_HAS_PEM) || defined(CONFIG_HTTP_HAS_AUTHORIZATION)
/* base64 to binary lookup table */
static const uint8_t map[128] =
{
    255, 255, 255, 255, 255, 255, 255, 255, 255, 255, 255, 255,
    255, 255, 255, 255, 255, 255, 255, 255, 255, 255, 255, 255,
    255, 255, 255, 255, 255, 255, 255, 255, 255, 255, 255, 255,
    255, 255, 255, 255, 255, 255, 255,  62, 255, 255, 255,  63,
    52,  53,  54,  55,  56,  57,  58,  59,  60,  61, 255, 255,
    255, 254, 255, 255, 255,   0,   1,   2,   3,   4,   5,   6,
    7,   8,   9,  10,  11,  12,  13,  14,  15,  16,  17,  18,
    19,  20,  21,  22,  23,  24,  25, 255, 255, 255, 255, 255,
    255,  26,  27,  28,  29,  30,  31,  32,  33,  34,  35,  36,
    37,  38,  39,  40,  41,  42,  43,  44,  45,  46,  47,  48,
    49,  50,  51, 255, 255, 255, 255, 255
};

EXP_FUNC int STDCALL base64_decode(const char *in, int len,
                    uint8_t *out, int *outlen)
{
    int g, t, x, y, z;
    uint8_t c;
    int ret = -1;

    g = 3;
    for (x = y = z = t = 0; x < len; x++)
    {
        if ((c = map[in[x]&0x7F]) == 0xff)
            continue;

        if (c == 254)   /* this is the end... */
        {
            c = 0;

            if (--g < 0)
                goto error;
        }
        else if (g != 3) /* only allow = at end */
            goto error;

        t = (t<<6) | c;

        if (++y == 4)
        {
            out[z++] = (uint8_t)((t>>16)&255);

            if (g > 1)
                out[z++] = (uint8_t)((t>>8)&255);

            if (g > 2)
                out[z++] = (uint8_t)(t&255);

            y = t = 0;
        }

        /* check that we don't go past the output buffer */
        if (z > *outlen)
            goto error;
    }

    if (y != 0)
        goto error;

    *outlen = z;
    ret = 0;

error:
#ifdef CONFIG_SSL_FULL_MODE
    if (ret < 0)
        printf("Error: Invalid base64\n"); TTY_FLUSH();
#endif
    TTY_FLUSH();
    return ret;

}
#endif<|MERGE_RESOLUTION|>--- conflicted
+++ resolved
@@ -1,11 +1,6 @@
 /*
-<<<<<<< HEAD
- * Copyright (c) 2007, Cameron Rich
- *
-=======
  * Copyright (c) 2007-2015, Cameron Rich
  * 
->>>>>>> d1bcdc5f
  * All rights reserved.
  *
  * Redistribution and use in source and binary forms, with or without
@@ -167,13 +162,8 @@
 /**
  * Set a series of bytes with a random number. Individual bytes can be 0
  */
-<<<<<<< HEAD
-EXP_FUNC void STDCALL get_random(int num_rand_bytes, uint8_t *rand_data)
-{
-=======
 EXP_FUNC int STDCALL get_random(int num_rand_bytes, uint8_t *rand_data)
 {   
->>>>>>> d1bcdc5f
 #if !defined(WIN32) && defined(CONFIG_USE_DEV_URANDOM)
     /* use the Linux default - read from /dev/urandom */
     if (read(rng_fd, rand_data, num_rand_bytes) < 0) 
